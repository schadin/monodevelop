--- conflicted
+++ resolved
@@ -1,10 +1,6 @@
 <Addin id="FSharpBinding" namespace="MonoDevelop" name="F# Language Binding"
        author="Community" copyright="Community" url="https://github.com/fsharp/fsharpbinding/wiki"
-<<<<<<< HEAD
-       description="F# Language Binding" category="Language bindings" version="3.1.2">
-=======
        description="F# Language Binding" category="Language bindings" version="3.1.3">
->>>>>>> 57e0502b
 
 	<Runtime>
     	<Import assembly="FSharp.Core.dll" />
