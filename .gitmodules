--- conflicted
+++ resolved
@@ -38,9 +38,8 @@
 	url = git://github.com/mono/nuget-binary.git
 [submodule "main/external/xwt"]
 	path = main/external/xwt
-<<<<<<< HEAD
-	url = git@github.com:xamarin/xwt
-	branch = xamarin-mac
+	url = git://github.com/mono/xwt
+	branch = xammac-unified
 [submodule "main/external/roslyn"]
 	path = main/external/roslyn
 	url = git@github.com:mono/roslyn.git
@@ -49,13 +48,9 @@
 	path = main/external/NRefactory6
 	url = git@github.com:icsharpcode/NRefactory.git
 	branch = roslyn
-=======
-	url = git://github.com/mono/xwt
-	branch = xammac-unified
 [submodule "main/external/monomac"]
 	path = main/external/monomac
 	url = git://github.com/mono/monomac.git
 [submodule "main/external/sharpsvn-binary"]
 	path = main/external/sharpsvn-binary
-	url = git://github.com/mono/sharpsvn-binary.git
->>>>>>> 0c61371d
+	url = git://github.com/mono/sharpsvn-binary.git