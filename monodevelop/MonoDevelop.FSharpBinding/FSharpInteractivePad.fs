#nowarn "40"
namespace MonoDevelop.FSharp

open System
open System.Diagnostics
open System.IO
open System.Xml
open System.CodeDom.Compiler

open Gdk
open MonoDevelop.Components
open MonoDevelop.Components.Docking
open MonoDevelop.Components.Commands
open MonoDevelop.Core
open MonoDevelop.Ide
open MonoDevelop.Ide.Gui
open MonoDevelop.Projects
open MonoDevelop.FSharp

[<AutoOpen>]
module ColorHelpers =
    let strToColor s = 
        let c = ref (new Color())
        match Color.Parse (s, c) with
        | true -> !c
        | false -> new Color() // black is as good a guess as any here
        
    let colorToStr (c:Color) =
        sprintf "#%04X%04X%04X" c.Red c.Green c.Blue
        
    let cairoToHsl (c:Cairo.Color) = HslColor.op_Implicit(c)
    let gdkToHsl (c:Gdk.Color) = HslColor.op_Implicit(c)
    let hslToCairo (c:HslColor) : Cairo.Color = HslColor.op_Implicit(c)
    let hslToGdk (c:HslColor) : Gdk.Color = HslColor.op_Implicit(c)
     
    let cairoToGdk = cairoToHsl >> hslToGdk

[<AutoOpen>]
module EventHandlerHelpers = 
  type IDelegateEvent<'Del when 'Del :> Delegate> with
    member this.Subscribe handler =
      do this.AddHandler(handler)
      { new IDisposable with 
          member x.Dispose() =
            this.RemoveHandler(handler) }

type FSharpCommands = 
  | ShowFSharpInteractive = 0
  | SendSelection = 1
  | SendLine = 2

type KillIntent = 
  | Restart
  | Kill
  | NoIntent // Unexpected kill, or from #q/#quit, so we prompt  

type FSharpInteractivePad() =
  let view = new ConsoleView()
  let mutable killIntent = NoIntent
  let mutable isPrompting = false
  let mutable activeDoc : IDisposable option = None
  
  let isInsideFSharpFile () = 
    if IdeApp.Workbench.ActiveDocument = null ||
       IdeApp.Workbench.ActiveDocument.FileName.FileName = null then false
    else
      let file = IdeApp.Workbench.ActiveDocument.FileName.ToString()
      CompilerArguments.supportedExtension(IO.Path.GetExtension(file))

  let getCorrectDirectory () = 
    if IdeApp.Workbench.ActiveDocument <> null && isInsideFSharpFile() then
      let doc = IdeApp.Workbench.ActiveDocument.FileName.ToString()
      if doc <> null then Path.GetDirectoryName(doc) |> Some else None
    else None

  let setupSession() = 
    let ses = InteractiveSession()
    let textReceived = ses.TextReceived.Subscribe(fun t -> view.WriteOutput t )
    let promptReady = ses.PromptReady.Subscribe(fun () -> view.Prompt true )
    ses.Exited.Add(fun e -> 
      textReceived.Dispose()
      promptReady.Dispose()
      if killIntent = NoIntent then
        DispatchService.GuiDispatch(fun () ->
          Debug.WriteLine (sprintf "Interactive: process stopped")
          view.WriteOutput("\nSession termination detected. Press Enter to restart."))
        isPrompting <- true
      elif killIntent = Restart then 
        DispatchService.GuiDispatch view.Clear
      killIntent <- NoIntent)
    ses.StartReceiving()
    // Make sure we're in the correct directory after a start/restart. No ActiveDocument event then.
    getCorrectDirectory() |> Option.iter (fun path -> ses.SendCommand("#silentCd @\"" + path + "\";;"))
    ses
    
  let session = ref (Some(setupSession()))

  let sendCommand (str:string) = 
     session := match !session with 
                | None -> Some (setupSession())
                | s -> s
     !session |> Option.iter (fun s -> s.SendCommand(str))

  let resetFsi intent = 
    killIntent <- intent
    !session |> Option.iter (fun ses -> ses.Kill())
    if intent = Restart then session := Some (setupSession())
  
  let AddSourceToSelection selection =
     let stap = IdeApp.Workbench.ActiveDocument.Editor.SelectionRange.Offset
     let line = IdeApp.Workbench.ActiveDocument.Editor.OffsetToLineNumber(stap)
     let file = IdeApp.Workbench.ActiveDocument.FileName
     String.Format("# {0} \"{1}\"\n{2}" ,line,file.FullPath,selection)  

  let ensureCorrectDirectory _ =
    match getCorrectDirectory() with 
    | Some path -> sendCommand ("#silentCd @\"" + path + "\";;")
    | _ -> ()
    
  //let handler = 
  do Debug.WriteLine ("InteractivePad: created!")
  #if DEBUG
  do view.Destroyed.Add (fun _ -> Debug.WriteLine ("Interactive: view destroyed"))
  do IdeApp.Exiting.Add (fun _ -> Debug.WriteLine ("Interactive: app exiting!!"))
  do IdeApp.Exited.Add  (fun _ -> Debug.WriteLine ("Interactive: app exited!!"))
  #endif

  member x.Shutdown()  = 
    do Debug.WriteLine (sprintf "Interactive: x.Shutdown()!")
    resetFsi Kill
 
  interface MonoDevelop.Ide.Gui.IPadContent with
    member x.Dispose() =
      Debug.WriteLine ("Interactive: disposing pad...")
      activeDoc |> Option.iter (fun ad -> ad.Dispose())
      x.Shutdown()

    member x.Control : Gtk.Widget = view :> Gtk.Widget
  
    member x.Initialize(container:MonoDevelop.Ide.Gui.IPadWindow) = 
      view.ConsoleInput.Add(fun cie -> if isPrompting then 
                                         isPrompting <- false
                                         session := None
                                         sendCommand ""
                                       else sendCommand cie.Text)
      view.Child.KeyPressEvent.Add(fun ea ->
        if ea.Event.State &&& ModifierType.ControlMask = ModifierType.ControlMask && ea.Event.Key = Key.period then
          !session |> Option.iter (fun s -> s.Interrupt()))
      activeDoc <- IdeApp.Workbench.ActiveDocumentChanged.Subscribe ensureCorrectDirectory |> Some

      x.UpdateFont()   

      view.ShadowType <- Gtk.ShadowType.None
      view.ShowAll()
      
      match view.Child with
      | :? Gtk.TextView as v -> 
            v.PopulatePopup.Add(fun (args) -> 
                                    let item = new Gtk.MenuItem(GettextCatalog.GetString("Reset"))
                                    item.Activated.Add(fun _ -> x.RestartFsi())
                                    item.Show()
                                    args.Menu.Add(item))
      | _ -> ()
      
      x.UpdateColors()
                            
      let toolbar = container.GetToolbar(Gtk.PositionType.Right)

      let buttonClear = new DockToolButton("gtk-clear")
      buttonClear.Clicked.Add(fun _ -> view.Clear())
      buttonClear.TooltipText <- GettextCatalog.GetString("Clear")
      toolbar.Add(buttonClear)
      
      let buttonRestart = new DockToolButton("gtk-refresh")
      buttonRestart.Clicked.Add(fun _ -> x.RestartFsi())
      buttonRestart.TooltipText <- GettextCatalog.GetString("Reset")
      toolbar.Add(buttonRestart)
      
      toolbar.ShowAll()
      
    member x.RedrawContent() = ()
  
  member x.RestartFsi() = resetFsi Restart
    
  member x.UpdateColors() =
    match view.Child with
      | :? Gtk.TextView as v -> 
            let colourStyles = Mono.TextEditor.Highlighting.SyntaxModeService.GetColorStyle(MonoDevelop.Ide.IdeApp.Preferences.ColorScheme)
            
            let (_, shouldMatch) = PropertyService.Get<string>("FSharpBinding.MatchWitThemePropName", "false") |> System.Boolean.TryParse
            let themeTextColour = colourStyles.PlainText.Foreground |> cairoToGdk
            let themeBackColour = colourStyles.PlainText.Background |> cairoToGdk
            if(shouldMatch) then
                v.ModifyText(Gtk.StateType.Normal, themeTextColour)
                v.ModifyBase(Gtk.StateType.Normal, themeBackColour)
            else
                let textColour = PropertyService.Get<string>("FSharpBinding.TextColorPropName", "#000000") 
                                    |> ColorHelpers.strToColor
                let backColour = PropertyService.Get<string>("FSharpBinding.BaseColorPropName", "#FFFFFF") 
                                    |> ColorHelpers.strToColor
                v.ModifyText(Gtk.StateType.Normal, textColour)
                v.ModifyBase(Gtk.StateType.Normal, backColour)
      | _ -> ()
    
  member x.UpdateFont() = 
    let fontName = DesktopService.DefaultMonospaceFont
    let fontName = PropertyService.Get<string>("FSharpBinding.FsiFontName", fontName)
    Debug.WriteLine (sprintf "Interactive: Loading font '%s'" fontName)
    let font = Pango.FontDescription.FromString(fontName)
    view.SetFont(font)
  member x.SendSelection() = 
    if x.IsSelectionNonEmpty then
      let sel = IdeApp.Workbench.ActiveDocument.Editor.SelectedText
      ensureCorrectDirectory()
      sendCommand (AddSourceToSelection sel)
      
  member x.SendLine() = 
    if IdeApp.Workbench.ActiveDocument = null then () 
    else
      ensureCorrectDirectory()
      let line = IdeApp.Workbench.ActiveDocument.Editor.Caret.Line
      let text = IdeApp.Workbench.ActiveDocument.Editor.GetLineText(line)
      let file = IdeApp.Workbench.ActiveDocument.FileName
      let sel = String.Format("# {0} \"{1}\"\n{2}" ,line ,file.FullPath,text) 
      sendCommand sel

  member x.IsSelectionNonEmpty = 
    if IdeApp.Workbench.ActiveDocument = null || 
       IdeApp.Workbench.ActiveDocument.FileName.FileName = null then false  
    else
      let sel = IdeApp.Workbench.ActiveDocument.Editor.SelectedText
      not(String.IsNullOrEmpty(sel))
    
  member x.IsInsideFSharpFile = isInsideFSharpFile()
      
  member x.LoadReferences() =
    Debug.WriteLine("FSI:  #LoadReferences")
    let project = IdeApp.Workbench.ActiveDocument.Project :?> DotNetProject

    let references = project.GetReferencedAssemblies(ConfigurationSelector.Default, true)
                     |> Seq.filter (fun r ->  not <| (r.Contains "mscorlib.dll" || r.Contains "FSharp.Core.dll") )
                     |> Seq.toArray
    
    let orderReferences = FSharp.CompilerBinding.OrderAssemblyReferences()
    let references = orderReferences.Order references
<<<<<<< HEAD
    ensureCorrectDirectory() // For good measure
    
=======
    ensureCorrectDirectory()
>>>>>>> 12f3035d
    sendCommand references
      
  static member CurrentPad =  
    let existing = 
      try IdeApp.Workbench.GetPad<FSharpInteractivePad>()
      with _ -> 
        Debug.WriteLine (sprintf "Interactive: GetPad<FSharpInteractivePad>() failed, silently ignoring")
        null // It throws after addin is loaded (before restart)
    if existing <> null then existing
    else IdeApp.Workbench.AddPad
          ( new FSharpInteractivePad(), "FSharp.MonoDevelop.FSharpInteractivePad", 
            "F# Interactive", "Center Bottom", IconId("md-fs-project"))

  static member CurrentFsi = 
    FSharpInteractivePad.CurrentPad.Content :?> FSharpInteractivePad


type ShowFSharpInteractive() =
  inherit CommandHandler()
  override x.Run() = 
    let pad = FSharpInteractivePad.CurrentPad
    pad.BringToFront(true)
  override x.Update(info:CommandInfo) =
    info.Enabled <- true
    info.Visible <- true

type SendSelection() =
  inherit CommandHandler()
  override x.Run() =
    Debug.WriteLine (sprintf "Interactive: Send selection to F# interactive invoked!")
    FSharpInteractivePad.CurrentFsi.SendSelection()
    FSharpInteractivePad.CurrentPad.BringToFront(false)
  override x.Update(info:CommandInfo) =
    let fsi = FSharpInteractivePad.CurrentFsi
    info.Enabled <- fsi.IsSelectionNonEmpty
    info.Visible <- fsi.IsInsideFSharpFile

type SendLine() =
  inherit CommandHandler()
  override x.Run() =
    Debug.WriteLine (sprintf "Interactive: Send line to F# interactive invoked!")
    FSharpInteractivePad.CurrentFsi.SendLine()
    FSharpInteractivePad.CurrentPad.BringToFront(false)
  override x.Update(info:CommandInfo) =
    let fsi = FSharpInteractivePad.CurrentFsi
    info.Enabled <- true
    info.Visible <- fsi.IsInsideFSharpFile
    
type SendReferences() =
  inherit CommandHandler()
  override x.Run() =
    Debug.WriteLine (sprintf "Interactive: Load references in F# interactive invoked!")
    FSharpInteractivePad.CurrentFsi.LoadReferences()
    FSharpInteractivePad.CurrentPad.BringToFront(false)
  override x.Update(info:CommandInfo) =
    let fsi = FSharpInteractivePad.CurrentFsi
    info.Enabled <- true
    info.Visible <- fsi.IsInsideFSharpFile<|MERGE_RESOLUTION|>--- conflicted
+++ resolved
@@ -243,12 +243,7 @@
     
     let orderReferences = FSharp.CompilerBinding.OrderAssemblyReferences()
     let references = orderReferences.Order references
-<<<<<<< HEAD
-    ensureCorrectDirectory() // For good measure
-    
-=======
     ensureCorrectDirectory()
->>>>>>> 12f3035d
     sendCommand references
       
   static member CurrentPad =  
