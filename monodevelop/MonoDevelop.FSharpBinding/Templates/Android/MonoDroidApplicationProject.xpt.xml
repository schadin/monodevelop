--- conflicted
+++ resolved
@@ -53,12 +53,8 @@
 					</Directory>
 				</Directory>
 				<Directory name="Properties">
-<<<<<<< HEAD
-					<File name="AssemblyInfo.fs" src="MonoDroidApplication/AssemblyInfo.fs" />
+					<UnformattedFile name="AssemblyInfo.fs" src="MonoDroidApplication/AssemblyInfo.fs" />
 					<File name="AndroidManifest.xml" src="MonoDroidApplication/AndroidManifest.xml" />
-=======
-					<UnformattedFile name="AssemblyInfo.fs" src="MonoDroidApplication/AssemblyInfo.fs" />
->>>>>>> 42607d3c
 				</Directory>
 				<Directory name="Assets">
 					<RawFile name="AboutAssets.txt" src="MonoDroidApplication/AboutAssets.txt" />
