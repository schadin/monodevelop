<Project ToolsVersion="4.0" DefaultTargets="Build" xmlns="http://schemas.microsoft.com/developer/msbuild/2003">
  <PropertyGroup>
    <Configuration Condition=" '$(Configuration)' == '' ">Debug</Configuration>
    <Platform Condition=" '$(Platform)' == '' ">AnyCPU</Platform>
    <ProductVersion>8.0.30703</ProductVersion>
    <SchemaVersion>2.0</SchemaVersion>
    <ProjectGuid>{4C10F8F9-3816-4647-BA6E-85F5DE39883A}</ProjectGuid>
    <OutputType>Library</OutputType>
    <RootNamespace>FSharp.MonoDevelop</RootNamespace>
    <AssemblyName>FSharpBinding</AssemblyName>
    <Name>MonoDevelop.FSharp</Name>
    <UsePartialTypes>False</UsePartialTypes>
    <RestorePackages>true</RestorePackages>
    <TargetFrameworkVersion>v4.5</TargetFrameworkVersion>
    <TargetFSharpCoreVersion>4.4.0.0</TargetFSharpCoreVersion>
  </PropertyGroup>
  <PropertyGroup Condition=" '$(Configuration)|$(Platform)' == 'Debug|AnyCPU' ">
    <DebugSymbols>True</DebugSymbols>
    <DebugType>full</DebugType>
    <Optimize>false</Optimize>
    <Tailcalls>false</Tailcalls>
    <OutputPath>..\..\..\build\AddIns\BackendBindings</OutputPath>
    <DefineConstants>TRACE;DEBUG;$(DefineConstants)</DefineConstants>
    <WarningLevel>3</WarningLevel>
    <Externalconsole>true</Externalconsole>
    <StartAction>Program</StartAction>
    <OtherFlags>--warnon:1182</OtherFlags>
    <StartAction>Program</StartAction>
    <StartProgram>$(MSBuildProjectDirectory)\..\..\..\build\bin\MonoDevelop.exe</StartProgram>
    <StartWorkingDirectory>$(MSBuildProjectDirectory)\..\..\..\build</StartWorkingDirectory>
    <CustomCommands>
      <CustomCommands>
        <Command>
          <type>Execute</type>
          <command>../../../../main/build/bin/MonoDevelop.exe --no-redirect</command>
          <workingdir>../../../../main/build</workingdir>
          <EnvironmentVariables>
            <Variable>
              <name>MONODEVELOP_DEV_ADDINS</name>
              <value>${TargetDir}</value>
            </Variable>
          </EnvironmentVariables>
        </Command>
      </CustomCommands>
    </CustomCommands>
  </PropertyGroup>
  <Target Name="Clean">
    <RemoveDir Directories="..\bin\" />
  </Target>
  <PropertyGroup Condition=" '$(Configuration)|$(Platform)' == 'Release|AnyCPU' ">
    <DebugType>pdbonly</DebugType>
    <Optimize>true</Optimize>
    <Tailcalls>true</Tailcalls>
    <OutputPath>..\..\..\build\AddIns\BackendBindings</OutputPath>
    <DefineConstants>TRACE;$(DefineConstants)</DefineConstants>
    <WarningLevel>3</WarningLevel>
    <OptimizeCode>true</OptimizeCode>
    <GenerateXmlDoc>false</GenerateXmlDoc>
    <DebugSymbols>true</DebugSymbols>
  </PropertyGroup>
  <PropertyGroup>
    <FSharpTargetsPath>$(MSBuildExtensionsPath32)\Microsoft\VisualStudio\v$(VisualStudioVersion)\FSharp\Microsoft.FSharp.Targets</FSharpTargetsPath>
  </PropertyGroup>
  <PropertyGroup Condition="'$(VisualStudioVersion)' == '10.0' OR '$(VisualStudioVersion)' == '11.0'">
    <FSharpTargetsPath>$(MSBuildExtensionsPath32)\..\Microsoft SDKs\F#\3.0\Framework\v4.0\Microsoft.FSharp.Targets</FSharpTargetsPath>
  </PropertyGroup>
  <Import Project="$(FSharpTargetsPath)" Condition="Exists('$(FSharpTargetsPath)')" />
  <Target Name="AfterBuild">
  </Target>
  <Target Name="AfterClean">
    <RemoveDir Directories="$(OutputPath)\packages" />
  </Target>
  <Import Project="..\.paket\paket.targets" />
  <Import Project="templates.targets" />
  <ItemGroup>
    <Compile Include="Services\Extensions.fs" />
    <Compile Include="Services\CompilerLocationUtils.fs" />
    <Compile Include="Services\Lexer.fs" />
    <Compile Include="Services\Parser.fs" />
    <Compile Include="Services\OrderAssemblyReferences.fs" />
    <Compile Include="Services\Parameters.fs" />
    <Compile Include="Services\TooltipHelpers.fs" />
    <Compile Include="Services\FileService.fs" />
    <Compile Include="Services\CompilerArguments.fs" />
    <Compile Include="Services\LanguageService.fs" />
    <Compile Include="Services\MDLanguageService.fs" />
    <Compile Include="Services\CompilerService.fs" />
    <Compile Include="Services\FSharpConsoleView.fs" />
    <Compile Include="Services\InteractiveSession.fs" />
    <Compile Include="Services\NRefactory.fs" />
    <Compile Include="FSharpParsedDocument.fs" />
    <Compile Include="FSharpTokens.fs" />
    <Compile Include="FSharpSymbolHelper.fs" />
    <Compile Include="ProjectSearchCategory.fs" />
    <Compile Include="FSharpInteractivePad.fs" />
    <Compile Include="FSharpOptionsPanels.fs" />
    <Compile Include="FSharpProject.fs" />
    <Compile Include="FSharpFoldingParser.fs" />
    <Compile Include="FSharpParser.fs" />
    <Compile Include="FSharpOutlineTextEditorExtension.fs" />
    <Compile Include="FSharpIndentationTracker.fs" />
    <Compile Include="FSharpTextEditorCompletion.fs" />
    <Compile Include="FSharpPathExtension.fs" />
    <Compile Include="FSharpUnitTestTextEditorExtension.fs" />
    <Compile Include="FSharpProjectFileNodeExtension.fs" />
    <Compile Include="FSharpTooltipProvider.fs" />
    <Compile Include="FSharpResolverProvider.fs" />
    <Compile Include="RefactoringOperationsHandler.fs" />
    <Compile Include="FSharpFormattingPolicy.fs" />
    <Compile Include="FSharpFormatter.fs" />
    <Compile Include="FSharpFormattingPanelWidget.fs" />
    <Compile Include="FSharpFormattingPolicyPanel.fs" />
    <Compile Include="FSharpSyntaxMode.fs" />
    <Compile Include="FSharpHighlightUsagesExtension.fs" />
    <Compile Include="UnformattedTextFileDescriptionTemplate.fs" />
    <Compile Include="FakeSearchCategory.fs" />
    <Compile Include="FSharpNavigationTextEditorExtension.fs" />
    <Compile Include="FSharpBraceMatcher.fs" />
    <Compile Include="FSharpDebuggerExpressionResolver.fs" />
    <Compile Include="FSharpSelection.fs" />
    <EmbeddedResource Include="FSharpSyntaxMode.xml" />
    <EmbeddedResource Include="FSharpFormattingPolicy.xml" />
    <EmbeddedResource Include="FSharpStylePolicy.xml" />
    <EmbeddedResource Include="FSharpBinding.addin.xml" />
    <None Include="paket.references" />
    <Compile Include="Properties\AddinInfo.fs" />
  </ItemGroup>
  <ItemGroup>
    <Reference Include="pango-sharp" />
    <Reference Include="atk-sharp" />
    <Reference Include="gdk-sharp" />
    <Reference Include="gtk-sharp" />
    <Reference Include="glib-sharp" />
    <Reference Include="System" />
    <Reference Include="System.Xml" />
    <Reference Include="System.Xml.Linq" />
    <Reference Include="System.Core" />
    <Reference Include="System.Numerics" />
    <Reference Include="mscorlib" />
    <Reference Include="Mono.Cairo" />
    <Reference Include="Mono.Posix" />
    <Reference Include="MonoDevelop.DesignerSupport">
      <HintPath>..\..\..\build\AddIns\MonoDevelop.DesignerSupport\MonoDevelop.DesignerSupport.dll</HintPath>
      <Private>False</Private>
    </Reference>
    <Reference Include="Mono.Addins">
      <Private>False</Private>
      <HintPath>..\..\..\build\bin\Mono.Addins.dll</HintPath>
    </Reference>
    <Reference Include="Xwt">
      <Private>False</Private>
      <HintPath>..\..\..\build\bin\Xwt.dll</HintPath>
    </Reference>
    <Reference Include="Xwt.Gtk">
      <Private>False</Private>
      <HintPath>..\..\..\build\bin\Xwt.Gtk.dll</HintPath>
    </Reference>
<<<<<<< HEAD
    <Reference Include="MonoDevelop.Projects.Formats.MSBuild">
=======
    <Reference Include="Mono.TextEditor">
      <Private>False</Private>
      <HintPath>..\..\..\build\bin\Mono.TextEditor.dll</HintPath>
    </Reference>
    <ProjectReference Include="..\..\..\src\core\MonoDevelop.Projects.Formats.MSBuild\MonoDevelop.Projects.Formats.MSBuild.csproj">
      <Project>{A437F1A3-78DF-4F00-8053-D32A8B1EB679}</Project>
      <Name>MonoDevelop.Projects.Formats.MSBuild</Name>
>>>>>>> 7a7ca159
      <Private>False</Private>
    </ProjectReference>
    <Reference Include="monodoc">
      <HintPath>..\..\..\build\bin\monodoc.dll</HintPath>
    </Reference>
    <Reference Include="ICSharpCode.NRefactory">
      <Private>False</Private>
      <HintPath>..\..\..\build\bin\ICSharpCode.NRefactory.dll</HintPath>
    </Reference>
    <Reference Include="MonoDevelop.UnitTesting">
      <Private>False</Private>
      <HintPath>..\..\..\build\AddIns\MonoDevelop.UnitTesting\MonoDevelop.UnitTesting.dll</HintPath>
    </Reference>
    <ProjectReference Include="..\MonoDevelop.FSharp.Gui\MonoDevelop.FSharp.Gui.csproj">
      <Project>{FD0D1033-9145-48E5-8ED8-E2365252878C}</Project>
      <Name>MonoDevelop.FSharp.Gui</Name>
    </ProjectReference>
    <Reference Include="Microsoft.CodeAnalysis">
      <HintPath>..\..\..\build\bin\Microsoft.CodeAnalysis.dll</HintPath>
      <Private>False</Private>
    </Reference>
    <Reference Include="System.Collections.Immutable">
      <HintPath>..\..\..\build\bin\System.Collections.Immutable.dll</HintPath>
      <Private>False</Private>
    </Reference>
    <Reference Include="Xamarin.Mac">
      <HintPath>..\..\..\build\bin\Xamarin.Mac.dll</HintPath>
      <Private>False</Private>
    </Reference>
    <Reference Include="FSharp.Core, Version=$(TargetFSharpCoreVersion)">
      <Private>True</Private>
    </Reference>
    <Reference Include="Microsoft.CodeAnalysis.Workspaces">
      <HintPath>..\..\..\build\bin\Microsoft.CodeAnalysis.Workspaces.dll</HintPath>
      <Private>False</Private>
    </Reference>
    <ProjectReference Include="..\MonoDevelop.FSharp.Shared\MonoDevelop.FSharp.Shared.fsproj">
      <Project>{AF5FEAD5-B50E-4F07-A274-32F23D5C504D}</Project>
      <Name>MonoDevelop.FSharp.Shared</Name>
    </ProjectReference>
    <ProjectReference Include="..\..\..\src\addins\MonoDevelop.Debugger\MonoDevelop.Debugger.csproj">
      <Project>{2357AABD-08C7-4808-A495-8FF2D3CDFDB0}</Project>
      <Name>MonoDevelop.Debugger</Name>
      <Private>False</Private>
    </ProjectReference>
    <ProjectReference Include="..\..\..\src\core\MonoDevelop.Core\MonoDevelop.Core.csproj">
      <Project>{7525BB88-6142-4A26-93B9-A30C6983390A}</Project>
      <Name>MonoDevelop.Core</Name>
      <Private>False</Private>
    </ProjectReference>
    <ProjectReference Include="..\..\..\src\core\MonoDevelop.Ide\MonoDevelop.Ide.csproj">
      <Project>{27096E7F-C91C-4AC6-B289-6897A701DF21}</Project>
      <Name>MonoDevelop.Ide</Name>
      <Private>False</Private>
    </ProjectReference>
    <ProjectReference Include="..\..\..\src\addins\MonoDevelop.Refactoring\MonoDevelop.Refactoring.csproj">
      <Project>{100568FC-F4E8-439B-94AD-41D11724E45B}</Project>
      <Name>MonoDevelop.Refactoring</Name>
      <Private>False</Private>
<<<<<<< HEAD
      <HintPath>..\..\..\build\AddIns\MonoDevelop.Refactoring\MonoDevelop.Refactoring.dll</HintPath>
    </Reference>
    <ProjectReference Include="..\..\..\src\addins\MonoDevelop.SourceEditor2\MonoDevelop.SourceEditor.csproj" Condition=" '$(Configuration)' != 'Debug' And '$(Configuration)' != 'Release' ">
      <Project>{F8F92AA4-A376-4679-A9D4-60E7B7FBF477}</Project>
      <Name>MonoDevelop.SourceEditor</Name>
    </ProjectReference>
    <Reference Include="MonoDevelop.SourceEditor" Condition=" '$(Configuration)' == 'Debug' Or '$(Configuration)' == 'Release' ">
      <Private>False</Private>
      <HintPath>..\..\..\build\AddIns\DisplayBindings\SourceEditor\MonoDevelop.SourceEditor.dll</HintPath>
    </Reference>
=======
    </ProjectReference>
>>>>>>> 7a7ca159
  </ItemGroup>
  <ItemGroup>
    <Folder Include="Properties\" />
  </ItemGroup>
  <ProjectExtensions>
    <MonoDevelop>
      <Properties>
        <Policies>
          <TextStylePolicy FileWidth="80" TabWidth="4" TabsToSpaces="True" IndentWidth="4" RemoveTrailingWhitespace="True" NoTabsAfterNonTabs="False" EolMarker="Native" inheritsSet="VisualStudio" inheritsScope="text/plain" scope="text/x-fsharp" />
          <FSharpFormattingPolicy scope="text/x-fsharp">
            <DefaultFormat IndentOnTryWith="False" ReorderOpenDeclaration="False" SpaceAfterComma="True" SpaceAfterSemicolon="True" SpaceAroundDelimiter="True" SpaceBeforeArgument="True" SpaceBeforeColon="True" />
          </FSharpFormattingPolicy>
        </Policies>
      </Properties>
    </MonoDevelop>
  </ProjectExtensions>
  <Choose>
    <When Condition="$(TargetFrameworkIdentifier) == '.NETFramework' And ($(TargetFrameworkVersion) == 'v4.0')">
      <ItemGroup>
        <Reference Include="ExtCore">
          <HintPath>..\packages\ExtCore\lib\net40\ExtCore.dll</HintPath>
          <Private>True</Private>
          <Paket>True</Paket>
        </Reference>
      </ItemGroup>
    </When>
    <When Condition="($(TargetFrameworkIdentifier) == '.NETFramework' And ($(TargetFrameworkVersion) == 'v4.5' Or $(TargetFrameworkVersion) == 'v4.5.1' Or $(TargetFrameworkVersion) == 'v4.5.2' Or $(TargetFrameworkVersion) == 'v4.5.3' Or $(TargetFrameworkVersion) == 'v4.6')) Or ($(TargetFrameworkIdentifier) == 'MonoAndroid') Or ($(TargetFrameworkIdentifier) == 'MonoTouch')">
      <ItemGroup>
        <Reference Include="ExtCore">
          <HintPath>..\packages\ExtCore\lib\net45\ExtCore.dll</HintPath>
          <Private>True</Private>
          <Paket>True</Paket>
        </Reference>
      </ItemGroup>
    </When>
  </Choose>
  <Choose>
    <When Condition="($(TargetFrameworkIdentifier) == 'WindowsPhone') Or ($(TargetFrameworkIdentifier) == 'WindowsPhoneApp') Or ($(TargetFrameworkIdentifier) == 'Silverlight') Or ($(TargetFrameworkIdentifier) == '.NETCore') Or ($(TargetFrameworkIdentifier) == '.NETFramework' And ($(TargetFrameworkVersion) == 'v4.5' Or $(TargetFrameworkVersion) == 'v4.5.1' Or $(TargetFrameworkVersion) == 'v4.5.2' Or $(TargetFrameworkVersion) == 'v4.5.3' Or $(TargetFrameworkVersion) == 'v4.6')) Or ($(TargetFrameworkIdentifier) == 'MonoAndroid') Or ($(TargetFrameworkIdentifier) == 'MonoTouch')">
      <ItemGroup>
        <Reference Include="FantomasLib">
          <HintPath>..\packages\Fantomas\lib\FantomasLib.dll</HintPath>
          <Private>True</Private>
          <Paket>True</Paket>
        </Reference>
      </ItemGroup>
    </When>
  </Choose>
  <Choose>
    <When Condition="($(TargetFrameworkIdentifier) == '.NETFramework' And ($(TargetFrameworkVersion) == 'v4.0' Or $(TargetFrameworkVersion) == 'v4.5' Or $(TargetFrameworkVersion) == 'v4.5.1' Or $(TargetFrameworkVersion) == 'v4.5.2' Or $(TargetFrameworkVersion) == 'v4.5.3' Or $(TargetFrameworkVersion) == 'v4.6')) Or ($(TargetFrameworkIdentifier) == 'MonoAndroid') Or ($(TargetFrameworkIdentifier) == 'MonoTouch')">
      <ItemGroup>
        <Reference Include="FSharp.Compiler.CodeDom">
          <HintPath>..\packages\FSharp.Compiler.CodeDom\lib\net40\FSharp.Compiler.CodeDom.dll</HintPath>
          <Private>True</Private>
          <Paket>True</Paket>
        </Reference>
      </ItemGroup>
    </When>
  </Choose>
  <Choose>
    <When Condition="$(TargetFrameworkIdentifier) == '.NETFramework' And ($(TargetFrameworkVersion) == 'v4.0')">
      <ItemGroup>
        <Reference Include="FSharp.Compiler.Service">
          <HintPath>..\packages\FSharp.Compiler.Service\lib\net40\FSharp.Compiler.Service.dll</HintPath>
          <Private>True</Private>
          <Paket>True</Paket>
        </Reference>
      </ItemGroup>
    </When>
    <When Condition="($(TargetFrameworkIdentifier) == '.NETFramework' And ($(TargetFrameworkVersion) == 'v4.5' Or $(TargetFrameworkVersion) == 'v4.5.1' Or $(TargetFrameworkVersion) == 'v4.5.2' Or $(TargetFrameworkVersion) == 'v4.5.3' Or $(TargetFrameworkVersion) == 'v4.6')) Or ($(TargetFrameworkIdentifier) == 'MonoAndroid') Or ($(TargetFrameworkIdentifier) == 'MonoTouch')">
      <ItemGroup>
        <Reference Include="FSharp.Compiler.Service">
          <HintPath>..\packages\FSharp.Compiler.Service\lib\net45\FSharp.Compiler.Service.dll</HintPath>
          <Private>True</Private>
          <Paket>True</Paket>
        </Reference>
      </ItemGroup>
    </When>
  </Choose>
  <Choose>
    <When Condition="$(TargetFrameworkIdentifier) == '.NETFramework' And ($(TargetFrameworkVersion) == 'v4.0')">
      <ItemGroup>
        <Reference Include="Mono.Cecil.Mdb">
          <HintPath>..\packages\Mono.Cecil\lib\net40\Mono.Cecil.Mdb.dll</HintPath>
          <Private>True</Private>
          <Paket>True</Paket>
        </Reference>
        <Reference Include="Mono.Cecil.Pdb">
          <HintPath>..\packages\Mono.Cecil\lib\net40\Mono.Cecil.Pdb.dll</HintPath>
          <Private>True</Private>
          <Paket>True</Paket>
        </Reference>
        <Reference Include="Mono.Cecil.Rocks">
          <HintPath>..\packages\Mono.Cecil\lib\net40\Mono.Cecil.Rocks.dll</HintPath>
          <Private>True</Private>
          <Paket>True</Paket>
        </Reference>
        <Reference Include="Mono.Cecil">
          <HintPath>..\packages\Mono.Cecil\lib\net40\Mono.Cecil.dll</HintPath>
          <Private>True</Private>
          <Paket>True</Paket>
        </Reference>
      </ItemGroup>
    </When>
    <When Condition="$(TargetFrameworkIdentifier) == 'Silverlight' And $(TargetFrameworkVersion) == 'v5.0'">
      <ItemGroup>
        <Reference Include="Mono.Cecil.Rocks">
          <HintPath>..\packages\Mono.Cecil\lib\sl5\Mono.Cecil.Rocks.dll</HintPath>
          <Private>True</Private>
          <Paket>True</Paket>
        </Reference>
        <Reference Include="Mono.Cecil">
          <HintPath>..\packages\Mono.Cecil\lib\sl5\Mono.Cecil.dll</HintPath>
          <Private>True</Private>
          <Paket>True</Paket>
        </Reference>
      </ItemGroup>
    </When>
    <When Condition="($(TargetFrameworkIdentifier) == '.NETFramework' And ($(TargetFrameworkVersion) == 'v4.5' Or $(TargetFrameworkVersion) == 'v4.5.1' Or $(TargetFrameworkVersion) == 'v4.5.2' Or $(TargetFrameworkVersion) == 'v4.5.3' Or $(TargetFrameworkVersion) == 'v4.6')) Or ($(TargetFrameworkIdentifier) == 'MonoAndroid') Or ($(TargetFrameworkIdentifier) == 'MonoTouch')">
      <ItemGroup>
        <Reference Include="Mono.Cecil.Mdb">
          <HintPath>..\packages\Mono.Cecil\lib\net45\Mono.Cecil.Mdb.dll</HintPath>
          <Private>True</Private>
          <Paket>True</Paket>
        </Reference>
        <Reference Include="Mono.Cecil.Pdb">
          <HintPath>..\packages\Mono.Cecil\lib\net45\Mono.Cecil.Pdb.dll</HintPath>
          <Private>True</Private>
          <Paket>True</Paket>
        </Reference>
        <Reference Include="Mono.Cecil.Rocks">
          <HintPath>..\packages\Mono.Cecil\lib\net45\Mono.Cecil.Rocks.dll</HintPath>
          <Private>True</Private>
          <Paket>True</Paket>
        </Reference>
        <Reference Include="Mono.Cecil">
          <HintPath>..\packages\Mono.Cecil\lib\net45\Mono.Cecil.dll</HintPath>
          <Private>True</Private>
          <Paket>True</Paket>
        </Reference>
      </ItemGroup>
    </When>
  </Choose>
  <Choose>
    <When Condition="$(TargetFrameworkIdentifier) == '.NETFramework' And $(TargetFrameworkVersion) == 'v3.5'">
      <ItemGroup>
        <Reference Include="Newtonsoft.Json">
          <HintPath>..\packages\Newtonsoft.Json\lib\net35\Newtonsoft.Json.dll</HintPath>
          <Private>True</Private>
          <Paket>True</Paket>
        </Reference>
      </ItemGroup>
    </When>
    <When Condition="$(TargetFrameworkIdentifier) == '.NETFramework' And ($(TargetFrameworkVersion) == 'v2.0' Or $(TargetFrameworkVersion) == 'v3.0')">
      <ItemGroup>
        <Reference Include="Newtonsoft.Json">
          <HintPath>..\packages\Newtonsoft.Json\lib\net20\Newtonsoft.Json.dll</HintPath>
          <Private>True</Private>
          <Paket>True</Paket>
        </Reference>
      </ItemGroup>
    </When>
    <When Condition="$(TargetFrameworkIdentifier) == '.NETFramework' And ($(TargetFrameworkVersion) == 'v4.0')">
      <ItemGroup>
        <Reference Include="Newtonsoft.Json">
          <HintPath>..\packages\Newtonsoft.Json\lib\net40\Newtonsoft.Json.dll</HintPath>
          <Private>True</Private>
          <Paket>True</Paket>
        </Reference>
      </ItemGroup>
    </When>
    <When Condition="($(TargetFrameworkIdentifier) == '.NETFramework' And ($(TargetFrameworkVersion) == 'v4.5' Or $(TargetFrameworkVersion) == 'v4.5.1' Or $(TargetFrameworkVersion) == 'v4.5.2' Or $(TargetFrameworkVersion) == 'v4.5.3' Or $(TargetFrameworkVersion) == 'v4.6')) Or ($(TargetFrameworkIdentifier) == 'MonoAndroid') Or ($(TargetFrameworkIdentifier) == 'MonoTouch')">
      <ItemGroup>
        <Reference Include="Newtonsoft.Json">
          <HintPath>..\packages\Newtonsoft.Json\lib\net45\Newtonsoft.Json.dll</HintPath>
          <Private>True</Private>
          <Paket>True</Paket>
        </Reference>
      </ItemGroup>
    </When>
    <When Condition="($(TargetFrameworkIdentifier) == 'Silverlight' And $(TargetFrameworkVersion) == 'v5.0') Or ($(TargetFrameworkProfile) == 'Profile5') Or ($(TargetFrameworkProfile) == 'Profile6') Or ($(TargetFrameworkProfile) == 'Profile14') Or ($(TargetFrameworkProfile) == 'Profile19') Or ($(TargetFrameworkProfile) == 'Profile24') Or ($(TargetFrameworkProfile) == 'Profile37') Or ($(TargetFrameworkProfile) == 'Profile42') Or ($(TargetFrameworkProfile) == 'Profile47') Or ($(TargetFrameworkProfile) == 'Profile92') Or ($(TargetFrameworkProfile) == 'Profile102') Or ($(TargetFrameworkProfile) == 'Profile136') Or ($(TargetFrameworkProfile) == 'Profile147') Or ($(TargetFrameworkProfile) == 'Profile158') Or ($(TargetFrameworkProfile) == 'Profile225') Or ($(TargetFrameworkProfile) == 'Profile240') Or ($(TargetFrameworkProfile) == 'Profile255') Or ($(TargetFrameworkProfile) == 'Profile328') Or ($(TargetFrameworkProfile) == 'Profile336') Or ($(TargetFrameworkProfile) == 'Profile344')">
      <ItemGroup>
        <Reference Include="Newtonsoft.Json">
          <HintPath>..\packages\Newtonsoft.Json\lib\portable-net40+sl5+wp80+win8+wpa81\Newtonsoft.Json.dll</HintPath>
          <Private>True</Private>
          <Paket>True</Paket>
        </Reference>
      </ItemGroup>
    </When>
    <When Condition="($(TargetFrameworkIdentifier) == 'WindowsPhoneApp') Or ($(TargetFrameworkIdentifier) == '.NETCore') Or ($(TargetFrameworkIdentifier) == 'WindowsPhone' And ($(TargetFrameworkVersion) == 'v8.0' Or $(TargetFrameworkVersion) == 'v8.1')) Or ($(TargetFrameworkProfile) == 'Profile7') Or ($(TargetFrameworkProfile) == 'Profile31') Or ($(TargetFrameworkProfile) == 'Profile32') Or ($(TargetFrameworkProfile) == 'Profile44') Or ($(TargetFrameworkProfile) == 'Profile49') Or ($(TargetFrameworkProfile) == 'Profile78') Or ($(TargetFrameworkProfile) == 'Profile84') Or ($(TargetFrameworkProfile) == 'Profile111') Or ($(TargetFrameworkProfile) == 'Profile151') Or ($(TargetFrameworkProfile) == 'Profile157') Or ($(TargetFrameworkProfile) == 'Profile259')">
      <ItemGroup>
        <Reference Include="Newtonsoft.Json">
          <HintPath>..\packages\Newtonsoft.Json\lib\portable-net45+wp80+win8+wpa81+dnxcore50\Newtonsoft.Json.dll</HintPath>
          <Private>True</Private>
          <Paket>True</Paket>
        </Reference>
      </ItemGroup>
    </When>
  </Choose>
</Project><|MERGE_RESOLUTION|>--- conflicted
+++ resolved
@@ -155,9 +155,7 @@
       <Private>False</Private>
       <HintPath>..\..\..\build\bin\Xwt.Gtk.dll</HintPath>
     </Reference>
-<<<<<<< HEAD
     <Reference Include="MonoDevelop.Projects.Formats.MSBuild">
-=======
     <Reference Include="Mono.TextEditor">
       <Private>False</Private>
       <HintPath>..\..\..\build\bin\Mono.TextEditor.dll</HintPath>
@@ -165,7 +163,6 @@
     <ProjectReference Include="..\..\..\src\core\MonoDevelop.Projects.Formats.MSBuild\MonoDevelop.Projects.Formats.MSBuild.csproj">
       <Project>{A437F1A3-78DF-4F00-8053-D32A8B1EB679}</Project>
       <Name>MonoDevelop.Projects.Formats.MSBuild</Name>
->>>>>>> 7a7ca159
       <Private>False</Private>
     </ProjectReference>
     <Reference Include="monodoc">
@@ -225,7 +222,6 @@
       <Project>{100568FC-F4E8-439B-94AD-41D11724E45B}</Project>
       <Name>MonoDevelop.Refactoring</Name>
       <Private>False</Private>
-<<<<<<< HEAD
       <HintPath>..\..\..\build\AddIns\MonoDevelop.Refactoring\MonoDevelop.Refactoring.dll</HintPath>
     </Reference>
     <ProjectReference Include="..\..\..\src\addins\MonoDevelop.SourceEditor2\MonoDevelop.SourceEditor.csproj" Condition=" '$(Configuration)' != 'Debug' And '$(Configuration)' != 'Release' ">
@@ -236,9 +232,7 @@
       <Private>False</Private>
       <HintPath>..\..\..\build\AddIns\DisplayBindings\SourceEditor\MonoDevelop.SourceEditor.dll</HintPath>
     </Reference>
-=======
-    </ProjectReference>
->>>>>>> 7a7ca159
+    </ProjectReference>
   </ItemGroup>
   <ItemGroup>
     <Folder Include="Properties\" />
