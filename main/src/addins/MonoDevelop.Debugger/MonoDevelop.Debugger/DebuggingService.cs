// DebuggingService.cs
//
// Author:
//   Mike Kestner <mkesner@ximian.com>
//   Lluis Sanchez Gual <lluis@novell.com>
//
// Copyright (c) 2004-2008 Novell, Inc (http://www.novell.com)
//
// Permission is hereby granted, free of charge, to any person obtaining a copy
// of this software and associated documentation files (the "Software"), to deal
// in the Software without restriction, including without limitation the rights
// to use, copy, modify, merge, publish, distribute, sublicense, and/or sell
// copies of the Software, and to permit persons to whom the Software is
// furnished to do so, subject to the following conditions:
//
// The above copyright notice and this permission notice shall be included in
// all copies or substantial portions of the Software.
//
// THE SOFTWARE IS PROVIDED "AS IS", WITHOUT WARRANTY OF ANY KIND, EXPRESS OR
// IMPLIED, INCLUDING BUT NOT LIMITED TO THE WARRANTIES OF MERCHANTABILITY,
// FITNESS FOR A PARTICULAR PURPOSE AND NONINFRINGEMENT. IN NO EVENT SHALL THE
// AUTHORS OR COPYRIGHT HOLDERS BE LIABLE FOR ANY CLAIM, DAMAGES OR OTHER
// LIABILITY, WHETHER IN AN ACTION OF CONTRACT, TORT OR OTHERWISE, ARISING FROM,
// OUT OF OR IN CONNECTION WITH THE SOFTWARE OR THE USE OR OTHER DEALINGS IN
// THE SOFTWARE.
//
//

using System;
using System.Collections.Generic;
using System.Xml;
using Mono.Addins;
using Mono.Debugging.Client;
using MonoDevelop.Core;
using MonoDevelop.Core.Execution;
using MonoDevelop.Ide;
using MonoDevelop.Ide.Gui;
using MonoDevelop.Ide.Gui.Content;
using MonoDevelop.Projects;
using MonoDevelop.Debugger.Viewers;
using ICSharpCode.NRefactory.Semantics;
using ICSharpCode.NRefactory.TypeSystem;

/*
 * Some places we should be doing some error handling we used to toss
 * exceptions, now we error out silently, this needs a real solution.
 */
using MonoDevelop.Ide.TextEditing;
using System.Linq;
using System.Threading.Tasks;

namespace MonoDevelop.Debugger
{
	public static class DebuggingService
	{
		const string FactoriesPath = "/MonoDevelop/Debugging/DebuggerEngines";
		static DebuggerEngine[] engines;
		
		const string EvaluatorsPath = "/MonoDevelop/Debugging/Evaluators";
		static Dictionary<string, ExpressionEvaluatorExtensionNode> evaluators;

		static readonly PinnedWatchStore pinnedWatches = new PinnedWatchStore ();
		static readonly BreakpointStore breakpoints = new BreakpointStore ();
		static readonly DebugExecutionHandlerFactory executionHandlerFactory;
		
		static IConsole console;

		static Dictionary<long, SourceLocation> nextStatementLocations = new Dictionary<long, SourceLocation> ();
		static DebuggerEngine currentEngine;
		static DebuggerSession session;
		static Backtrace currentBacktrace;
		static int currentFrame;
		
		static ExceptionCaughtMessage exceptionDialog;
		
		static BusyEvaluatorDialog busyDialog;
		static StatusBarIcon busyStatusIcon;
		static bool isBusy;

		static DebugAsyncOperation currentDebugOperation = new DebugAsyncOperation ();

		static public event EventHandler DebugSessionStarted;
		static public event EventHandler PausedEvent;
		static public event EventHandler ResumedEvent;
		static public event EventHandler StoppedEvent;
		
		static public event EventHandler CallStackChanged;
		static public event EventHandler CurrentFrameChanged;
		static public event EventHandler ExecutionLocationChanged;
		static public event EventHandler DisassemblyRequested;
		static public event EventHandler<DocumentEventArgs> DisableConditionalCompilation;
			
		static public event EventHandler EvaluationOptionsChanged;
		
		static DebuggingService ()
		{
			executionHandlerFactory = new DebugExecutionHandlerFactory ();
			TextEditorService.LineCountChanged += OnLineCountChanged;
			IdeApp.Initialized += delegate {
				IdeApp.Workspace.StoringUserPreferences += OnStoreUserPrefs;
				IdeApp.Workspace.LoadingUserPreferences += OnLoadUserPrefs;
				IdeApp.Workspace.LastWorkspaceItemClosed += OnSolutionClosed;
				busyDialog = new BusyEvaluatorDialog ();
				busyDialog.TransientFor = MessageService.RootWindow;
				busyDialog.DestroyWithParent = true;
			};
			AddinManager.AddExtensionNodeHandler (FactoriesPath, delegate {
				// Refresh the engines list
				engines = null;
			});
			AddinManager.AddExtensionNodeHandler (EvaluatorsPath, delegate {
				// Refresh the evaluators list
				evaluators = null;
			});
        }

		public static IExecutionHandler GetExecutionHandler ()
		{
			return executionHandlerFactory;
		}
		
		public static DebuggerSession DebuggerSession {
			get { return session; }
		}
		
		public static BreakpointStore Breakpoints {
			get { return breakpoints; }
		}
		
		public static PinnedWatchStore PinnedWatches {
			get { return pinnedWatches; }
		}
		
		public static void SetLiveUpdateMode (PinnedWatch watch, bool liveUpdate)
		{
			if (watch.LiveUpdate == liveUpdate)
				return;
			
			watch.LiveUpdate = liveUpdate;
			if (liveUpdate) {
				var bp = new Breakpoint (watch.File, watch.Line);
				bp.TraceExpression = "{" + watch.Expression + "}";
				bp.HitAction |= HitAction.PrintExpression;
				lock (breakpoints)
					breakpoints.Add (bp);
				pinnedWatches.Bind (watch, bp);
			} else {
				pinnedWatches.Bind (watch, null);
				lock (breakpoints)
					breakpoints.Remove (watch.BoundTracer);
			}
		}
		
		static void BreakpointTraceHandler (BreakEvent be, string trace)
		{
			if (be is Breakpoint) {
				if (pinnedWatches.UpdateLiveWatch ((Breakpoint) be, trace))
					return; // No need to log the value. It is shown in the watch.
			}
			DebugWriter (0, "", trace + Environment.NewLine);
		}

		[Obsolete]
		public static string[] EnginePriority {
			get { return new string[0]; }
			set {
			}
		}

		internal static IEnumerable<ValueVisualizer> GetValueVisualizers (ObjectValue val)
		{
			foreach (object v in AddinManager.GetExtensionObjects ("/MonoDevelop/Debugging/ValueVisualizers", false)) {
				if (v is ValueVisualizer) {
					var vv = (ValueVisualizer)v;
					if (vv.CanVisualize (val))
						yield return vv;
				}
			}
		}

		internal static bool HasValueVisualizers (ObjectValue val)
		{
			return GetValueVisualizers (val).Any ();
		}

		internal static InlineVisualizer GetInlineVisualizer (ObjectValue val)
		{
			foreach (object v in AddinManager.GetExtensionObjects ("/MonoDevelop/Debugging/InlineVisualizers", true)) {
				var cv = v as InlineVisualizer;
				if (cv != null && cv.CanInlineVisualize (val)) {
					return cv;
				}
			}
			return null;
		}

		internal static bool HasInlineVisualizer (ObjectValue val)
		{
			return GetInlineVisualizer (val) != null;
		}

		internal static PreviewVisualizer GetPreviewVisualizer (ObjectValue val)
		{
			foreach (object v in AddinManager.GetExtensionObjects ("/MonoDevelop/Debugging/PreviewVisualizers", true)) {
				var cv = v as PreviewVisualizer;
				if (cv != null && cv.CanVisualize (val)) {
					return cv;
				}
			}
			return null;
		}

		internal static bool HasPreviewVisualizer (ObjectValue val)
		{
			return GetPreviewVisualizer (val) != null;
		}

		public static DebugValueConverter<T> GetGetConverter<T> (ObjectValue val)
		{
			foreach (object v in AddinManager.GetExtensionObjects ("/MonoDevelop/Debugging/DebugValueConverters", true)) {
				var cv = v as DebugValueConverter<T>;
				if (cv != null && cv.CanGetValue (val)) {
					return cv;
				}
			}
			return null;
		}

		public static bool HasGetConverter<T> (ObjectValue val)
		{
			return GetGetConverter<T> (val) != null;
		}

		public static DebugValueConverter<T> GetSetConverter<T> (ObjectValue val)
		{
			foreach (object v in AddinManager.GetExtensionObjects ("/MonoDevelop/Debugging/DebugValueConverters", true)) {
				var cv = v as DebugValueConverter<T>;
				if (cv != null && cv.CanSetValue (val)) {
					return cv;
				}
			}
			return null;
		}

		public static bool HasSetConverter<T> (ObjectValue val)
		{
			return GetSetConverter<T> (val) != null;
		}
		
		public static void ShowValueVisualizer (ObjectValue val)
		{
			var dlg = new ValueVisualizerDialog ();
			dlg.Show (val);
			MessageService.ShowCustomDialog (dlg);
		}

		public static void ShowPreviewVisualizer (ObjectValue val, MonoDevelop.Components.Control widget, Gdk.Rectangle previewButtonArea)
		{
			PreviewWindowManager.Show (val, widget, previewButtonArea);
		}
		
		public static bool ShowBreakpointProperties (ref BreakEvent bp, BreakpointType breakpointType = BreakpointType.Location)
		{
			using (var dlg = new BreakpointPropertiesDialog (bp, breakpointType)) {
				Xwt.Command response = dlg.Run ();
				if (bp == null)
					bp = dlg.GetBreakEvent ();
				return response == Xwt.Command.Ok;
			}
		}

		public static void AddWatch (string expression)
		{
			var pad = IdeApp.Workbench.GetPad<WatchPad> ();
			var wp = (WatchPad) pad.Content;

			pad.BringToFront (false);
			wp.AddWatch (expression);
		}

		public static bool IsFeatureSupported (IBuildTarget target, DebuggerFeatures feature)
		{
			return (GetSupportedFeatures (target) & feature) == feature;
		}

		public static bool IsDebuggingSupported {
			get {
				return AddinManager.GetExtensionNodes (FactoriesPath).Count > 0;
			}
		}

		public static bool CurrentSessionSupportsFeature (DebuggerFeatures feature)
		{
			return (currentEngine.SupportedFeatures & feature) == feature;
		}

		public static bool IsFeatureSupported (DebuggerFeatures feature)
		{
			foreach (var engine in GetDebuggerEngines ())
				if ((engine.SupportedFeatures & feature) == feature)
					return true;
			return false;
		}

		public static DebuggerFeatures GetSupportedFeatures (IBuildTarget target)
		{
			var fc = new FeatureCheckerHandlerFactory ();
			var ctx = new ExecutionContext (fc, null, IdeApp.Workspace.ActiveExecutionTarget);

			target.CanExecute (ctx, IdeApp.Workspace.ActiveConfiguration);

			return fc.SupportedFeatures;
		}

		public static DebuggerFeatures GetSupportedFeaturesForCommand (ExecutionCommand command)
		{
			var engine = GetFactoryForCommand (command);

			return engine != null ? engine.SupportedFeatures : DebuggerFeatures.None;
		}

		public static void ShowExpressionEvaluator (string expression)
		{
			var dlg = new ExpressionEvaluatorDialog ();

			if (expression != null)
				dlg.Expression = expression;

			MessageService.ShowCustomDialog (dlg);
		}
		
		public static void ShowExceptionCaughtDialog ()
		{
			var ops = session.EvaluationOptions.Clone ();
			ops.MemberEvaluationTimeout = 0;
			ops.EvaluationTimeout = 0;
			ops.EllipsizeStrings = false;
			
			var val = CurrentFrame.GetException (ops);
			if (val != null) {
				HideExceptionCaughtDialog ();
				exceptionDialog = new ExceptionCaughtMessage (val, CurrentFrame.SourceLocation.FileName, CurrentFrame.SourceLocation.Line, CurrentFrame.SourceLocation.Column);
				exceptionDialog.ShowButton ();
				exceptionDialog.Closed += (o, args) => exceptionDialog = null;
			}
		}

		static void HideExceptionCaughtDialog ()
		{
			if (exceptionDialog != null) {
				exceptionDialog.Dispose ();
				exceptionDialog = null;
			}
		}

		internal static ExceptionCaughtMessage ExceptionCaughtMessage {
			get {
				return exceptionDialog;
			}
		}
		
		static void SetupSession ()
		{
			isBusy = false;
			session.Breakpoints = breakpoints;
			session.TargetEvent += OnTargetEvent;
			session.TargetStarted += OnStarted;
			session.OutputWriter = OutputWriter;
			session.LogWriter = LogWriter;
			session.DebugWriter = DebugWriter;
			session.BusyStateChanged += OnBusyStateChanged;
			session.TypeResolverHandler = ResolveType;
			session.BreakpointTraceHandler = BreakpointTraceHandler;
			session.GetExpressionEvaluator = OnGetExpressionEvaluator;
			session.ConnectionDialogCreator = delegate {
				return new StatusBarConnectionDialog ();
			};
			currentDebugOperation = new DebugAsyncOperation ();

			console.CancelRequested += OnCancelRequested;
			
			DispatchService.GuiDispatch (delegate {
				if (DebugSessionStarted != null)
					DebugSessionStarted (null, EventArgs.Empty);
				NotifyLocationChanged ();
			});

		}

		static readonly object cleanup_lock = new object ();
		static void Cleanup ()
		{
			DebuggerSession currentSession;
			StatusBarIcon currentIcon;
			IConsole currentConsole;

			lock (cleanup_lock) {
				if (!IsDebugging)
					return;

				currentIcon = busyStatusIcon;
				currentSession = session;
				currentConsole = console;

				nextStatementLocations.Clear ();
				currentBacktrace = null;
				busyStatusIcon = null;
				session = null;
				console = null;
				pinnedWatches.InvalidateAll ();
			}

			UnsetDebugLayout ();

			currentSession.BusyStateChanged -= OnBusyStateChanged;
			currentSession.TargetEvent -= OnTargetEvent;
			currentSession.TargetStarted -= OnStarted;

			currentSession.BreakpointTraceHandler = null;
			currentSession.GetExpressionEvaluator = null;
			currentSession.TypeResolverHandler = null;
			currentSession.OutputWriter = null;
			currentSession.LogWriter = null;
			currentDebugOperation.Cleanup ();

			if (currentConsole != null) {
				currentConsole.CancelRequested -= OnCancelRequested;
				currentConsole.Dispose ();
			}
			
			DispatchService.GuiDispatch (delegate {
				HideExceptionCaughtDialog ();

				if (currentIcon != null) {
					currentIcon.Dispose ();
					currentIcon = null;
				}

				if (StoppedEvent != null)
					StoppedEvent (null, new EventArgs ());

				NotifyCallStackChanged ();
				NotifyCurrentFrameChanged ();
				NotifyLocationChanged ();
			});

			currentSession.Dispose ();
		}

		static void UnsetDebugLayout ()
		{
			// Dispatch synchronously to avoid start/stop races
			DispatchService.GuiSyncDispatch (delegate {
				IdeApp.Workbench.HideCommandBar ("Debug");
				if (IdeApp.Workbench.CurrentLayout == "Debug")
					IdeApp.Workbench.CurrentLayout = "Solution";
			});
		}

		static void SetDebugLayout ()
		{
			// Dispatch synchronously to avoid start/stop races
			DispatchService.GuiSyncDispatch (delegate {
				IdeApp.Workbench.CurrentLayout = "Debug";
				IdeApp.Workbench.ShowCommandBar ("Debug");
			});
		}

		public static bool IsDebugging {
			get {
				return session != null;
			}
		}

		public static bool IsConnected {
			get {
				return IsDebugging && session.IsConnected;
			}
		}

		public static bool IsRunning {
			get {
				return IsDebugging && session.IsRunning;
			}
		}

		public static bool IsPaused {
			get {
				return IsDebugging && !IsRunning && currentBacktrace != null;
			}
		}

		public static void Pause ()
		{
			session.Stop ();
		}

		public static void Resume ()
		{
			if (CheckIsBusy ())
				return;

			session.Continue ();
			NotifyLocationChanged ();
		}

		public static void RunToCursor (string fileName, int line, int column)
		{
			if (CheckIsBusy ())
				return;

			var bp = new RunToCursorBreakpoint (fileName, line, column);
			Breakpoints.Add (bp);

			session.Continue ();
			NotifyLocationChanged ();
		}

		public static void SetNextStatement (string fileName, int line, int column)
		{
			if (!IsDebugging || IsRunning || CheckIsBusy ())
				return;

			session.SetNextStatement (fileName, line, column);

			var location = new SourceLocation (CurrentFrame.SourceLocation.MethodName, fileName, line);
			nextStatementLocations[session.ActiveThread.Id] = location;
			NotifyLocationChanged ();
		}

		public static ProcessAsyncOperation Run (string file, IConsole console)
		{
<<<<<<< HEAD
			var cmd = Runtime.ProcessService.CreateCommand (file);
			return Run (cmd, console);
		}
=======
			return Run (file, null, null, null, console);
		}

		public static IProcessAsyncOperation Run (string file, string args, string workingDir, IDictionary<string,string> envVars, IConsole console)
		{
			var h = new DebugExecutionHandler (null);
			var cmd = Runtime.ProcessService.CreateCommand (file);
			if (args != null) 
				cmd.Arguments = args;
			if (workingDir != null)
				cmd.WorkingDirectory = workingDir;
			if (envVars != null)
				cmd.EnvironmentVariables = envVars;
>>>>>>> fb917669

		public static ProcessAsyncOperation Run (ExecutionCommand cmd, IConsole console, DebuggerEngine engine = null)
		{
			InternalRun (cmd, engine, console);
			return currentDebugOperation;
		}
		
		public static AsyncOperation AttachToProcess (DebuggerEngine debugger, ProcessInfo proc)
		{
			currentEngine = debugger;
			session = debugger.CreateSession ();
			session.ExceptionHandler = ExceptionHandler;
			ProgressMonitor monitor = IdeApp.Workbench.ProgressMonitors.GetRunProgressMonitor ();
			console = monitor as IConsole;
			SetupSession ();
			session.TargetExited += delegate {
				monitor.Dispose ();
			};
			SetDebugLayout ();
			session.AttachToProcess (proc, GetUserOptions ());
			return currentDebugOperation;
		}
		
		public static DebuggerSessionOptions GetUserOptions ()
		{
			EvaluationOptions eval = EvaluationOptions.DefaultOptions;
			eval.AllowTargetInvoke = PropertyService.Get ("MonoDevelop.Debugger.DebuggingService.AllowTargetInvoke", true);
			eval.AllowToStringCalls = PropertyService.Get ("MonoDevelop.Debugger.DebuggingService.AllowToStringCalls", true);
			eval.EvaluationTimeout = PropertyService.Get ("MonoDevelop.Debugger.DebuggingService.EvaluationTimeout", 2500);
			eval.FlattenHierarchy = PropertyService.Get ("MonoDevelop.Debugger.DebuggingService.FlattenHierarchy", false);
			eval.GroupPrivateMembers = PropertyService.Get ("MonoDevelop.Debugger.DebuggingService.GroupPrivateMembers", true);
			eval.GroupStaticMembers = PropertyService.Get ("MonoDevelop.Debugger.DebuggingService.GroupStaticMembers", true);
			eval.MemberEvaluationTimeout = eval.EvaluationTimeout * 2;
			return new DebuggerSessionOptions {
				StepOverPropertiesAndOperators = PropertyService.Get ("MonoDevelop.Debugger.DebuggingService.StepOverPropertiesAndOperators", true),
				ProjectAssembliesOnly = PropertyService.Get ("MonoDevelop.Debugger.DebuggingService.ProjectAssembliesOnly", true),
				EvaluationOptions = eval,
			};
		}
		
		public static void SetUserOptions (DebuggerSessionOptions options)
		{
			PropertyService.Set ("MonoDevelop.Debugger.DebuggingService.StepOverPropertiesAndOperators", options.StepOverPropertiesAndOperators);
			PropertyService.Set ("MonoDevelop.Debugger.DebuggingService.ProjectAssembliesOnly", options.ProjectAssembliesOnly);
			
			PropertyService.Set ("MonoDevelop.Debugger.DebuggingService.AllowTargetInvoke", options.EvaluationOptions.AllowTargetInvoke);
			PropertyService.Set ("MonoDevelop.Debugger.DebuggingService.AllowToStringCalls", options.EvaluationOptions.AllowToStringCalls);
			PropertyService.Set ("MonoDevelop.Debugger.DebuggingService.EvaluationTimeout", options.EvaluationOptions.EvaluationTimeout);
			PropertyService.Set ("MonoDevelop.Debugger.DebuggingService.FlattenHierarchy", options.EvaluationOptions.FlattenHierarchy);
			PropertyService.Set ("MonoDevelop.Debugger.DebuggingService.GroupPrivateMembers", options.EvaluationOptions.GroupPrivateMembers);
			PropertyService.Set ("MonoDevelop.Debugger.DebuggingService.GroupStaticMembers", options.EvaluationOptions.GroupStaticMembers);
			
			if (session != null) {
				session.Options.EvaluationOptions = GetUserOptions ().EvaluationOptions;
				if (EvaluationOptionsChanged != null)
					EvaluationOptionsChanged (null, EventArgs.Empty);
			}
		}
		
		public static void ShowDisassembly ()
		{
			if (DisassemblyRequested != null)
				DisassemblyRequested (null, EventArgs.Empty);
		}
		
		internal static void InternalRun (ExecutionCommand cmd, DebuggerEngine factory, IConsole c)
		{
			if (factory == null) {
				factory = GetFactoryForCommand (cmd);
				if (factory == null)
					throw new InvalidOperationException ("Unsupported command: " + cmd);
			}
			
			if (session != null)
				throw new InvalidOperationException ("A debugger session is already started");

			DebuggerStartInfo startInfo = factory.CreateDebuggerStartInfo (cmd);
			startInfo.UseExternalConsole = c is ExternalConsole;
			startInfo.CloseExternalConsoleOnExit = c.CloseOnDispose;
			currentEngine = factory;
			session = factory.CreateSession ();
			session.ExceptionHandler = ExceptionHandler;
			
			// When using an external console, create a new internal console which will be used
			// to show the debugger log
			if (startInfo.UseExternalConsole)
				console = (IConsole) IdeApp.Workbench.ProgressMonitors.GetRunProgressMonitor ();
			else
				console = c;
			
			SetupSession ();
			
			SetDebugLayout ();
			
			try {
				session.Run (startInfo, GetUserOptions ());
			} catch {
				Cleanup ();
				throw;
			}
		}
		
		static bool ExceptionHandler (Exception ex)
		{
			Gtk.Application.Invoke (delegate {
				if (ex is DebuggerException)
					MessageService.ShowError (ex.Message);
				else
					MessageService.ShowError ("Debugger operation failed", ex);
			});
			return true;
		}
		
		static void LogWriter (bool iserr, string text)
		{
			// Events may come with a bit of delay, so the debug session
			// may already have been cleaned up
			var logger = console;

			if (logger != null)
				logger.Log.Write (text);
		}

		static void DebugWriter (int level, string category, string message)
		{
			var logger = console;
			var debugLogger = logger as IDebugConsole;

			if (logger != null) {
				if (debugLogger != null) {
					debugLogger.Debug (level, category, message);
				} else {
					if (level == 0 && string.IsNullOrEmpty (category)) {
						logger.Log.Write (message);
					} else {
						logger.Log.Write (string.Format ("[{0}:{1}] {2}", level, category, message));
					}
				}
			}
		}

		static void OutputWriter (bool iserr, string text)
		{
			var logger = console;

			if (logger != null) {
				if (iserr)
					logger.Error.Write (text);
				else
					logger.Out.Write (text);
			}
		}

		static void OnBusyStateChanged (object s, BusyStateEventArgs args)
		{
			isBusy = args.IsBusy;
			DispatchService.GuiDispatch (delegate {
				busyDialog.UpdateBusyState (args);
				if (args.IsBusy) {
					if (busyStatusIcon == null) {
						busyStatusIcon = IdeApp.Workbench.StatusBar.ShowStatusIcon (ImageService.GetIcon ("md-execute-debug", Gtk.IconSize.Menu));
						busyStatusIcon.SetAlertMode (100);
						busyStatusIcon.ToolTip = GettextCatalog.GetString ("The Debugger is waiting for an expression evaluation to finish.");
						busyStatusIcon.Clicked += delegate {
							MessageService.PlaceDialog (busyDialog, MessageService.RootWindow);
						};
					}
				} else {
					if (busyStatusIcon != null) {
						busyStatusIcon.Dispose ();
						busyStatusIcon = null;
					}
				}
			});
		}
		
		static bool CheckIsBusy ()
		{
			if (isBusy && !busyDialog.Visible)
				MessageService.PlaceDialog (busyDialog, MessageService.RootWindow);
			return isBusy;
		}
		
		static void OnStarted (object s, EventArgs a)
		{
			nextStatementLocations.Clear ();
			currentBacktrace = null;

			DispatchService.GuiDispatch (delegate {
				HideExceptionCaughtDialog ();
				if (ResumedEvent != null)
					ResumedEvent (null, a);
				NotifyCallStackChanged ();
				NotifyCurrentFrameChanged ();
				NotifyLocationChanged ();
			});
		}
		
		static void OnTargetEvent (object sender, TargetEventArgs args)
		{
			nextStatementLocations.Clear ();

			try {
				switch (args.Type) {
				case TargetEventType.TargetExited:
					Breakpoints.RemoveRunToCursorBreakpoints ();
					Cleanup ();
					break;
				case TargetEventType.TargetSignaled:
				case TargetEventType.TargetStopped:
				case TargetEventType.TargetHitBreakpoint:
				case TargetEventType.TargetInterrupted:
				case TargetEventType.UnhandledException:
				case TargetEventType.ExceptionThrown:
					Breakpoints.RemoveRunToCursorBreakpoints ();
					SetCurrentBacktrace (args.Backtrace);
					NotifyPaused ();
					NotifyException (args);
					break;
				}
			} catch (Exception ex) {
				LoggingService.LogError ("Error handling debugger target event", ex);
			}
		}
		
		static void OnDisableConditionalCompilation (DocumentEventArgs e)
		{
			EventHandler<DocumentEventArgs> handler = DisableConditionalCompilation;
			if (handler != null)
				handler (null, e);
		}

		static void NotifyPaused ()
		{
			DispatchService.GuiDispatch (delegate {
				if (PausedEvent != null)
					PausedEvent (null, EventArgs.Empty);
				NotifyLocationChanged ();
				IdeApp.Workbench.GrabDesktopFocus ();
			});
		}
		
		static void NotifyException (TargetEventArgs args)
		{
			if (args.Type == TargetEventType.UnhandledException || args.Type == TargetEventType.ExceptionThrown) {
				DispatchService.GuiDispatch (delegate {
					if (CurrentFrame != null) {
						ShowExceptionCaughtDialog ();
					}
				});
			}
		}
		
		static void NotifyLocationChanged ()
		{
			if (ExecutionLocationChanged != null)
				ExecutionLocationChanged (null, EventArgs.Empty);
		}
		
		static void NotifyCurrentFrameChanged ()
		{
			if (currentBacktrace != null)
				pinnedWatches.InvalidateAll ();
			if (CurrentFrameChanged != null)
				CurrentFrameChanged (null, EventArgs.Empty);
		}
		
		static void NotifyCallStackChanged ()
		{
			if (CallStackChanged != null)
				CallStackChanged (null, EventArgs.Empty);
		}
		
		static void OnCancelRequested (object sender, EventArgs args)
		{
			Stop ();
		}

		public static void Stop ()
		{
			if (!IsDebugging)
				return;

			session.Exit ();
			Cleanup ();
		}

		public static void StepInto ()
		{
			if (!IsDebugging || IsRunning || CheckIsBusy ())
				return;

			session.StepLine ();
			NotifyLocationChanged ();
		}

		public static void StepOver ()
		{
			if (!IsDebugging || IsRunning || CheckIsBusy ())
				return;

			session.NextLine ();
			NotifyLocationChanged ();
		}

		public static void StepOut ()
		{
			if (!IsDebugging || IsRunning || CheckIsBusy ())
				return;

			session.Finish ();
			NotifyLocationChanged ();
		}

		public static Backtrace CurrentCallStack {
			get { return currentBacktrace; }
		}

		public static SourceLocation NextStatementLocation {
			get {
				SourceLocation location = null;

				if (IsPaused)
					nextStatementLocations.TryGetValue (session.ActiveThread.Id, out location);

				return location;
			}
		}

		public static StackFrame CurrentFrame {
			get {
				if (currentBacktrace != null && currentFrame != -1)
					return currentBacktrace.GetFrame (currentFrame);

				return null;
			}
		}
		
		/// <summary>
		/// The deepest stack frame with source above the CurrentFrame
		/// </summary>
		public static StackFrame GetCurrentVisibleFrame ()
		{
			if (currentBacktrace != null && currentFrame != -1) {
				for (int idx = currentFrame; idx < currentBacktrace.FrameCount; idx++) {
					var frame = currentBacktrace.GetFrame (currentFrame);
					if (!frame.IsExternalCode)
						return frame;
				}
			}
			return null;
		}
		
		public static int CurrentFrameIndex {
			get {
				return currentFrame;
			}
			set {
				if (currentBacktrace != null && value < currentBacktrace.FrameCount) {
					currentFrame = value;
					DispatchService.GuiDispatch (delegate {
						NotifyCurrentFrameChanged ();
					});
				}
				else
					currentFrame = -1;
			}
		}
		
		public static ThreadInfo ActiveThread {
			get {
				return session.ActiveThread;
			}
			set {
				session.ActiveThread = value;
				SetCurrentBacktrace (session.ActiveThread.Backtrace);
			}
		}
		
		static void SetCurrentBacktrace (Backtrace bt)
		{
			currentBacktrace = bt;
			if (currentBacktrace != null)
				currentFrame = 0;
			else
				currentFrame = -1;

			DispatchService.GuiDispatch (delegate {
				NotifyCallStackChanged ();
				NotifyCurrentFrameChanged ();
				NotifyLocationChanged ();
			});
		}
		
		public static void ShowCurrentExecutionLine ()
		{
			if (currentBacktrace != null) {
				var sf = GetCurrentVisibleFrame ();
				if (sf != null && !string.IsNullOrEmpty (sf.SourceLocation.FileName) && System.IO.File.Exists (sf.SourceLocation.FileName) && sf.SourceLocation.Line != -1) {
					Document document = IdeApp.Workbench.OpenDocument (sf.SourceLocation.FileName, null, sf.SourceLocation.Line, 1, OpenDocumentOptions.Debugger);
					OnDisableConditionalCompilation (new DocumentEventArgs (document));
				}
			}
		}

		public static void ShowNextStatement ()
		{
			var location = NextStatementLocation;

			if (location != null && System.IO.File.Exists (location.FileName)) {
				Document document = IdeApp.Workbench.OpenDocument (location.FileName, null, location.Line, 1, OpenDocumentOptions.Debugger);
				OnDisableConditionalCompilation (new DocumentEventArgs (document));
			} else {
				ShowCurrentExecutionLine ();
			}
		}
		
		public static bool CanDebugCommand (ExecutionCommand command)
		{
			return GetFactoryForCommand (command) != null;
		}
		
		public static DebuggerEngine[] GetDebuggerEngines ()
		{
			if (engines == null) {
				var list = new List<DebuggerEngine> ();

				foreach (DebuggerEngineExtensionNode node in AddinManager.GetExtensionNodes (FactoriesPath))
					list.Add (new DebuggerEngine (node));

				engines = list.ToArray ();
			}

			return engines;
		}

		public static Dictionary<string, ExpressionEvaluatorExtensionNode> GetExpressionEvaluators()
		{
			if (evaluators == null) {
				var evgs = new Dictionary<string, ExpressionEvaluatorExtensionNode> (StringComparer.InvariantCultureIgnoreCase);
				foreach (ExpressionEvaluatorExtensionNode node in AddinManager.GetExtensionNodes (EvaluatorsPath))
					evgs.Add (node.extension, node);
				
				evaluators = evgs;
			}
			return evaluators;
		}
		
		static DebuggerEngine GetFactoryForCommand (ExecutionCommand cmd)
		{
			DebuggerEngine supportedEngine = null;

			// Get the default engine for the command if available,
			// or the first engine that supports the command otherwise

			foreach (DebuggerEngine factory in GetDebuggerEngines ()) {
				if (factory.CanDebugCommand (cmd)) {
					if (factory.IsDefaultDebugger (cmd))
						return factory;
					if (supportedEngine == null)
						supportedEngine = factory;
				}
			}
			return supportedEngine;
		}
		
		static void OnLineCountChanged (object ob, LineCountEventArgs a)
		{
			lock (breakpoints) {
				foreach (Breakpoint bp in breakpoints.GetBreakpoints ()) {
					if (bp.FileName == a.TextFile.Name) {
						if (bp.Line > a.LineNumber) {
							// If the line that has the breakpoint is deleted, delete the breakpoint, otherwise update the line #.
							if (bp.Line + a.LineCount >= a.LineNumber)
								breakpoints.UpdateBreakpointLine (bp, bp.Line + a.LineCount);
							else
								breakpoints.Remove (bp);
						} else if (bp.Line == a.LineNumber && a.LineCount < 0)
							breakpoints.Remove (bp);
					}
				}
			}
		}
		
		static void OnStoreUserPrefs (object s, UserPreferencesEventArgs args)
		{
			lock (breakpoints)
				args.Properties.SetValue ("MonoDevelop.Ide.DebuggingService.Breakpoints", breakpoints.Save ());
			args.Properties.SetValue ("MonoDevelop.Ide.DebuggingService.PinnedWatches", pinnedWatches);
		}
		
		static void OnLoadUserPrefs (object s, UserPreferencesEventArgs args)
		{
			var elem = args.Properties.GetValue<XmlElement> ("MonoDevelop.Ide.DebuggingService.Breakpoints") ?? args.Properties.GetValue<XmlElement> ("MonoDevelop.Ide.DebuggingService");

			if (elem != null) {
				lock (breakpoints)
					breakpoints.Load (elem);
			}

			PinnedWatchStore wstore = args.Properties.GetValue<PinnedWatchStore> ("MonoDevelop.Ide.DebuggingService.PinnedWatches");
			if (wstore != null)
				pinnedWatches.LoadFrom (wstore);

			lock (breakpoints)
				pinnedWatches.BindAll (breakpoints);
		}
		
		static void OnSolutionClosed (object s, EventArgs args)
		{
			lock (breakpoints)
				breakpoints.Clear ();
		}
		
		static string ResolveType (string identifier, SourceLocation location)
		{
			Document doc = IdeApp.Workbench.GetDocument (location.FileName);
			if (doc != null) {
				ITextEditorResolver textEditorResolver = doc.GetContent <ITextEditorResolver> ();
				if (textEditorResolver != null) {
					var rr = textEditorResolver.GetLanguageItem (doc.Editor.Document.LocationToOffset (location.Line, 1), identifier);
					var ns = rr as NamespaceResolveResult;
					if (ns != null)
						return ns.NamespaceName;
					var result = rr as TypeResolveResult;
					if (result != null && !result.IsError && !(result.Type.Kind == TypeKind.Dynamic && result.Type.FullName == "dynamic"))
						return result.Type.FullName;
				}
			}
			return null;
		}
		
		public static ExpressionEvaluatorExtensionNode EvaluatorForExtension (string extension)
		{
			ExpressionEvaluatorExtensionNode result;

			if (GetExpressionEvaluators ().TryGetValue (extension, out result))
				return result;

			return null;
		}

		static IExpressionEvaluator OnGetExpressionEvaluator (string extension)
		{
			var info = EvaluatorForExtension (extension);

			return info != null ? info.Evaluator : null;
		}
	}
	
	class FeatureCheckerHandlerFactory: IExecutionHandler
	{
		public DebuggerFeatures SupportedFeatures { get; set; }
		
		public bool CanExecute (ExecutionCommand command)
		{
			SupportedFeatures = DebuggingService.GetSupportedFeaturesForCommand (command);
			return SupportedFeatures != DebuggerFeatures.None;
		}

		public ProcessAsyncOperation Execute (ExecutionCommand cmd, IConsole console)
		{
			// Never called
			throw new NotImplementedException ();
		}
	}
	
	class InternalDebugExecutionHandler: IExecutionHandler
	{
		readonly DebuggerEngine engine;
		
		public InternalDebugExecutionHandler (DebuggerEngine engine)
		{
			this.engine = engine;
		}
		
		public bool CanExecute (ExecutionCommand command)
		{
			return engine.CanDebugCommand (command);
		}

		public ProcessAsyncOperation Execute (ExecutionCommand command, IConsole console)
		{
			return DebuggingService.Run (command, console, engine);
		}
	}

	class StatusBarConnectionDialog : IConnectionDialog
	{
		public event EventHandler UserCancelled;

		public void SetMessage (DebuggerStartInfo dsi, string message, bool listening, int attemptNumber)
		{
			Gtk.Application.Invoke (delegate {
				IdeApp.Workbench.StatusBar.ShowMessage (Stock.StatusConnecting, message);
			});
		}

		public void Dispose ()
		{
			Gtk.Application.Invoke (delegate {
				IdeApp.Workbench.StatusBar.ShowReady ();
			});
		}
	}
	
	class GtkConnectionDialog : IConnectionDialog
	{
		static readonly string DefaultListenMessage = GettextCatalog.GetString ("Waiting for debugger to connect...");
		System.Threading.CancellationTokenSource cts;
		bool disposed;
		
		public event EventHandler UserCancelled;

		public void SetMessage (DebuggerStartInfo dsi, string message, bool listening, int attemptNumber)
		{
			//FIXME: we don't support changing the message
			if (disposed || cts != null)
				return;
			
			cts = new System.Threading.CancellationTokenSource ();
			
			//MessageService is threadsafe but we want this to be async
			Gtk.Application.Invoke (delegate {
				RunDialog (message);
			});
		}
		
		void RunDialog (string message)
		{
			if (disposed)
				return;
			
			string title;
			
			if (message == null) {
				title = GettextCatalog.GetString ("Waiting for debugger");
			} else {
				message = message.Trim ();
				int i = message.IndexOfAny (new [] { '\n', '\r' });
				if (i > 0) {
					title = message.Substring (0, i).Trim ();
					message = message.Substring (i).Trim ();
				} else {
					title = message;
					message = null;
				}
			}

			var gm = new GenericMessage (title, message, cts.Token);
			gm.Buttons.Add (AlertButton.Cancel);
			gm.DefaultButton = 0;
			MessageService.GenericAlert (gm);
			cts = null;
			
			if (!disposed && UserCancelled != null) {
				UserCancelled (null, null);
			}
		}

		public void Dispose ()
		{
			if (disposed)
				return;
			disposed = true;
			var c = cts;
			if (c != null)
				c.Cancel ();
		}
	}
}<|MERGE_RESOLUTION|>--- conflicted
+++ resolved
@@ -530,17 +530,12 @@
 
 		public static ProcessAsyncOperation Run (string file, IConsole console)
 		{
-<<<<<<< HEAD
 			var cmd = Runtime.ProcessService.CreateCommand (file);
 			return Run (cmd, console);
 		}
-=======
-			return Run (file, null, null, null, console);
-		}
-
-		public static IProcessAsyncOperation Run (string file, string args, string workingDir, IDictionary<string,string> envVars, IConsole console)
-		{
-			var h = new DebugExecutionHandler (null);
+
+		public static ProcessAsyncOperation Run (string file, string args, string workingDir, IDictionary<string,string> envVars, IConsole console)
+		{
 			var cmd = Runtime.ProcessService.CreateCommand (file);
 			if (args != null) 
 				cmd.Arguments = args;
@@ -548,7 +543,8 @@
 				cmd.WorkingDirectory = workingDir;
 			if (envVars != null)
 				cmd.EnvironmentVariables = envVars;
->>>>>>> fb917669
+			return Run (cmd, console);
+		}
 
 		public static ProcessAsyncOperation Run (ExecutionCommand cmd, IConsole console, DebuggerEngine engine = null)
 		{
