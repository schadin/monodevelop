--- conflicted
+++ resolved
@@ -1052,11 +1052,7 @@
 				ITextEditorResolver textEditorResolver = doc.GetContent <ITextEditorResolver> ();
 				if (textEditorResolver != null) {
 					var rr = textEditorResolver.GetLanguageItem (doc.Editor.LocationToOffset (location.Line, 1), identifier);
-<<<<<<< HEAD
 					var ns = rr as INamespaceSymbol;
-=======
-					var ns = rr as NamespaceResolveResult;
->>>>>>> 783dec7f
 					if (ns != null)
 						return ns.GetFullName ();
 					var result = rr as INamedTypeSymbol;
