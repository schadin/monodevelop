// 
// ExceptionCaughtDialog.cs
//  
// Author:
//       Lluis Sanchez Gual <lluis@novell.com>
// 
// Copyright (c) 2010 Novell, Inc (http://www.novell.com)
// 
// Permission is hereby granted, free of charge, to any person obtaining a copy
// of this software and associated documentation files (the "Software"), to deal
// in the Software without restriction, including without limitation the rights
// to use, copy, modify, merge, publish, distribute, sublicense, and/or sell
// copies of the Software, and to permit persons to whom the Software is
// furnished to do so, subject to the following conditions:
// 
// The above copyright notice and this permission notice shall be included in
// all copies or substantial portions of the Software.
// 
// THE SOFTWARE IS PROVIDED "AS IS", WITHOUT WARRANTY OF ANY KIND, EXPRESS OR
// IMPLIED, INCLUDING BUT NOT LIMITED TO THE WARRANTIES OF MERCHANTABILITY,
// FITNESS FOR A PARTICULAR PURPOSE AND NONINFRINGEMENT. IN NO EVENT SHALL THE
// AUTHORS OR COPYRIGHT HOLDERS BE LIABLE FOR ANY CLAIM, DAMAGES OR OTHER
// LIABILITY, WHETHER IN AN ACTION OF CONTRACT, TORT OR OTHERWISE, ARISING FROM,
// OUT OF OR IN CONNECTION WITH THE SOFTWARE OR THE USE OR OTHER DEALINGS IN
// THE SOFTWARE.

using System;
using Mono.Debugging.Client;
using MonoDevelop.Core;
using Gtk;
using System.Threading;
using MonoDevelop.Components;
using MonoDevelop.Ide.TextEditing;
using MonoDevelop.Ide;
using MonoDevelop.Ide.Gui.Content;

namespace MonoDevelop.Debugger
{
	public partial class ExceptionCaughtWidget : Gtk.Bin
	{
		readonly Gtk.TreeStore stackStore;
		readonly ExceptionInfo exception;
		bool destroyed;
		
		public ExceptionCaughtWidget (ExceptionInfo exception)
		{
			this.Build ();

			vboxExceptionInfo.Remove (labelMessage);
			var frame = new InfoFrame (labelMessage);
			frame.Show ();
			vboxExceptionInfo.PackStart (frame, false, true, 0);

			stackStore = new TreeStore (typeof(string), typeof(string), typeof(int), typeof(int));
			treeStack.Model = stackStore;
			var crt = new CellRendererText ();
			crt.Ellipsize = Pango.EllipsizeMode.End;
			crt.WrapWidth = -1;
			treeStack.AppendColumn ("", crt, "markup", 0);
			treeStack.ShowExpanders = false;
			treeStack.RulesHint = true;
			
			valueView.AllowExpanding = true;
			valueView.Frame = DebuggingService.CurrentFrame;
			this.exception = exception;
			
			exception.Changed += HandleExceptionChanged;
			treeStack.SizeAllocated += (object o, SizeAllocatedArgs args) => crt.WrapWidth = args.Allocation.Width;
			
			Fill ();
			treeStack.RowActivated += HandleRowActivated;
		}

		void HandleRowActivated (object o, RowActivatedArgs args)
		{
			TreeIter iter;

			if (!stackStore.GetIter (out iter, args.Path))
				return;

			string file = (string) stackStore.GetValue (iter, 1);
			int line = (int) stackStore.GetValue (iter, 2);
			if (!string.IsNullOrEmpty (file))
				IdeApp.Workbench.OpenDocument (file, line, 0);
		}

		void HandleExceptionChanged (object sender, EventArgs e)
		{
			Gtk.Application.Invoke (delegate {
				Fill ();
			});
		}
		
		void Fill ()
		{
			if (destroyed)
				return;
			
			stackStore.Clear ();
			valueView.ClearValues ();

			labelType.Markup = GettextCatalog.GetString ("A <b>{0}</b> was thrown.", exception.Type);
			labelMessage.Text = string.IsNullOrEmpty (exception.Message) ?
			                    string.Empty : 
			                    exception.Message;
			
			ShowStackTrace (exception, false);
			
			if (!exception.IsEvaluating && exception.Instance != null) {
				valueView.AddValue (exception.Instance);
				valueView.ExpandRow (new TreePath ("0"), false);
			}

			if (exception.StackIsEvaluating) {
				stackStore.AppendValues (GettextCatalog.GetString ("Loading..."), "", 0, 0);
			}
		}
		
		void ShowStackTrace (ExceptionInfo exc, bool showExceptionNode)
		{
			TreeIter iter = TreeIter.Zero;

			if (showExceptionNode) {
				treeStack.ShowExpanders = true;
				string tn = exc.Type + ": " + exc.Message;
				iter = stackStore.AppendValues (tn, null, 0, 0);
			}

			foreach (ExceptionStackFrame frame in exc.StackTrace) {
				string text = string.Format ("<b>{0}</b>", GLib.Markup.EscapeText (frame.DisplayText));
				if (!string.IsNullOrEmpty (frame.File)) {
					text += "\n<small>" + GLib.Markup.EscapeText (frame.File);
					if (frame.Line > 0) {
						text += ":" + frame.Line;
						if (frame.Column > 0)
							text += "," + frame.Column;
					}
					text += "</small>";
				}

				if (!iter.Equals (TreeIter.Zero))
					stackStore.AppendValues (iter, text, frame.File, frame.Line, frame.Column);
				else
					stackStore.AppendValues (text, frame.File, frame.Line, frame.Column);
			}
			
			ExceptionInfo inner = exc.InnerException;
			if (inner != null)
				ShowStackTrace (inner, true);
		}
		
		protected override void OnDestroyed ()
		{
			destroyed = true;
			exception.Changed -= HandleExceptionChanged;
			base.OnDestroyed ();
		}
	}

	class ExceptionCaughtDialog: Gtk.Dialog
	{
		readonly ExceptionCaughtWidget widget;
		readonly ExceptionCaughtMessage msg;
		readonly ExceptionInfo ex;

		public ExceptionCaughtDialog (ExceptionInfo val, ExceptionCaughtMessage msg)
		{
			Title = GettextCatalog.GetString ("Exception Caught");
			ex = val;
			widget = new ExceptionCaughtWidget (val);
			this.msg = msg;

			VBox box = new VBox ();
			box.Spacing = 6;
			box.PackStart (widget, true, true, 0);
			HButtonBox buttonBox = new HButtonBox ();
			buttonBox.Layout = ButtonBoxStyle.End;
			buttonBox.BorderWidth = 6;
			buttonBox.Spacing = 12;

			var copy = new Gtk.Button (GettextCatalog.GetString ("Copy"));
			buttonBox.PackStart (copy, false, false, 0);
			copy.Clicked += HandleCopyClicked;

			var close = new Gtk.Button (GettextCatalog.GetString ("Close"));
			buttonBox.PackStart (close, false, false, 0);
			close.Clicked += (sender, e) => msg.Close ();
			close.Activated += (sender, e) => msg.Close ();

			box.PackStart (buttonBox, false, false, 0);
			VBox.Add (box);

			DefaultWidth = 500;
			DefaultHeight = 350;

			box.ShowAll ();
			ActionArea.Hide ();
		}

		protected override bool OnDeleteEvent (Gdk.Event evnt)
		{
			msg.Close ();
			return true;
		}

		void HandleCopyClicked (object sender, EventArgs e)
		{
			var text = ex.ToString ();
			var clipboard = Clipboard.Get (Gdk.Atom.Intern ("CLIPBOARD", false));
			clipboard.Text = text;
			clipboard = Clipboard.Get (Gdk.Atom.Intern ("PRIMARY", false));
			clipboard.Text = text;
		}
	}

	class ExceptionCaughtMessage : IDisposable
	{
		ExceptionCaughtMiniButton miniButton;
		ExceptionCaughtDialog dialog;
		ExceptionCaughtButton button;
		readonly ExceptionInfo ex;

		public ExceptionCaughtMessage (ExceptionInfo val, FilePath file, int line, int col)
		{
			File = file;
			Line = line;
			ex = val;
		}

		public FilePath File {
			get; private set;
		}

		public int Line {
			get; private set;
		}

		public bool IsMinimized {
			get { return miniButton != null; }
		}

		public void ShowDialog ()
		{
			if (dialog == null) {
				dialog = new ExceptionCaughtDialog (ex, this);
				MessageService.ShowCustomDialog (dialog, IdeApp.Workbench.RootWindow);
				dialog = null;
			}
		}

		public void ShowButton ()
		{
			if (dialog != null) {
				dialog.Destroy ();
				dialog = null;
			}
			if (button == null) {
				button = new ExceptionCaughtButton (ex, this, File, Line);
				TextEditorService.RegisterExtension (button);
			}
			if (miniButton != null) {
				miniButton.Dispose ();
				miniButton = null;
			}
		}

		public void ShowMiniButton ()
		{
			if (dialog != null) {
				dialog.Destroy ();
				dialog = null;
			}
			if (button != null) {
				button.Dispose ();
				button = null;
			}
			if (miniButton == null) {
				miniButton = new ExceptionCaughtMiniButton (this, File, Line);
				TextEditorService.RegisterExtension (miniButton);
			}
		}

		public void Dispose ()
		{
			if (dialog != null) {
				dialog.Destroy ();
				dialog = null;
			}
			if (button != null) {
				button.Dispose ();
				button = null;
			}
			if (miniButton != null) {
				miniButton.Dispose ();
				miniButton = null;
			}
			if (Closed != null)
				Closed (this, EventArgs.Empty);
		}

		public void Close ()
		{
			ShowButton ();
		}

		public event EventHandler Closed;
	}

	class ExceptionCaughtButton: TopLevelWidgetExtension
	{
		readonly Gdk.Pixbuf closeSelOverImage;
		readonly Gdk.Pixbuf closeSelImage;
		readonly ExceptionCaughtMessage dlg;
		readonly ExceptionInfo exception;
		Gtk.Label messageLabel;
<<<<<<< HEAD
		Xwt.Drawing.Image closeSelImage;
		Xwt.Drawing.Image closeSelOverImage;
=======
>>>>>>> f8341eda

		public ExceptionCaughtButton (ExceptionInfo val, ExceptionCaughtMessage dlg, FilePath file, int line)
		{
			this.exception = val;
			this.dlg = dlg;
			OffsetX = 6;
			File = file;
			Line = line;
			closeSelImage = Xwt.Drawing.Image.FromResource ("MonoDevelop.Close.Selected.png");
			closeSelOverImage = Xwt.Drawing.Image.FromResource ("MonoDevelop.Close.Selected.Over.png");
		}

		protected override void OnLineDeleted ()
		{
			dlg.Dispose ();
		}

		public override Widget CreateWidget ()
		{
			var icon = Xwt.Drawing.Image.FromResource ("lightning.png");
			var image = new Xwt.ImageView (icon).ToGtkWidget ();

			HBox box = new HBox (false, 6);
			VBox vb = new VBox ();
			vb.PackStart (image, false, false, 0);
			box.PackStart (vb, false, false, 0);
			vb = new VBox (false, 6);
			vb.PackStart (new Gtk.Label () {
				Markup = GettextCatalog.GetString ("<b>{0}</b> has been thrown", exception.Type),
				Xalign = 0
			});
			messageLabel = new Gtk.Label () {
				Xalign = 0,
				NoShowAll = true
			};
			vb.PackStart (messageLabel);

			var detailsBtn = new Xwt.LinkLabel (GettextCatalog.GetString ("Show Details"));
			HBox hh = new HBox ();
			detailsBtn.NavigateToUrl += (o,e) => dlg.ShowDialog ();
			hh.PackStart (detailsBtn.ToGtkWidget (), false, false, 0);
			vb.PackStart (hh, false, false, 0);

			box.PackStart (vb, true, true, 0);

			vb = new VBox ();
			var closeButton = new ImageButton () {
				InactiveImage = closeSelImage,
				Image = closeSelOverImage
			};
			closeButton.Clicked += delegate {
				dlg.ShowMiniButton ();
			};
			vb.PackStart (closeButton, false, false, 0);
			box.PackStart (vb, false, false, 0);

			exception.Changed += delegate {
				Application.Invoke (delegate {
					LoadData ();
				});
			};
			LoadData ();

			PopoverWidget eb = new PopoverWidget ();
			eb.ShowArrow = true;
			eb.EnableAnimation = true;
			eb.PopupPosition = PopupPosition.Left;
			eb.ContentBox.Add (box);
			eb.ShowAll ();
			return eb;
		}

		void LoadData ()
		{
			if (!string.IsNullOrEmpty (exception.Message)) {
				messageLabel.Show ();
				messageLabel.Text = exception.Message;
				if (messageLabel.SizeRequest ().Width > 400) {
					messageLabel.WidthRequest = 400;
					messageLabel.Wrap = true;
				}
			} else {
				messageLabel.Hide ();
			}
		}
	}

	class ExceptionCaughtMiniButton: TopLevelWidgetExtension
	{
		readonly ExceptionCaughtMessage dlg;

		public ExceptionCaughtMiniButton (ExceptionCaughtMessage dlg, FilePath file, int line)
		{
			this.dlg = dlg;
			OffsetX = 6;
			File = file;
			Line = line;
		}

		protected override void OnLineDeleted ()
		{
			dlg.Dispose ();
		}

		public override Widget CreateWidget ()
		{
			Gtk.EventBox box = new EventBox ();
			box.VisibleWindow = false;
			var icon = Xwt.Drawing.Image.FromResource ("lightning.png");
			box.Add (new Xwt.ImageView (icon).ToGtkWidget ());
			box.ButtonPressEvent += (o,e) => dlg.ShowButton ();
			PopoverWidget eb = new PopoverWidget ();
			eb.Theme.Padding = 2;
			eb.ShowArrow = true;
			eb.EnableAnimation = true;
			eb.PopupPosition = PopupPosition.Left;
			eb.ContentBox.Add (box);
			eb.ShowAll ();
			return eb;
		}
	}

	class ExceptionCaughtTextEditorExtension: TextEditorExtension
	{
		public override bool KeyPress (Gdk.Key key, char keyChar, Gdk.ModifierType modifier)
		{
			if (key == Gdk.Key.Escape && DebuggingService.ExceptionCaughtMessage != null && 
			    !DebuggingService.ExceptionCaughtMessage.IsMinimized && 
			    DebuggingService.ExceptionCaughtMessage.File.CanonicalPath == Document.FileName.CanonicalPath) {

				DebuggingService.ExceptionCaughtMessage.ShowMiniButton ();
				return true;
			}

			return base.KeyPress (key, keyChar, modifier);
		}
	}
}
<|MERGE_RESOLUTION|>--- conflicted
+++ resolved
@@ -308,16 +308,11 @@
 
 	class ExceptionCaughtButton: TopLevelWidgetExtension
 	{
-		readonly Gdk.Pixbuf closeSelOverImage;
-		readonly Gdk.Pixbuf closeSelImage;
 		readonly ExceptionCaughtMessage dlg;
 		readonly ExceptionInfo exception;
 		Gtk.Label messageLabel;
-<<<<<<< HEAD
-		Xwt.Drawing.Image closeSelImage;
-		Xwt.Drawing.Image closeSelOverImage;
-=======
->>>>>>> f8341eda
+		readonly Xwt.Drawing.Image closeSelImage;
+		readonly Xwt.Drawing.Image closeSelOverImage;
 
 		public ExceptionCaughtButton (ExceptionInfo val, ExceptionCaughtMessage dlg, FilePath file, int line)
 		{
