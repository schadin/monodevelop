<Addin id        = "VersionControl.Subversion.Unix"
       namespace = "MonoDevelop"
       name      = "Subversion support"
       author    = "Joshua Tauberer, Lluis Sanchez"
       copyright = "LGPL"
       url       = "http://taubz.for.net/code/diff"
       description = "Subversion support for Linux and MacOSX"
       category  = "Version Control"
<<<<<<< HEAD
       version   = "2.9.1">
 
	<Dependencies>
	    <Addin id="Core" version="2.9.1"/>
	    <Addin id="Ide" version="2.9.1"/>
	    <Addin id="VersionControl" version="2.9.1"/>
	    <Addin id="VersionControl.Subversion" version="2.9.1"/>
	</Dependencies>
	
=======
       version   = "2.8.5">
 
	<Dependencies>
	    <Addin id="Core" version="2.8.5"/>
	    <Addin id="Ide" version="2.8.5"/>
	    <Addin id="VersionControl" version="2.8.5"/>
	    <Addin id="VersionControl.Subversion" version="2.8.5"/>
	</Dependencies>
	
>>>>>>> 3130a24e
	<Extension path = "/MonoDevelop/VersionControl/VersionControlSystems">
		<Condition id="Platform" value="!windows">
			<Class class = "MonoDevelop.VersionControl.Subversion.Unix.SvnClient" />
		</Condition>
	</Extension>
</Addin>
	
<|MERGE_RESOLUTION|>--- conflicted
+++ resolved
@@ -1,36 +1,25 @@
-<Addin id        = "VersionControl.Subversion.Unix"
-       namespace = "MonoDevelop"
-       name      = "Subversion support"
-       author    = "Joshua Tauberer, Lluis Sanchez"
-       copyright = "LGPL"
-       url       = "http://taubz.for.net/code/diff"
-       description = "Subversion support for Linux and MacOSX"
-       category  = "Version Control"
-<<<<<<< HEAD
-       version   = "2.9.1">
- 
-	<Dependencies>
-	    <Addin id="Core" version="2.9.1"/>
-	    <Addin id="Ide" version="2.9.1"/>
-	    <Addin id="VersionControl" version="2.9.1"/>
-	    <Addin id="VersionControl.Subversion" version="2.9.1"/>
-	</Dependencies>
-	
-=======
-       version   = "2.8.5">
- 
-	<Dependencies>
-	    <Addin id="Core" version="2.8.5"/>
-	    <Addin id="Ide" version="2.8.5"/>
-	    <Addin id="VersionControl" version="2.8.5"/>
-	    <Addin id="VersionControl.Subversion" version="2.8.5"/>
-	</Dependencies>
-	
->>>>>>> 3130a24e
-	<Extension path = "/MonoDevelop/VersionControl/VersionControlSystems">
-		<Condition id="Platform" value="!windows">
-			<Class class = "MonoDevelop.VersionControl.Subversion.Unix.SvnClient" />
-		</Condition>
-	</Extension>
-</Addin>
-	
+<Addin id        = "VersionControl.Subversion.Unix"
+       namespace = "MonoDevelop"
+       name      = "Subversion support"
+       author    = "Joshua Tauberer, Lluis Sanchez"
+       copyright = "LGPL"
+       url       = "http://taubz.for.net/code/diff"
+       description = "Subversion support for Linux and MacOSX"
+       category  = "Version Control"
+       version   = "2.9.1">
+ 
+	<Dependencies>
+	    <Addin id="Core" version="2.9.1"/>
+	    <Addin id="Ide" version="2.9.1"/>
+	    <Addin id="VersionControl" version="2.9.1"/>
+	    <Addin id="VersionControl.Subversion" version="2.9.1"/>
+	</Dependencies>
+	
+
+	<Extension path = "/MonoDevelop/VersionControl/VersionControlSystems">
+		<Condition id="Platform" value="!windows">
+			<Class class = "MonoDevelop.VersionControl.Subversion.Unix.SvnClient" />
+		</Condition>
+	</Extension>
+</Addin>
+	