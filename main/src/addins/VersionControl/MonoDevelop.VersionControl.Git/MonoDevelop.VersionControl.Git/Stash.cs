//
// Stash.cs
//
// Author:
//       Lluis Sanchez Gual <lluis@novell.com>
//
// Copyright (c) 2010 Novell, Inc (http://www.novell.com)
//
// Permission is hereby granted, free of charge, to any person obtaining a copy
// of this software and associated documentation files (the "Software"), to deal
// in the Software without restriction, including without limitation the rights
// to use, copy, modify, merge, publish, distribute, sublicense, and/or sell
// copies of the Software, and to permit persons to whom the Software is
// furnished to do so, subject to the following conditions:
//
// The above copyright notice and this permission notice shall be included in
// all copies or substantial portions of the Software.
//
// THE SOFTWARE IS PROVIDED "AS IS", WITHOUT WARRANTY OF ANY KIND, EXPRESS OR
// IMPLIED, INCLUDING BUT NOT LIMITED TO THE WARRANTIES OF MERCHANTABILITY,
// FITNESS FOR A PARTICULAR PURPOSE AND NONINFRINGEMENT. IN NO EVENT SHALL THE
// AUTHORS OR COPYRIGHT HOLDERS BE LIABLE FOR ANY CLAIM, DAMAGES OR OTHER
// LIABILITY, WHETHER IN AN ACTION OF CONTRACT, TORT OR OTHERWISE, ARISING FROM,
// OUT OF OR IN CONNECTION WITH THE SOFTWARE OR THE USE OR OTHER DEALINGS IN
// THE SOFTWARE.

using LibGit2Sharp;

namespace MonoDevelop.VersionControl.Git
{
	public static class StashCollectionExtensions
	{
		internal static void Remove (this StashCollection sc, Stash stash)
		{
<<<<<<< HEAD
		}
		
		internal Stash (string prevStashCommitId, string commitId, PersonIdent author, string comment)
		{
			this.PrevStashCommitId = prevStashCommitId;
			this.CommitId = commitId;
			this.Author = author;
			this.DateTime = DateTimeOffset.Now;
			
			// Skip "WIP on master: "
			int i = comment.IndexOf (':');
			this.Comment = comment.Substring (i + 2);			
			
			// Create the text line to be written in the stash log
			
			int secs = (int) (this.DateTime - new DateTimeOffset (1970, 1, 1, 0, 0, 0, TimeSpan.Zero)).TotalSeconds;
			
			TimeSpan ofs = this.DateTime.Offset;
			string tz = string.Format ("{0}{1:00}{2:00}", (ofs.Hours >= 0 ? '+':'-'), Math.Abs (ofs.Hours), Math.Abs (ofs.Minutes));
			
			StringBuilder sb = new StringBuilder ();
			sb.Append (prevStashCommitId ?? new string ('0', 40)).Append (' ');
			sb.Append (commitId).Append (' ');
			sb.Append (author.GetName ()).Append (" <").Append (author.GetEmailAddress ()).Append ("> ");
			sb.Append (secs).Append (' ').Append (tz).Append ('\t');
			sb.Append (comment);
			FullLine = sb.ToString ();
		}
		
		string prevStashCommitId;
		
		internal string PrevStashCommitId {
			get { return prevStashCommitId; }
			set {
				prevStashCommitId = value;
				if (FullLine != null) {
					if (prevStashCommitId != null)
						FullLine = prevStashCommitId + FullLine.Substring (40);
					else
						FullLine = new string ('0', 40) + FullLine.Substring (40);
				}
			}
		}

		
		internal static Stash Parse (string line)
		{
			// Parses a stash log line and creates a Stash object with the information
			
			Stash s = new Stash ();
			s.PrevStashCommitId = line.Substring (0, 40);
			if (s.PrevStashCommitId.All (c => c == '0')) // And id will all 0 means no parent (first stash of the stack)
				s.PrevStashCommitId = null;
			s.CommitId = line.Substring (41, 40);
			
			string aname = string.Empty;
			string amail = string.Empty;
			
			int i = line.IndexOf ('<');
			if (i != -1) {
				aname = line.Substring (82, i - 82 - 1);
				i++;
				int i2 = line.IndexOf ('>', i);
				if (i2 != -1)
					amail = line.Substring (i, i2 - i);
				
				i2 += 2;
				i = line.IndexOf (' ', i2);
				int secs = int.Parse (line.Substring (i2, i - i2));
				DateTime t = new DateTime (1970, 1, 1) + TimeSpan.FromSeconds (secs);
				string st = t.ToString ("yyyy-MM-ddTHH:mm:ss") + line.Substring (i + 1, 3) + ":" + line.Substring (i + 4, 2);
				s.DateTime = DateTimeOffset.Parse (st, System.Globalization.CultureInfo.InvariantCulture.DateTimeFormat);
				s.Comment = line.Substring (i + 7);
				i = s.Comment.IndexOf (':');
				if (i != -1)
					s.Comment = s.Comment.Substring (i + 2);			
			}
			s.Author = new PersonIdent (aname, amail);
			s.FullLine = line;
			return s;
		}
		
		public MergeCommandResult Apply (ProgressMonitor monitor)
		{
			return StashCollection.Apply (monitor, this);
		}
	}
	
	public class StashCollection: IEnumerable<Stash>
	{
		readonly NGit.Repository _repo;
		
		internal StashCollection (NGit.Repository repo)
		{
			this._repo = repo;
		}
		
		FileInfo StashLogFile {
			get {
				string stashLog = Path.Combine (_repo.Directory, "logs");
				stashLog = Path.Combine (stashLog, "refs");
				return new FileInfo (Path.Combine (stashLog, "stash"));
			}
		}
		
		FileInfo StashRefFile {
			get {
				string file = Path.Combine (_repo.Directory, "refs");
				return new FileInfo (Path.Combine (file, "stash"));
			}
		}
		
		public Stash Create (ProgressMonitor monitor)
		{
			return Create (monitor, null);
		}
		
		public Stash Create (ProgressMonitor monitor, string message)
		{
			if (monitor != null) {
				monitor.Start (1);
				monitor.BeginTask ("Stashing changes", 100);
			}
			
			UserConfig config = _repo.GetConfig ().Get (UserConfig.KEY);
			RevWalk rw = new RevWalk (_repo);
			ObjectId headId = _repo.Resolve (Constants.HEAD);
			var parent = rw.ParseCommit (headId);
			
			PersonIdent author = new PersonIdent(config.GetAuthorName () ?? "unknown", config.GetAuthorEmail () ?? "unknown@(none).");
			
			if (string.IsNullOrEmpty (message)) {
				// Use the commit summary as message
				message = parent.Abbreviate (7) + " " + parent.GetShortMessage ();
				int i = message.IndexOfAny (new char[] { '\r', '\n' });
				if (i != -1)
					message = message.Substring (0, i);
			}
			
			// Create the index tree commit
			ObjectInserter inserter = _repo.NewObjectInserter ();
			DirCache dc = _repo.ReadDirCache ();
			
			if (monitor != null)
				monitor.Update (10);
				
			var tree_id = dc.WriteTree (inserter);
			inserter.Release ();
			
			if (monitor != null)
				monitor.Update (10);
			
			string commitMsg = "index on " + _repo.GetBranch () + ": " + message;
			ObjectId indexCommit = GitUtil.CreateCommit (_repo, commitMsg + "\n", new ObjectId[] {headId}, tree_id, author, author);

			if (monitor != null)
				monitor.Update (20);
			
			// Create the working dir commit
			tree_id = WriteWorkingDirectoryTree (parent.Tree, dc);
			commitMsg = "WIP on " + _repo.GetBranch () + ": " + message;
			var wipCommit = GitUtil.CreateCommit(_repo, commitMsg + "\n", new ObjectId[] { headId, indexCommit }, tree_id, author, author);
			
			if (monitor != null)
				monitor.Update (20);
			
			string prevCommit = null;
			FileInfo sf = StashRefFile;
			if (sf.Exists)
				prevCommit = File.ReadAllText (sf.FullName).Trim (' ','\t','\r','\n');
			
			Stash s = new Stash (prevCommit, wipCommit.Name, author, commitMsg);
			
			FileInfo stashLog = StashLogFile;
			File.AppendAllText (stashLog.FullName, s.FullLine + "\n");
			File.WriteAllText (sf.FullName, s.CommitId + "\n");
			
			if (monitor != null)
				monitor.Update (5);
			
			// Wipe all local changes
			GitUtil.HardReset (_repo, Constants.HEAD);
			
			monitor.EndTask ();
			s.StashCollection = this;
			return s;
		}
		
		ObjectId WriteWorkingDirectoryTree (RevTree headTree, DirCache index)
		{
			DirCache dc = DirCache.NewInCore ();
			DirCacheBuilder cb = dc.Builder ();
			
			ObjectInserter oi = _repo.NewObjectInserter ();
			try {
				TreeWalk tw = new TreeWalk (_repo);
				tw.Reset ();
				tw.AddTree (new FileTreeIterator (_repo));
				tw.AddTree (headTree);
				tw.AddTree (new DirCacheIterator (index));
				
				while (tw.Next ()) {
					// Ignore untracked files
					if (tw.IsSubtree)
						tw.EnterSubtree ();
					else if (tw.GetFileMode (0) != NGit.FileMode.MISSING && (tw.GetFileMode (1) != NGit.FileMode.MISSING || tw.GetFileMode (2) != NGit.FileMode.MISSING)) {
						WorkingTreeIterator f = tw.GetTree<WorkingTreeIterator>(0);
						DirCacheIterator dcIter = tw.GetTree<DirCacheIterator>(2);
						DirCacheEntry currentEntry = dcIter.GetDirCacheEntry ();
						DirCacheEntry ce = new DirCacheEntry (tw.PathString);
						if (!f.IsModified (currentEntry, true)) {
							ce.SetLength (currentEntry.Length);
							ce.LastModified = currentEntry.LastModified;
							ce.FileMode = currentEntry.FileMode;
							ce.SetObjectId (currentEntry.GetObjectId ());
						}
						else {
							long sz = f.GetEntryLength();
							ce.SetLength (sz);
							ce.LastModified = f.GetEntryLastModified();
							ce.FileMode = f.EntryFileMode;
							var data = f.OpenEntryStream();
							try {
								ce.SetObjectId (oi.Insert (Constants.OBJ_BLOB, sz, data));
							} finally {
								data.Close ();
							}
						}
						cb.Add (ce);
					}
				}
				
				cb.Finish ();
				return dc.WriteTree (oi);
			} finally {
				oi.Release ();
			}
		}
		
		internal MergeCommandResult Apply (NGit.ProgressMonitor monitor, Stash stash)
		{
			monitor.Start (1);
			monitor.BeginTask ("Applying stash", 100);
			ObjectId cid = _repo.Resolve (stash.CommitId);
			RevWalk rw = new RevWalk (_repo);
			RevCommit wip = rw.ParseCommit (cid);
			RevCommit oldHead = wip.Parents.First();
			rw.ParseHeaders (oldHead);
			MergeCommandResult res = GitUtil.MergeTrees (monitor, _repo, oldHead, wip, "Stash", false);
			monitor.EndTask ();
			return res;
		}
		
		public void Remove (Stash s)
		{
			List<Stash> stashes = ReadStashes ();
			Remove (stashes, s);
		}
		
		public MergeCommandResult Pop (ProgressMonitor monitor)
		{
			List<Stash> stashes = ReadStashes ();
			Stash last = stashes.Last ();
			MergeCommandResult res = last.Apply (monitor);
			if (res.GetMergeStatus () != MergeStatus.FAILED && res.GetMergeStatus () != MergeStatus.NOT_SUPPORTED)
				Remove (stashes, last);
			return res;
		}
		
		public void Clear ()
		{
			if (StashRefFile.Exists)
				StashRefFile.Delete ();
			if (StashLogFile.Exists)
				StashLogFile.Delete ();
		}
		
		void Remove (List<Stash> stashes, Stash s)
		{
			int i = stashes.FindIndex (st => st.CommitId == s.CommitId);
			if (i != -1) {
				stashes.RemoveAt (i);
				Stash next = stashes.FirstOrDefault (ns => ns.PrevStashCommitId == s.CommitId);
				if (next != null)
					next.PrevStashCommitId = s.PrevStashCommitId;
				if (stashes.Count == 0) {
					// No more stashes. The ref and log files can be deleted.
					StashRefFile.Delete ();
					StashLogFile.Delete ();
					return;
				}
				WriteStashes (stashes);
				if (i == stashes.Count) {
					// We deleted the head. Write the new head.
					File.WriteAllText (StashRefFile.FullName, stashes.Last ().CommitId + "\n");
=======
			int i = 0;
			foreach (var s in sc) {
				if (s.Name == stash.Name) {
					sc.Remove (i);
					break;
>>>>>>> dae48b57
				}
				++i;
			}
		}
	}
}<|MERGE_RESOLUTION|>--- conflicted
+++ resolved
@@ -32,309 +32,11 @@
 	{
 		internal static void Remove (this StashCollection sc, Stash stash)
 		{
-<<<<<<< HEAD
-		}
-		
-		internal Stash (string prevStashCommitId, string commitId, PersonIdent author, string comment)
-		{
-			this.PrevStashCommitId = prevStashCommitId;
-			this.CommitId = commitId;
-			this.Author = author;
-			this.DateTime = DateTimeOffset.Now;
-			
-			// Skip "WIP on master: "
-			int i = comment.IndexOf (':');
-			this.Comment = comment.Substring (i + 2);			
-			
-			// Create the text line to be written in the stash log
-			
-			int secs = (int) (this.DateTime - new DateTimeOffset (1970, 1, 1, 0, 0, 0, TimeSpan.Zero)).TotalSeconds;
-			
-			TimeSpan ofs = this.DateTime.Offset;
-			string tz = string.Format ("{0}{1:00}{2:00}", (ofs.Hours >= 0 ? '+':'-'), Math.Abs (ofs.Hours), Math.Abs (ofs.Minutes));
-			
-			StringBuilder sb = new StringBuilder ();
-			sb.Append (prevStashCommitId ?? new string ('0', 40)).Append (' ');
-			sb.Append (commitId).Append (' ');
-			sb.Append (author.GetName ()).Append (" <").Append (author.GetEmailAddress ()).Append ("> ");
-			sb.Append (secs).Append (' ').Append (tz).Append ('\t');
-			sb.Append (comment);
-			FullLine = sb.ToString ();
-		}
-		
-		string prevStashCommitId;
-		
-		internal string PrevStashCommitId {
-			get { return prevStashCommitId; }
-			set {
-				prevStashCommitId = value;
-				if (FullLine != null) {
-					if (prevStashCommitId != null)
-						FullLine = prevStashCommitId + FullLine.Substring (40);
-					else
-						FullLine = new string ('0', 40) + FullLine.Substring (40);
-				}
-			}
-		}
-
-		
-		internal static Stash Parse (string line)
-		{
-			// Parses a stash log line and creates a Stash object with the information
-			
-			Stash s = new Stash ();
-			s.PrevStashCommitId = line.Substring (0, 40);
-			if (s.PrevStashCommitId.All (c => c == '0')) // And id will all 0 means no parent (first stash of the stack)
-				s.PrevStashCommitId = null;
-			s.CommitId = line.Substring (41, 40);
-			
-			string aname = string.Empty;
-			string amail = string.Empty;
-			
-			int i = line.IndexOf ('<');
-			if (i != -1) {
-				aname = line.Substring (82, i - 82 - 1);
-				i++;
-				int i2 = line.IndexOf ('>', i);
-				if (i2 != -1)
-					amail = line.Substring (i, i2 - i);
-				
-				i2 += 2;
-				i = line.IndexOf (' ', i2);
-				int secs = int.Parse (line.Substring (i2, i - i2));
-				DateTime t = new DateTime (1970, 1, 1) + TimeSpan.FromSeconds (secs);
-				string st = t.ToString ("yyyy-MM-ddTHH:mm:ss") + line.Substring (i + 1, 3) + ":" + line.Substring (i + 4, 2);
-				s.DateTime = DateTimeOffset.Parse (st, System.Globalization.CultureInfo.InvariantCulture.DateTimeFormat);
-				s.Comment = line.Substring (i + 7);
-				i = s.Comment.IndexOf (':');
-				if (i != -1)
-					s.Comment = s.Comment.Substring (i + 2);			
-			}
-			s.Author = new PersonIdent (aname, amail);
-			s.FullLine = line;
-			return s;
-		}
-		
-		public MergeCommandResult Apply (ProgressMonitor monitor)
-		{
-			return StashCollection.Apply (monitor, this);
-		}
-	}
-	
-	public class StashCollection: IEnumerable<Stash>
-	{
-		readonly NGit.Repository _repo;
-		
-		internal StashCollection (NGit.Repository repo)
-		{
-			this._repo = repo;
-		}
-		
-		FileInfo StashLogFile {
-			get {
-				string stashLog = Path.Combine (_repo.Directory, "logs");
-				stashLog = Path.Combine (stashLog, "refs");
-				return new FileInfo (Path.Combine (stashLog, "stash"));
-			}
-		}
-		
-		FileInfo StashRefFile {
-			get {
-				string file = Path.Combine (_repo.Directory, "refs");
-				return new FileInfo (Path.Combine (file, "stash"));
-			}
-		}
-		
-		public Stash Create (ProgressMonitor monitor)
-		{
-			return Create (monitor, null);
-		}
-		
-		public Stash Create (ProgressMonitor monitor, string message)
-		{
-			if (monitor != null) {
-				monitor.Start (1);
-				monitor.BeginTask ("Stashing changes", 100);
-			}
-			
-			UserConfig config = _repo.GetConfig ().Get (UserConfig.KEY);
-			RevWalk rw = new RevWalk (_repo);
-			ObjectId headId = _repo.Resolve (Constants.HEAD);
-			var parent = rw.ParseCommit (headId);
-			
-			PersonIdent author = new PersonIdent(config.GetAuthorName () ?? "unknown", config.GetAuthorEmail () ?? "unknown@(none).");
-			
-			if (string.IsNullOrEmpty (message)) {
-				// Use the commit summary as message
-				message = parent.Abbreviate (7) + " " + parent.GetShortMessage ();
-				int i = message.IndexOfAny (new char[] { '\r', '\n' });
-				if (i != -1)
-					message = message.Substring (0, i);
-			}
-			
-			// Create the index tree commit
-			ObjectInserter inserter = _repo.NewObjectInserter ();
-			DirCache dc = _repo.ReadDirCache ();
-			
-			if (monitor != null)
-				monitor.Update (10);
-				
-			var tree_id = dc.WriteTree (inserter);
-			inserter.Release ();
-			
-			if (monitor != null)
-				monitor.Update (10);
-			
-			string commitMsg = "index on " + _repo.GetBranch () + ": " + message;
-			ObjectId indexCommit = GitUtil.CreateCommit (_repo, commitMsg + "\n", new ObjectId[] {headId}, tree_id, author, author);
-
-			if (monitor != null)
-				monitor.Update (20);
-			
-			// Create the working dir commit
-			tree_id = WriteWorkingDirectoryTree (parent.Tree, dc);
-			commitMsg = "WIP on " + _repo.GetBranch () + ": " + message;
-			var wipCommit = GitUtil.CreateCommit(_repo, commitMsg + "\n", new ObjectId[] { headId, indexCommit }, tree_id, author, author);
-			
-			if (monitor != null)
-				monitor.Update (20);
-			
-			string prevCommit = null;
-			FileInfo sf = StashRefFile;
-			if (sf.Exists)
-				prevCommit = File.ReadAllText (sf.FullName).Trim (' ','\t','\r','\n');
-			
-			Stash s = new Stash (prevCommit, wipCommit.Name, author, commitMsg);
-			
-			FileInfo stashLog = StashLogFile;
-			File.AppendAllText (stashLog.FullName, s.FullLine + "\n");
-			File.WriteAllText (sf.FullName, s.CommitId + "\n");
-			
-			if (monitor != null)
-				monitor.Update (5);
-			
-			// Wipe all local changes
-			GitUtil.HardReset (_repo, Constants.HEAD);
-			
-			monitor.EndTask ();
-			s.StashCollection = this;
-			return s;
-		}
-		
-		ObjectId WriteWorkingDirectoryTree (RevTree headTree, DirCache index)
-		{
-			DirCache dc = DirCache.NewInCore ();
-			DirCacheBuilder cb = dc.Builder ();
-			
-			ObjectInserter oi = _repo.NewObjectInserter ();
-			try {
-				TreeWalk tw = new TreeWalk (_repo);
-				tw.Reset ();
-				tw.AddTree (new FileTreeIterator (_repo));
-				tw.AddTree (headTree);
-				tw.AddTree (new DirCacheIterator (index));
-				
-				while (tw.Next ()) {
-					// Ignore untracked files
-					if (tw.IsSubtree)
-						tw.EnterSubtree ();
-					else if (tw.GetFileMode (0) != NGit.FileMode.MISSING && (tw.GetFileMode (1) != NGit.FileMode.MISSING || tw.GetFileMode (2) != NGit.FileMode.MISSING)) {
-						WorkingTreeIterator f = tw.GetTree<WorkingTreeIterator>(0);
-						DirCacheIterator dcIter = tw.GetTree<DirCacheIterator>(2);
-						DirCacheEntry currentEntry = dcIter.GetDirCacheEntry ();
-						DirCacheEntry ce = new DirCacheEntry (tw.PathString);
-						if (!f.IsModified (currentEntry, true)) {
-							ce.SetLength (currentEntry.Length);
-							ce.LastModified = currentEntry.LastModified;
-							ce.FileMode = currentEntry.FileMode;
-							ce.SetObjectId (currentEntry.GetObjectId ());
-						}
-						else {
-							long sz = f.GetEntryLength();
-							ce.SetLength (sz);
-							ce.LastModified = f.GetEntryLastModified();
-							ce.FileMode = f.EntryFileMode;
-							var data = f.OpenEntryStream();
-							try {
-								ce.SetObjectId (oi.Insert (Constants.OBJ_BLOB, sz, data));
-							} finally {
-								data.Close ();
-							}
-						}
-						cb.Add (ce);
-					}
-				}
-				
-				cb.Finish ();
-				return dc.WriteTree (oi);
-			} finally {
-				oi.Release ();
-			}
-		}
-		
-		internal MergeCommandResult Apply (NGit.ProgressMonitor monitor, Stash stash)
-		{
-			monitor.Start (1);
-			monitor.BeginTask ("Applying stash", 100);
-			ObjectId cid = _repo.Resolve (stash.CommitId);
-			RevWalk rw = new RevWalk (_repo);
-			RevCommit wip = rw.ParseCommit (cid);
-			RevCommit oldHead = wip.Parents.First();
-			rw.ParseHeaders (oldHead);
-			MergeCommandResult res = GitUtil.MergeTrees (monitor, _repo, oldHead, wip, "Stash", false);
-			monitor.EndTask ();
-			return res;
-		}
-		
-		public void Remove (Stash s)
-		{
-			List<Stash> stashes = ReadStashes ();
-			Remove (stashes, s);
-		}
-		
-		public MergeCommandResult Pop (ProgressMonitor monitor)
-		{
-			List<Stash> stashes = ReadStashes ();
-			Stash last = stashes.Last ();
-			MergeCommandResult res = last.Apply (monitor);
-			if (res.GetMergeStatus () != MergeStatus.FAILED && res.GetMergeStatus () != MergeStatus.NOT_SUPPORTED)
-				Remove (stashes, last);
-			return res;
-		}
-		
-		public void Clear ()
-		{
-			if (StashRefFile.Exists)
-				StashRefFile.Delete ();
-			if (StashLogFile.Exists)
-				StashLogFile.Delete ();
-		}
-		
-		void Remove (List<Stash> stashes, Stash s)
-		{
-			int i = stashes.FindIndex (st => st.CommitId == s.CommitId);
-			if (i != -1) {
-				stashes.RemoveAt (i);
-				Stash next = stashes.FirstOrDefault (ns => ns.PrevStashCommitId == s.CommitId);
-				if (next != null)
-					next.PrevStashCommitId = s.PrevStashCommitId;
-				if (stashes.Count == 0) {
-					// No more stashes. The ref and log files can be deleted.
-					StashRefFile.Delete ();
-					StashLogFile.Delete ();
-					return;
-				}
-				WriteStashes (stashes);
-				if (i == stashes.Count) {
-					// We deleted the head. Write the new head.
-					File.WriteAllText (StashRefFile.FullName, stashes.Last ().CommitId + "\n");
-=======
 			int i = 0;
 			foreach (var s in sc) {
 				if (s.Name == stash.Name) {
 					sc.Remove (i);
 					break;
->>>>>>> dae48b57
 				}
 				++i;
 			}
