--- conflicted
+++ resolved
@@ -7,13 +7,8 @@
        description = "A MonoDevelop addin for using version control systems like Subversion"
        category    = "Version Control"
        flags = "Hidden"
-<<<<<<< HEAD
        version   = "4.0">
  
-=======
-       version   = "3.0.5">
-
->>>>>>> 215df589
 	<Runtime>
 		<Import file="comment.png" />
 		<Import file="menu_add.png" />
@@ -29,15 +24,9 @@
 	</Runtime>
 
 	<Dependencies>
-<<<<<<< HEAD
 	    <Addin id="Core" version="4.0"/>
 	    <Addin id="Ide" version="4.0"/>
 	    <Addin id="SourceEditor2" version="4.0"/>
-=======
-	    <Addin id="Core" version="3.0.5"/>
-	    <Addin id="Ide" version="3.0.5"/>
-	    <Addin id="SourceEditor2" version="3.0.5"/>
->>>>>>> 215df589
 	</Dependencies>
 
 	<ExtensionPoint path = "/MonoDevelop/VersionControl/VersionControlSystems" name = "Version control systems">
