
using System;
using System.Linq;
using System.IO;
using System.Xml;
using System.Collections;
using System.Collections.Generic;
using System.Threading;
using System.Runtime.Serialization.Formatters.Binary;

using MonoDevelop.Ide.Gui;
using MonoDevelop.Core;
using MonoDevelop.Projects;
using MonoDevelop.Projects.Policies;
using MonoDevelop.Core.Serialization;
using Mono.Addins;
using MonoDevelop.Ide;
using MonoDevelop.Core.ProgressMonitoring;

namespace MonoDevelop.VersionControl
{
	public class VersionControlService
	{
		static Xwt.Drawing.Image overlay_modified;
		static Xwt.Drawing.Image overlay_removed;
		static Xwt.Drawing.Image overlay_conflicted;
		static Xwt.Drawing.Image overlay_added;
		internal static Xwt.Drawing.Image overlay_controled;
		static Xwt.Drawing.Image overlay_unversioned;
		static Xwt.Drawing.Image overlay_protected;
		static Xwt.Drawing.Image overlay_locked;
		static Xwt.Drawing.Image overlay_unlocked;
//		static Gdk.Pixbuf overlay_normal;

		static Gdk.Pixbuf icon_modified;
		static Gdk.Pixbuf icon_removed;
		static Gdk.Pixbuf icon_conflicted;
		static Gdk.Pixbuf icon_added;
		internal static Gdk.Pixbuf icon_controled;
		
		static Hashtable comments;
		static object commentsLock = new object ();
		static DateTime nextSave = DateTime.MinValue;
		
		static List<VersionControlSystem> handlers = new List<VersionControlSystem> ();
		static VersionControlConfiguration configuration;
		static DataContext dataContext = new DataContext ();
		
		public static event FileUpdateEventHandler FileStatusChanged;
		public static event CommitEventHandler PrepareCommit;
		public static event CommitEventHandler BeginCommit;
		public static event CommitEventHandler EndCommit;
		
		static VersionControlService ()
		{
<<<<<<< HEAD
			try {
				overlay_modified = Xwt.Drawing.Image.FromResource("overlay_modified.png");
				overlay_removed = Xwt.Drawing.Image.FromResource("overlay_removed.png");
				overlay_conflicted = Xwt.Drawing.Image.FromResource("overlay_conflicted.png");
				overlay_added = Xwt.Drawing.Image.FromResource("overlay_added.png");
				overlay_controled = Xwt.Drawing.Image.FromResource("overlay_controled.png");
				overlay_unversioned = Xwt.Drawing.Image.FromResource("overlay_unversioned.png");
				overlay_protected = Xwt.Drawing.Image.FromResource("overlay_lock_required.png");
				overlay_unlocked = Xwt.Drawing.Image.FromResource("overlay_unlocked.png");
				overlay_locked = Xwt.Drawing.Image.FromResource("overlay_locked.png");
	//			overlay_normal = Gdk.Pixbuf.LoadFromResource("overlay_normal.png");
			
				icon_modified = ImageService.GetPixbuf ("gtk-edit", Gtk.IconSize.Menu);
				icon_removed = ImageService.GetPixbuf (Gtk.Stock.Remove, Gtk.IconSize.Menu);
				icon_conflicted = ImageService.GetPixbuf (Gtk.Stock.DialogWarning, Gtk.IconSize.Menu);
				icon_added = ImageService.GetPixbuf (Gtk.Stock.Add, Gtk.IconSize.Menu);
				icon_controled = Gdk.Pixbuf.LoadFromResource("overlay_controled.png");
			} catch (Exception e) {
				LoggingService.LogError ("Error while loading icons.", e);
			}
			IdeApp.Workspace.FileAddedToProject += OnFileAdded;
			//IdeApp.Workspace.FileChangedInProject += OnFileChanged;
			//IdeApp.Workspace.FileRemovedFromProject += OnFileRemoved;
			//IdeApp.Workspace.FileRenamedInProject += OnFileRenamed;
			
			IdeApp.Workspace.ItemAddedToSolution += OnEntryAdded;
			IdeApp.Exiting += delegate {
				DelayedSaveComments (null);
			};
			
=======
			if (IdeApp.IsInitialized) {
				try {
					overlay_modified = Gdk.Pixbuf.LoadFromResource("overlay_modified.png");
					overlay_removed = Gdk.Pixbuf.LoadFromResource("overlay_removed.png");
					overlay_conflicted = Gdk.Pixbuf.LoadFromResource("overlay_conflicted.png");
					overlay_added = Gdk.Pixbuf.LoadFromResource("overlay_added.png");
					overlay_controled = Gdk.Pixbuf.LoadFromResource("overlay_controled.png");
					overlay_unversioned = Gdk.Pixbuf.LoadFromResource("overlay_unversioned.png");
					overlay_protected = Gdk.Pixbuf.LoadFromResource("overlay_lock_required.png");
					overlay_unlocked = Gdk.Pixbuf.LoadFromResource("overlay_unlocked.png");
					overlay_locked = Gdk.Pixbuf.LoadFromResource("overlay_locked.png");
		//			overlay_normal = Gdk.Pixbuf.LoadFromResource("overlay_normal.png");
				
					icon_modified = ImageService.GetPixbuf ("gtk-edit", Gtk.IconSize.Menu);
					icon_removed = ImageService.GetPixbuf (Gtk.Stock.Remove, Gtk.IconSize.Menu);
					icon_conflicted = ImageService.GetPixbuf (Gtk.Stock.DialogWarning, Gtk.IconSize.Menu);
					icon_added = ImageService.GetPixbuf (Gtk.Stock.Add, Gtk.IconSize.Menu);
					icon_controled = Gdk.Pixbuf.LoadFromResource("overlay_controled.png");
				} catch (Exception e) {
					LoggingService.LogError ("Error while loading icons.", e);
				}

				IdeApp.Workspace.FileAddedToProject += OnFileAdded;
				//IdeApp.Workspace.FileChangedInProject += OnFileChanged;
				//IdeApp.Workspace.FileRemovedFromProject += OnFileRemoved;
				//IdeApp.Workspace.FileRenamedInProject += OnFileRenamed;
				
				IdeApp.Workspace.ItemAddedToSolution += OnEntryAdded;
				IdeApp.Exiting += delegate {
					DelayedSaveComments (null);
				};
			}			
>>>>>>> e9529a7a
			AddinManager.AddExtensionNodeHandler ("/MonoDevelop/VersionControl/VersionControlSystems", OnExtensionChanged);
		}
		
		static void OnExtensionChanged (object s, ExtensionNodeEventArgs args)
		{
			VersionControlSystem vcs = (VersionControlSystem) args.ExtensionObject;
			if (args.Change == ExtensionChange.Add) {
				handlers.Add (vcs);
				try {
					// Include the repository type in the serialization context, so repositories
					// of this type can be deserialized from the configuration file.
					Repository r = vcs.CreateRepositoryInstance ();
					r.AddRef ();
					dataContext.IncludeType (r.GetType ());
					r.Unref ();
				} catch (Exception e) {
					LoggingService.LogError ("Error while adding version control system.", e);
				}
			}
			else {
				handlers.Remove (vcs);
			}
		}
		
		public static Xwt.Drawing.Image LoadOverlayIconForStatus(VersionStatus status)
		{
			if ((status & VersionStatus.Versioned) == 0)
				return overlay_unversioned;
			
			switch (status & VersionStatus.LocalChangesMask) {
				case VersionStatus.Modified:
				case VersionStatus.ScheduledReplace:
				case VersionStatus.ScheduledIgnore:
					return overlay_modified;
				case VersionStatus.Conflicted:
					return overlay_conflicted;
				case VersionStatus.ScheduledAdd:
					return overlay_added;
				case VersionStatus.Missing:
				case VersionStatus.ScheduledDelete:
					return overlay_removed;
			}
			
			if ((status & VersionStatus.LockOwned) != 0)
				return overlay_unlocked;
			
			if ((status & VersionStatus.Locked) != 0)
				return overlay_locked;
			
			if ((status & VersionStatus.LockRequired) != 0)
				return overlay_protected;
				
			return null;
		}
		
		public static Gdk.Pixbuf LoadIconForStatus (VersionStatus status)
		{
			switch (status & VersionStatus.LocalChangesMask) {
				case VersionStatus.Modified:
				case VersionStatus.ScheduledReplace:
					return icon_modified;
				case VersionStatus.Conflicted:
					return icon_conflicted;
				case VersionStatus.ScheduledAdd:
					return icon_added;
				case VersionStatus.Missing:
				case VersionStatus.ScheduledDelete:
					return icon_removed;
			}
			return null;
		}

		public static string GetStatusLabel (VersionStatus status)
		{
			if ((status & VersionStatus.Versioned) == 0)
				return GettextCatalog.GetString ("Unversioned");
			
			switch (status & VersionStatus.LocalChangesMask) {
				case VersionStatus.Modified:
				case VersionStatus.ScheduledReplace:
					return GettextCatalog.GetString ("Modified");
				case VersionStatus.Conflicted:
					return GettextCatalog.GetString ("Conflict");
				case VersionStatus.ScheduledAdd:
					return GettextCatalog.GetString ("Add");
				case VersionStatus.ScheduledDelete:
					return GettextCatalog.GetString ("Delete");
				case VersionStatus.Missing:
					return GettextCatalog.GetString ("Missing");
			}
			return String.Empty;
		}
		
		public static Repository GetRepository (IWorkspaceObject entry)
		{
			InternalRepositoryReference repoRef = (InternalRepositoryReference) entry.ExtendedProperties [typeof(InternalRepositoryReference)];
			if (repoRef != null)
				return repoRef.Repo;
			
			Repository repo = VersionControlService.GetRepositoryReference (entry.BaseDirectory, entry.Name);
			InternalRepositoryReference rref = null;
			if (repo != null) {
				repo.AddRef ();
				rref = new InternalRepositoryReference (repo);
			}
			entry.ExtendedProperties [typeof(InternalRepositoryReference)] = rref;
			
			return repo;
		}
		
		public static Repository GetRepositoryReference (string path, string id)
		{
			foreach (VersionControlSystem vcs in GetVersionControlSystems ()) {
				Repository repo = vcs.GetRepositoryReference (path, id);
				if (repo != null) {
					repo.VersionControlSystem = vcs;
					return repo;
				}
			}
			return null;
		}
		
		internal static void SetCommitComment (string file, string comment, bool save)
		{
			lock (commentsLock) {
				Hashtable doc = GetCommitComments ();
				if (comment == null || comment.Length == 0) {
					if (doc.ContainsKey (file)) {
						doc.Remove (file);
						if (save) SaveComments ();
					}
				} else {
					CommitComment cm = new CommitComment ();
					cm.Comment = comment;
					cm.Date = DateTime.Now;
					doc [file] = cm;
					if (save) SaveComments ();
				}
			}
		}
		
		internal static string GetCommitComment (string file)
		{
			lock (commentsLock) {
				Hashtable doc = GetCommitComments ();
				CommitComment cm = doc [file] as CommitComment;
				if (cm != null) {
					cm.Date = DateTime.Now;
					return cm.Comment;
				}
				else
					return null;
			}
		}
		
		static string CommitMessagesFile {
			get {
				return UserProfile.Current.CacheDir.Combine ("version-control-commit-msg");
				
			}
		}
		
		static Hashtable GetCommitComments ()
		{
			if (comments != null)
				return comments;

			ResolveEventHandler localResolve = delegate (object s, ResolveEventArgs args) {
				foreach (System.Reflection.Assembly asm in AppDomain.CurrentDomain.GetAssemblies ()) {
					if (asm.GetName ().FullName == args.Name)
						return asm;
				}
				return null;
			};

			string file = CommitMessagesFile;
			if (File.Exists (file)) {
				FileStream stream = null;
				try {
					AppDomain.CurrentDomain.AssemblyResolve += localResolve;

					stream = File.OpenRead (file);
					BinaryFormatter formatter = new BinaryFormatter ();
					comments = (Hashtable) formatter.Deserialize (stream);
				
					// Remove comments for files that don't exists
					// Remove comments more than 60 days old
					
					ArrayList toDelete = new ArrayList ();
					foreach (DictionaryEntry e in comments) {
						if (!File.Exists ((string)e.Key))
							toDelete.Add (e.Key);
						if ((DateTime.Now - ((CommitComment)e.Value).Date).TotalDays > 60)
							toDelete.Add (e.Key);
					}
					foreach (string f in toDelete)
						comments.Remove (f);
						
				} catch (Exception ex) {
					// If there is an error, just discard the file
					LoggingService.LogError (ex.ToString ());
					comments = new Hashtable ();
				} finally {
					AppDomain.CurrentDomain.AssemblyResolve -= localResolve;
					if (stream != null)
						stream.Close ();
				}
			} else {
				comments = new Hashtable ();
			}
			return comments;
		}
		
		static void SaveComments ()
		{
			lock (commentsLock) {
				if (comments == null)
					return;
				if (nextSave == DateTime.MinValue)
					ThreadPool.QueueUserWorkItem (DelayedSaveComments);
				nextSave = DateTime.Now.AddSeconds (3);
			}
		}
		
		static void DelayedSaveComments (object ob)
		{
			lock (commentsLock)
			{
				if (comments == null || nextSave == DateTime.MinValue)
					return;
				
				DateTime tim = DateTime.Now;
				while (tim < nextSave) {
					Monitor.Wait (commentsLock, nextSave - tim);
					tim = DateTime.Now;
				}
				nextSave = DateTime.MinValue;
				
				FileStream stream = null;
				try {
					FilePath file = CommitMessagesFile;
					if (comments.Count == 0) {
						if (File.Exists (file))
							FileService.DeleteFile (file);
						return;
					}
				
					FileService.EnsureDirectoryExists (file.ParentDirectory);
					stream = new FileStream (file, FileMode.Create, FileAccess.Write);
					BinaryFormatter formatter = new BinaryFormatter ();
					formatter.Serialize (stream, comments);
				} catch (Exception ex) {
					// If there is an error, just discard the file
					LoggingService.LogError (ex.ToString ());
				} finally {
					if (stream != null)
						stream.Close ();
				}
			}
		}
		
		internal static bool NotifyPrepareCommit (Repository repo, ChangeSet changeSet)
		{
			if (PrepareCommit != null) {
				try {
					PrepareCommit (null, new CommitEventArgs (repo, changeSet, false));
				} catch (Exception ex) {
					MessageService.ShowException (ex);
					return false;
				}
			}
			return true;
		}
		
		internal static bool NotifyBeforeCommit (Repository repo, ChangeSet changeSet)
		{
			if (BeginCommit != null) {
				try {
					BeginCommit (null, new CommitEventArgs (repo, changeSet, false));
				} catch (Exception ex) {
					MessageService.ShowException (ex);
					return false;
				}
			}
			return true;
		}
		
		internal static bool NotifyAfterCommit (Repository repo, ChangeSet changeSet, bool success)
		{
			if (EndCommit != null) {
				try {
					EndCommit (null, new CommitEventArgs (repo, changeSet, success));
				} catch (Exception ex) {
					MessageService.ShowException (ex);
					return false;
				}
			}
			if (success) {
				foreach (ChangeSetItem it in changeSet.Items)
					SetCommitComment (it.LocalPath, null, false);
				SaveComments ();
			}
			return true;
		}

		public static void NotifyFileStatusChanged (IEnumerable<VersionControlItem> items) 
		{
			FileUpdateEventArgs vargs = new FileUpdateEventArgs ();
			vargs.AddRange (items.Select (i => new FileUpdateEventInfo (i.Repository, i.Path, i.IsDirectory)));
			NotifyFileStatusChanged (vargs);
		}
		
		public static void NotifyFileStatusChanged (FileUpdateEventArgs args) 
		{
			if (!DispatchService.IsGuiThread)
				Gtk.Application.Invoke (delegate {
					NotifyFileStatusChanged (args);
				});
			else {
				if (FileStatusChanged != null)
					FileStatusChanged (null, args);
			}
		}
		
		//static void OnFileChanged (object s, ProjectFileEventArgs args)
		//{
		//	Repository repo = GetRepository (args.Project);
		//	if (repo != null)
		//		NotifyFileStatusChanged (repo, args.ProjectFile.FilePath, false);
		//}

		static void OnFileAdded (object s, ProjectFileEventArgs e)
		{
			FileUpdateEventArgs vargs = new FileUpdateEventArgs ();
			IProgressMonitor monitor = null;
			try {
				foreach (var repoFiles in e.GroupBy (i => i.Project)) {
					Repository repo = GetRepository (repoFiles.Key);
					if (repo == null)
						continue;
					var versionInfos = repo.GetVersionInfo (repoFiles.Select (f => f.ProjectFile.FilePath), VersionInfoQueryFlags.IgnoreCache);
					FilePath[] paths = versionInfos.Where (i => i.CanAdd).Select (i => i.LocalPath).ToArray ();
					if (paths.Length > 0) {
						if (monitor == null)
							monitor = GetStatusMonitor ();
						repo.Add (paths, false, monitor);
					}
					vargs.AddRange (repoFiles.Select (i => new FileUpdateEventInfo (repo, i.ProjectFile.FilePath, i.ProjectFile.Subtype == Subtype.Directory)));
				}
			}
			finally {
				if (monitor != null)
					monitor.Dispose ();
			}
			if (vargs.Count > 0)
				NotifyFileStatusChanged (vargs);
		}
		
/*		static void OnFileRemoved (object s, ProjectFileEventArgs args)
		{
			string path = args.ProjectFile.FilePath;
			Repository repo = GetRepository (args.Project);
			if (repo != null && repo.IsVersioned (path) && repo.CanRemove (path)) {
				using (IProgressMonitor monitor = GetStatusMonitor ()) {
					repo.DeleteFile (path, true, monitor);
				}
				NotifyFileStatusChanged (repo, path, args.ProjectFile.Subtype == Subtype.Directory);
			}
		}

		static void OnFileRenamed (object s, ProjectFileRenamedEventArgs args)
		{
			string path = args.ProjectFile.FilePath;
			Repository repo = GetRepository (args.Project);
			if (repo.IsVersioned (path) && repo.CanRemove (path)) {
				repo.Remove (path);
				NotifyFileStatusChanged (repo, path, args.ProjectFile.Subtype == Subtype.Directory);
			}
		}
*/
		static void SolutionItemAddFiles (string rootPath, SolutionItem entry, HashSet<string> files)
		{
			if (entry is SolutionEntityItem) {
				string file = ((SolutionEntityItem)entry).FileName;
				SolutionItemAddFile (rootPath, files, file);
			}
			
			if (entry is Project) {
				foreach (ProjectFile file in ((Project) entry).Files) {
					if (file.Subtype != Subtype.Directory)
						SolutionItemAddFile (rootPath, files, file.FilePath);
				}
			} else if (entry is SolutionFolder) {
				foreach (SolutionItem ent in ((SolutionFolder) entry).Items)
					SolutionItemAddFiles (rootPath, ent, files);
			}
		}
		
		static void SolutionItemAddFile (string rootPath, HashSet<string> files, string file)
		{
			if (!file.StartsWith (rootPath + Path.DirectorySeparatorChar))
			    return;
			if (!File.Exists (file))
				return;
			if (files.Add (file)) {
				string dir = Path.GetDirectoryName (file);
				while (dir != rootPath && files.Add (dir))
					dir = Path.GetDirectoryName (dir);
			}
		}
		
		static void OnEntryAdded (object o, SolutionItemEventArgs args)
		{
			if (args is SolutionItemChangeEventArgs && ((SolutionItemChangeEventArgs) args).Reloading)
				return;

			// handles addition of solutions and projects
			SolutionItem parent = (SolutionItem) args.SolutionItem.ParentFolder;
			
			if (parent == null)
				return;
			
			Repository repo = GetRepository (parent);
			
			if (repo == null)
				return;
			
			SolutionItem entry = args.SolutionItem;
			Repository currentRepo = GetRepository (entry);
			if (currentRepo != null && currentRepo.VersionControlSystem != repo.VersionControlSystem) {
				// If the item is already under version control using a different version control system
				// don't add it to the parent repo.
				return;
			}
			
			string path = entry.BaseDirectory;
			
			// While we /could/ call repo.Add with `recursive = true', we don't
			// necessarily want to add files under the project/solution directory
			// that may not be a part of this project/solution.

			var files = new HashSet<string> { path };
			SolutionItemAddFiles (path, entry, files);
			
			using (IProgressMonitor monitor = GetStatusMonitor ()) {
				var status = repo.GetDirectoryVersionInfo (path, false, true);
				foreach (var v in status) {
					if (!v.IsVersioned && files.Contains (v.LocalPath))
						repo.Add (v.LocalPath, false, monitor);
				}
			}
			
			NotifyFileStatusChanged (new FileUpdateEventArgs (repo, parent.BaseDirectory, true));
		}
		
		public static IProgressMonitor GetProgressMonitor (string operation)
		{
			return GetProgressMonitor (operation, VersionControlOperationType.Other);
		}
		
		public static IProgressMonitor GetProgressMonitor (string operation, VersionControlOperationType op)
		{
			IconId icon;
			switch (op) {
			case VersionControlOperationType.Pull: icon = Stock.StatusDownload; break;
			case VersionControlOperationType.Push: icon = Stock.StatusUpload; break;
			default: icon = "md-version-control"; break;
			}

			IProgressMonitor monitor = IdeApp.Workbench.ProgressMonitors.GetOutputProgressMonitor ("MonoDevelop.VersionControlOutput", "Version Control", "md-version-control", false, true);
			Pad outPad = IdeApp.Workbench.ProgressMonitors.GetPadForMonitor (monitor);
			
			AggregatedProgressMonitor mon = new AggregatedProgressMonitor (monitor);
			mon.AddSlaveMonitor (IdeApp.Workbench.ProgressMonitors.GetStatusProgressMonitor (operation, icon, true, true, false, outPad));
			return mon;
		}
		
		static IProgressMonitor GetStatusMonitor ()
		{
			return IdeApp.Workbench.ProgressMonitors.GetStatusProgressMonitor (GettextCatalog.GetString ("Updating version control repository"), "vc-remote-status", true);
		}
		
		static string ConfigFile {
			get {
				return UserProfile.Current.ConfigDir.Combine ("VersionControl.config");
			}
		}
		
		static public IEnumerable<VersionControlSystem> GetVersionControlSystems ()
		{
			foreach (VersionControlSystem vs in handlers)
				if (vs.IsInstalled)
					yield return vs;
		}
		
		public static void AddRepository (Repository repo)
		{
			GetConfiguration ().Repositories.Add (repo);
		}
		
		public static void RemoveRepository (Repository repo)
		{
			GetConfiguration ().Repositories.Remove (repo);
		}
		
		static public IEnumerable<Repository> GetRepositories ()
		{
			return GetConfiguration ().Repositories;
		}
		
		static VersionControlConfiguration GetConfiguration ()
		{
			if (configuration == null) {
				if (File.Exists (ConfigFile)) {
					try {
						XmlDataSerializer ser = new XmlDataSerializer (dataContext);
						using (var reader = File.OpenText (ConfigFile))
							configuration = (VersionControlConfiguration) ser.Deserialize (reader, typeof (VersionControlConfiguration));
					} catch {
						((FilePath) ConfigFile).Delete ();
					}
				}
				if (configuration == null)
					configuration = new VersionControlConfiguration ();
			}
			return configuration;
		}
		
		public static void SaveConfiguration ()
		{
			if (configuration != null) {
				XmlDataSerializer ser = new XmlDataSerializer (dataContext);
				using (var tw = new XmlTextWriter (File.CreateText (ConfigFile))) {
					tw.Formatting = Formatting.Indented;
					ser.Serialize (tw, configuration, typeof (VersionControlConfiguration));
				}
			}
		}
		
		public static void ResetConfiguration ()
		{
			configuration = null;
		}
		
		public static void StoreRepositoryReference (Repository repo, string path, string id)
		{
			repo.VersionControlSystem.StoreRepositoryReference (repo, path, id);
		}
		
		public static bool CheckVersionControlInstalled ()
		{
			foreach (VersionControlSystem vcs in GetVersionControlSystems ()) {
				if (vcs.IsInstalled)
					return true;
			}

			return false;
		}
		
		internal static Repository InternalGetRepositoryReference (string path, string id)
		{
			string file = Path.Combine (path, id) + ".mdvcs";
			if (!File.Exists (file))
				return null;
			
			XmlDataSerializer ser = new XmlDataSerializer (dataContext);
			XmlTextReader reader = new XmlTextReader (new StreamReader (file));
			try {
				return (Repository) ser.Deserialize (reader, typeof(Repository));
			} finally {
				reader.Close ();
			}
		}
		
		internal static void InternalStoreRepositoryReference (Repository repo, string path, string id)
		{
			string file = Path.Combine (path, id) + ".mdvcs";
			
			XmlDataSerializer ser = new XmlDataSerializer (dataContext);
			XmlTextWriter tw = new XmlTextWriter (new StreamWriter (file));
			try {
				ser.Serialize (tw, repo, typeof(Repository));
			} finally {
				tw.Close ();
			}
		}
		
		public static CommitMessageFormat GetCommitMessageFormat (SolutionItem item)
		{
			CommitMessageFormat format = new CommitMessageFormat ();
			format.Style = item.Policies.Get<VersionControlPolicy> ().CommitMessageStyle;
			format.ShowFilesForSingleComment = false;
			return format;
		}
		
		public static CommitMessageFormat GetCommitMessageFormat (ChangeSet cset, out AuthorInformation authorInfo)
		{
			// If all files belong to a project, use that project's policy. If not, use the solution policy
			Project project = null;
			bool sameProject = true;
			foreach (ChangeSetItem item in cset.Items) {
				if (project != null) {
					if (project.Files.GetFile (item.LocalPath) == null) {
						// Not all files belong to the same project
						sameProject = false;
						break;
					}
				} else {
					project = IdeApp.Workspace.GetProjectContainingFile (item.LocalPath);
				}
			}
			CommitMessageStyle style;
			
			if (project != null) {
				VersionControlPolicy policy;
				if (sameProject)
					policy = project.Policies.Get<VersionControlPolicy> ();
				else
					policy = project.ParentSolution.Policies.Get<VersionControlPolicy> ();
				style = policy.CommitMessageStyle;
			}
			else {
				style = PolicyService.GetDefaultPolicy<CommitMessageStyle> ();
			}
			
			authorInfo = project != null ? project.AuthorInformation : AuthorInformation.Default;
			
			CommitMessageFormat format = new CommitMessageFormat ();
			format.Style = style;
			format.ShowFilesForSingleComment = false;
			
			return format;
		}
	}
	
	[Serializable]
	class CommitComment
	{
		public string Comment;
		public DateTime Date;
	}
	
	class InternalRepositoryReference: IDisposable
	{
		Repository repo;
		
		public InternalRepositoryReference (Repository repo)
		{
			this.repo = repo;
		}

		public Repository Repo {
			get {
				return this.repo;
			}
		}
		
		public void Dispose ()
		{
			repo.Unref ();
		}
	}

	public enum VersionControlOperationType
	{
		Pull,
		Push,
		Other
	}
}<|MERGE_RESOLUTION|>--- conflicted
+++ resolved
@@ -5,8 +5,8 @@
 using System.Xml;
 using System.Collections;
 using System.Collections.Generic;
-using System.Threading;
-using System.Runtime.Serialization.Formatters.Binary;
+using System.Threading;
+using System.Runtime.Serialization.Formatters.Binary;
 
 using MonoDevelop.Ide.Gui;
 using MonoDevelop.Core;
@@ -21,21 +21,21 @@
 {
 	public class VersionControlService
 	{
-		static Xwt.Drawing.Image overlay_modified;
-		static Xwt.Drawing.Image overlay_removed;
-		static Xwt.Drawing.Image overlay_conflicted;
-		static Xwt.Drawing.Image overlay_added;
-		internal static Xwt.Drawing.Image overlay_controled;
-		static Xwt.Drawing.Image overlay_unversioned;
-		static Xwt.Drawing.Image overlay_protected;
-		static Xwt.Drawing.Image overlay_locked;
-		static Xwt.Drawing.Image overlay_unlocked;
-//		static Gdk.Pixbuf overlay_normal;
-
-		static Gdk.Pixbuf icon_modified;
-		static Gdk.Pixbuf icon_removed;
-		static Gdk.Pixbuf icon_conflicted;
-		static Gdk.Pixbuf icon_added;
+		static Xwt.Drawing.Image overlay_modified;
+		static Xwt.Drawing.Image overlay_removed;
+		static Xwt.Drawing.Image overlay_conflicted;
+		static Xwt.Drawing.Image overlay_added;
+		internal static Xwt.Drawing.Image overlay_controled;
+		static Xwt.Drawing.Image overlay_unversioned;
+		static Xwt.Drawing.Image overlay_protected;
+		static Xwt.Drawing.Image overlay_locked;
+		static Xwt.Drawing.Image overlay_unlocked;
+//		static Gdk.Pixbuf overlay_normal;
+
+		static Gdk.Pixbuf icon_modified;
+		static Gdk.Pixbuf icon_removed;
+		static Gdk.Pixbuf icon_conflicted;
+		static Gdk.Pixbuf icon_added;
 		internal static Gdk.Pixbuf icon_controled;
 		
 		static Hashtable comments;
@@ -46,78 +46,45 @@
 		static VersionControlConfiguration configuration;
 		static DataContext dataContext = new DataContext ();
 		
-		public static event FileUpdateEventHandler FileStatusChanged;
-		public static event CommitEventHandler PrepareCommit;
-		public static event CommitEventHandler BeginCommit;
-		public static event CommitEventHandler EndCommit;
+		public static event FileUpdateEventHandler FileStatusChanged;
+		public static event CommitEventHandler PrepareCommit;
+		public static event CommitEventHandler BeginCommit;
+		public static event CommitEventHandler EndCommit;
 		
 		static VersionControlService ()
 		{
-<<<<<<< HEAD
-			try {
-				overlay_modified = Xwt.Drawing.Image.FromResource("overlay_modified.png");
-				overlay_removed = Xwt.Drawing.Image.FromResource("overlay_removed.png");
-				overlay_conflicted = Xwt.Drawing.Image.FromResource("overlay_conflicted.png");
-				overlay_added = Xwt.Drawing.Image.FromResource("overlay_added.png");
-				overlay_controled = Xwt.Drawing.Image.FromResource("overlay_controled.png");
-				overlay_unversioned = Xwt.Drawing.Image.FromResource("overlay_unversioned.png");
-				overlay_protected = Xwt.Drawing.Image.FromResource("overlay_lock_required.png");
-				overlay_unlocked = Xwt.Drawing.Image.FromResource("overlay_unlocked.png");
-				overlay_locked = Xwt.Drawing.Image.FromResource("overlay_locked.png");
-	//			overlay_normal = Gdk.Pixbuf.LoadFromResource("overlay_normal.png");
-			
-				icon_modified = ImageService.GetPixbuf ("gtk-edit", Gtk.IconSize.Menu);
-				icon_removed = ImageService.GetPixbuf (Gtk.Stock.Remove, Gtk.IconSize.Menu);
-				icon_conflicted = ImageService.GetPixbuf (Gtk.Stock.DialogWarning, Gtk.IconSize.Menu);
-				icon_added = ImageService.GetPixbuf (Gtk.Stock.Add, Gtk.IconSize.Menu);
-				icon_controled = Gdk.Pixbuf.LoadFromResource("overlay_controled.png");
-			} catch (Exception e) {
-				LoggingService.LogError ("Error while loading icons.", e);
-			}
-			IdeApp.Workspace.FileAddedToProject += OnFileAdded;
-			//IdeApp.Workspace.FileChangedInProject += OnFileChanged;
-			//IdeApp.Workspace.FileRemovedFromProject += OnFileRemoved;
-			//IdeApp.Workspace.FileRenamedInProject += OnFileRenamed;
-			
-			IdeApp.Workspace.ItemAddedToSolution += OnEntryAdded;
-			IdeApp.Exiting += delegate {
-				DelayedSaveComments (null);
-			};
-			
-=======
 			if (IdeApp.IsInitialized) {
 				try {
-					overlay_modified = Gdk.Pixbuf.LoadFromResource("overlay_modified.png");
-					overlay_removed = Gdk.Pixbuf.LoadFromResource("overlay_removed.png");
-					overlay_conflicted = Gdk.Pixbuf.LoadFromResource("overlay_conflicted.png");
-					overlay_added = Gdk.Pixbuf.LoadFromResource("overlay_added.png");
-					overlay_controled = Gdk.Pixbuf.LoadFromResource("overlay_controled.png");
-					overlay_unversioned = Gdk.Pixbuf.LoadFromResource("overlay_unversioned.png");
-					overlay_protected = Gdk.Pixbuf.LoadFromResource("overlay_lock_required.png");
-					overlay_unlocked = Gdk.Pixbuf.LoadFromResource("overlay_unlocked.png");
-					overlay_locked = Gdk.Pixbuf.LoadFromResource("overlay_locked.png");
+					overlay_modified = Xwt.Drawing.Image.FromResource("overlay_modified.png");
+					overlay_removed = Xwt.Drawing.Image.FromResource("overlay_removed.png");
+					overlay_conflicted = Xwt.Drawing.Image.FromResource("overlay_conflicted.png");
+					overlay_added = Xwt.Drawing.Image.FromResource("overlay_added.png");
+					overlay_controled = Xwt.Drawing.Image.FromResource("overlay_controled.png");
+					overlay_unversioned = Xwt.Drawing.Image.FromResource("overlay_unversioned.png");
+					overlay_protected = Xwt.Drawing.Image.FromResource("overlay_lock_required.png");
+					overlay_unlocked = Xwt.Drawing.Image.FromResource("overlay_unlocked.png");
+					overlay_locked = Xwt.Drawing.Image.FromResource("overlay_locked.png");
 		//			overlay_normal = Gdk.Pixbuf.LoadFromResource("overlay_normal.png");
-				
-					icon_modified = ImageService.GetPixbuf ("gtk-edit", Gtk.IconSize.Menu);
-					icon_removed = ImageService.GetPixbuf (Gtk.Stock.Remove, Gtk.IconSize.Menu);
-					icon_conflicted = ImageService.GetPixbuf (Gtk.Stock.DialogWarning, Gtk.IconSize.Menu);
-					icon_added = ImageService.GetPixbuf (Gtk.Stock.Add, Gtk.IconSize.Menu);
+			
+					icon_modified = ImageService.GetPixbuf ("gtk-edit", Gtk.IconSize.Menu);
+					icon_removed = ImageService.GetPixbuf (Gtk.Stock.Remove, Gtk.IconSize.Menu);
+					icon_conflicted = ImageService.GetPixbuf (Gtk.Stock.DialogWarning, Gtk.IconSize.Menu);
+					icon_added = ImageService.GetPixbuf (Gtk.Stock.Add, Gtk.IconSize.Menu);
 					icon_controled = Gdk.Pixbuf.LoadFromResource("overlay_controled.png");
 				} catch (Exception e) {
 					LoggingService.LogError ("Error while loading icons.", e);
 				}
-
 				IdeApp.Workspace.FileAddedToProject += OnFileAdded;
 				//IdeApp.Workspace.FileChangedInProject += OnFileChanged;
 				//IdeApp.Workspace.FileRemovedFromProject += OnFileRemoved;
 				//IdeApp.Workspace.FileRenamedInProject += OnFileRenamed;
-				
+			
 				IdeApp.Workspace.ItemAddedToSolution += OnEntryAdded;
 				IdeApp.Exiting += delegate {
 					DelayedSaveComments (null);
 				};
-			}			
->>>>>>> e9529a7a
+			}
+			
 			AddinManager.AddExtensionNodeHandler ("/MonoDevelop/VersionControl/VersionControlSystems", OnExtensionChanged);
 		}
 		
@@ -141,23 +108,23 @@
 				handlers.Remove (vcs);
 			}
 		}
-		
+		
 		public static Xwt.Drawing.Image LoadOverlayIconForStatus(VersionStatus status)
 		{
 			if ((status & VersionStatus.Versioned) == 0)
 				return overlay_unversioned;
 			
 			switch (status & VersionStatus.LocalChangesMask) {
-				case VersionStatus.Modified:
-				case VersionStatus.ScheduledReplace:
-				case VersionStatus.ScheduledIgnore:
+				case VersionStatus.Modified:
+				case VersionStatus.ScheduledReplace:
+				case VersionStatus.ScheduledIgnore:
 					return overlay_modified;
-				case VersionStatus.Conflicted:
+				case VersionStatus.Conflicted:
 					return overlay_conflicted;
-				case VersionStatus.ScheduledAdd:
+				case VersionStatus.ScheduledAdd:
 					return overlay_added;
-				case VersionStatus.Missing:
-				case VersionStatus.ScheduledDelete:
+				case VersionStatus.Missing:
+				case VersionStatus.ScheduledDelete:
 					return overlay_removed;
 			}
 			
@@ -170,45 +137,45 @@
 			if ((status & VersionStatus.LockRequired) != 0)
 				return overlay_protected;
 				
-			return null;
-		}
-		
+			return null;
+		}
+		
 		public static Gdk.Pixbuf LoadIconForStatus (VersionStatus status)
 		{
 			switch (status & VersionStatus.LocalChangesMask) {
-				case VersionStatus.Modified:
-				case VersionStatus.ScheduledReplace:
+				case VersionStatus.Modified:
+				case VersionStatus.ScheduledReplace:
 					return icon_modified;
-				case VersionStatus.Conflicted:
+				case VersionStatus.Conflicted:
 					return icon_conflicted;
-				case VersionStatus.ScheduledAdd:
+				case VersionStatus.ScheduledAdd:
 					return icon_added;
-				case VersionStatus.Missing:
-				case VersionStatus.ScheduledDelete:
+				case VersionStatus.Missing:
+				case VersionStatus.ScheduledDelete:
 					return icon_removed;
 			}
-			return null;
-		}
-
+			return null;
+		}
+
 		public static string GetStatusLabel (VersionStatus status)
 		{
 			if ((status & VersionStatus.Versioned) == 0)
 				return GettextCatalog.GetString ("Unversioned");
-			
+			
 			switch (status & VersionStatus.LocalChangesMask) {
-				case VersionStatus.Modified:
-				case VersionStatus.ScheduledReplace:
+				case VersionStatus.Modified:
+				case VersionStatus.ScheduledReplace:
 					return GettextCatalog.GetString ("Modified");
-				case VersionStatus.Conflicted:
+				case VersionStatus.Conflicted:
 					return GettextCatalog.GetString ("Conflict");
-				case VersionStatus.ScheduledAdd:
+				case VersionStatus.ScheduledAdd:
 					return GettextCatalog.GetString ("Add");
-				case VersionStatus.ScheduledDelete:
+				case VersionStatus.ScheduledDelete:
 					return GettextCatalog.GetString ("Delete");
-				case VersionStatus.Missing:
+				case VersionStatus.Missing:
 					return GettextCatalog.GetString ("Missing");
 			}
-			return String.Empty;
+			return String.Empty;
 		}
 		
 		public static Repository GetRepository (IWorkspaceObject entry)
@@ -283,22 +250,22 @@
 		static Hashtable GetCommitComments ()
 		{
 			if (comments != null)
-				return comments;
-
-			ResolveEventHandler localResolve = delegate (object s, ResolveEventArgs args) {
-				foreach (System.Reflection.Assembly asm in AppDomain.CurrentDomain.GetAssemblies ()) {
-					if (asm.GetName ().FullName == args.Name)
-						return asm;
-				}
-				return null;
-			};
-
+				return comments;
+
+			ResolveEventHandler localResolve = delegate (object s, ResolveEventArgs args) {
+				foreach (System.Reflection.Assembly asm in AppDomain.CurrentDomain.GetAssemblies ()) {
+					if (asm.GetName ().FullName == args.Name)
+						return asm;
+				}
+				return null;
+			};
+
 			string file = CommitMessagesFile;
 			if (File.Exists (file)) {
 				FileStream stream = null;
-				try {
-					AppDomain.CurrentDomain.AssemblyResolve += localResolve;
-
+				try {
+					AppDomain.CurrentDomain.AssemblyResolve += localResolve;
+
 					stream = File.OpenRead (file);
 					BinaryFormatter formatter = new BinaryFormatter ();
 					comments = (Hashtable) formatter.Deserialize (stream);
@@ -320,8 +287,8 @@
 					// If there is an error, just discard the file
 					LoggingService.LogError (ex.ToString ());
 					comments = new Hashtable ();
-				} finally {
-					AppDomain.CurrentDomain.AssemblyResolve -= localResolve;
+				} finally {
+					AppDomain.CurrentDomain.AssemblyResolve -= localResolve;
 					if (stream != null)
 						stream.Close ();
 				}
@@ -421,8 +388,8 @@
 				SaveComments ();
 			}
 			return true;
-		}
-
+		}
+
 		public static void NotifyFileStatusChanged (IEnumerable<VersionControlItem> items) 
 		{
 			FileUpdateEventArgs vargs = new FileUpdateEventArgs ();
@@ -521,17 +488,17 @@
 			if (!file.StartsWith (rootPath + Path.DirectorySeparatorChar))
 			    return;
 			if (!File.Exists (file))
-				return;
-			if (files.Add (file)) {
-				string dir = Path.GetDirectoryName (file);
-				while (dir != rootPath && files.Add (dir))
-					dir = Path.GetDirectoryName (dir);
+				return;
+			if (files.Add (file)) {
+				string dir = Path.GetDirectoryName (file);
+				while (dir != rootPath && files.Add (dir))
+					dir = Path.GetDirectoryName (dir);
 			}
 		}
 		
 		static void OnEntryAdded (object o, SolutionItemEventArgs args)
-		{
-			if (args is SolutionItemChangeEventArgs && ((SolutionItemChangeEventArgs) args).Reloading)
+		{
+			if (args is SolutionItemChangeEventArgs && ((SolutionItemChangeEventArgs) args).Reloading)
 				return;
 
 			// handles addition of solutions and projects
@@ -557,16 +524,16 @@
 			
 			// While we /could/ call repo.Add with `recursive = true', we don't
 			// necessarily want to add files under the project/solution directory
-			// that may not be a part of this project/solution.
-
+			// that may not be a part of this project/solution.
+
 			var files = new HashSet<string> { path };
 			SolutionItemAddFiles (path, entry, files);
 			
 			using (IProgressMonitor monitor = GetStatusMonitor ()) {
-				var status = repo.GetDirectoryVersionInfo (path, false, true);
-				foreach (var v in status) {
-					if (!v.IsVersioned && files.Contains (v.LocalPath))
-						repo.Add (v.LocalPath, false, monitor);
+				var status = repo.GetDirectoryVersionInfo (path, false, true);
+				foreach (var v in status) {
+					if (!v.IsVersioned && files.Contains (v.LocalPath))
+						repo.Add (v.LocalPath, false, monitor);
 				}
 			}
 			
