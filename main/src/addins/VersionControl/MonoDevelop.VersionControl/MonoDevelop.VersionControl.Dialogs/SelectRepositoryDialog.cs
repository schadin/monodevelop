--- conflicted
+++ resolved
@@ -38,13 +38,9 @@
 		public SelectRepositoryDialog (SelectRepositoryMode mode, Repository repo = null, bool hasChanges = true)
 		{
 			Build ();
-<<<<<<< HEAD
-
-=======
-			
+
 			GtkWorkarounds.DisableMinimizeMaximizeButtons (this);
 			Modal = true;
->>>>>>> 46f5727c
 			foreach (VersionControlSystem vcs in VersionControlService.GetVersionControlSystems ()) {
 				if (vcs.IsInstalled) {
 					repCombo.AppendText (vcs.Name);
@@ -89,13 +85,12 @@
 				notebook.RemovePage (1);    // Remove "Registered Repositories" Tab.
 				hbox1.Visible = false;      // Hide VCS selector.
 
-				// Select "Git"
 				Gtk.TreeIter iter;
 				repCombo.Model.GetIterFirst (out iter);
 				do {
 					GLib.Value thisRow = new GLib.Value ();
 					repCombo.Model.GetValue (iter, 0, ref thisRow);
-					if ((thisRow.Val as string).Equals ("Git")) {
+					if ((thisRow.Val as string).Equals (repo.VersionControlSystem.Name)) {
 						repCombo.SetActiveIter (iter);
 						break;
 					}
