--- conflicted
+++ resolved
@@ -31,24 +31,10 @@
   <ItemGroup>
     <Reference Include="System" />
     <Reference Include="System.Xml" />
-<<<<<<< HEAD
-    <Reference Include="System.IO.Compression.FileSystem" />
-    <Reference Include="Mono.Posix" />
-    <Reference Include="System.IO.Compression" />
-    <Reference Include="Newtonsoft.Json">
-      <HintPath>..\..\..\packages\Newtonsoft.Json.8.0.1\lib\net45\Newtonsoft.Json.dll</HintPath>
-      <Private>False</Private>
-    </Reference>
-    <Reference Include="Microsoft.VisualStudio.Shared.VSCodeDebugProtocol">
-      <HintPath>..\..\..\packages\Microsoft.VisualStudio.Shared.VsCodeDebugProtocol.0.2.1214.1\lib\net45\Microsoft.VisualStudio.Shared.VSCodeDebugProtocol.dll</HintPath>
-      <Private>False</Private>
-    </Reference>
     <Reference Include="System.Collections.Immutable">
       <HintPath>..\..\..\build\bin\System.Collections.Immutable.dll</HintPath>
       <Private>False</Private>
     </Reference>
-=======
->>>>>>> fa4b1da3
   </ItemGroup>
   <ItemGroup>
     <Compile Include="Properties\AssemblyInfo.cs" />
