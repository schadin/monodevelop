// 
// QuickFixEditorExtension.cs
//  
// Author:
//       Mike Krüger <mkrueger@novell.com>
// 
// Copyright (c) 2011 Novell, Inc (http://www.novell.com)
// 
// Permission is hereby granted, free of charge, to any person obtaining a copy
// of this software and associated documentation files (the "Software"), to deal
// in the Software without restriction, including without limitation the rights
// to use, copy, modify, merge, publish, distribute, sublicense, and/or sell
// copies of the Software, and to permit persons to whom the Software is
// furnished to do so, subject to the following conditions:
// 
// The above copyright notice and this permission notice shall be included in
// all copies or substantial portions of the Software.
// 
// THE SOFTWARE IS PROVIDED "AS IS", WITHOUT WARRANTY OF ANY KIND, EXPRESS OR
// IMPLIED, INCLUDING BUT NOT LIMITED TO THE WARRANTIES OF MERCHANTABILITY,
// FITNESS FOR A PARTICULAR PURPOSE AND NONINFRINGEMENT. IN NO EVENT SHALL THE
// AUTHORS OR COPYRIGHT HOLDERS BE LIABLE FOR ANY CLAIM, DAMAGES OR OTHER
// LIABILITY, WHETHER IN AN ACTION OF CONTRACT, TORT OR OTHERWISE, ARISING FROM,
// OUT OF OR IN CONNECTION WITH THE SOFTWARE OR THE USE OR OTHER DEALINGS IN
// THE SOFTWARE.

using System;
using System.Collections.Generic;
using System.Collections.Immutable;
using System.Linq;
using System.Reflection;
using System.Threading;
using System.Threading.Tasks;

using Gtk;
using Microsoft.CodeAnalysis;
using Microsoft.CodeAnalysis.CodeFixes;
using Microsoft.CodeAnalysis.Formatting;
using Microsoft.CodeAnalysis.Text;
using MonoDevelop.AnalysisCore;
using MonoDevelop.CodeIssues;
using MonoDevelop.Components;
using MonoDevelop.Components.Commands;
using MonoDevelop.Core;
using MonoDevelop.Core.Text;
using MonoDevelop.Ide.Editor;
using MonoDevelop.Ide.Editor.Extension;
using MonoDevelop.Refactoring;
using RefactoringEssentials;
using MonoDevelop.AnalysisCore.Gui;

namespace MonoDevelop.CodeActions
{
	class CodeActionEditorExtension : TextEditorExtension
	{
		const int menuTimeout = 250;
		uint smartTagPopupTimeoutId;

		void CancelSmartTagPopupTimeout ()
		{

			if (smartTagPopupTimeoutId != 0) {
				GLib.Source.Remove (smartTagPopupTimeoutId);
				smartTagPopupTimeoutId = 0;
			}
		}

		void RemoveWidget ()
		{
			if (currentSmartTag != null) {
				Editor.RemoveMarker (currentSmartTag);
				currentSmartTag.CancelPopup -= CurrentSmartTag_CancelPopup;
				currentSmartTag.ShowPopup -= CurrentSmartTag_ShowPopup;

				currentSmartTag = null;
				currentSmartTagBegin = -1;
			}
			CancelSmartTagPopupTimeout ();
		}

		public override void Dispose ()
		{
			CancelQuickFixTimer ();
			RefactoringPreviewTooltipWindow.HidePreviewTooltip ();
			Editor.CaretPositionChanged -= HandleCaretPositionChanged;
			DocumentContext.DocumentParsed -= HandleDocumentDocumentParsed;
			Editor.MouseMoved -= HandleBeginHover;
			Editor.TextChanged -= Editor_TextChanged;
			Editor.EndAtomicUndoOperation -= Editor_EndAtomicUndoOperation;
			RemoveWidget ();
			base.Dispose ();
		}

		public void CancelQuickFixTimer ()
		{
			quickFixCancellationTokenSource.Cancel ();
			quickFixCancellationTokenSource = new CancellationTokenSource ();
			smartTagTask = null;
		}

		Task<CodeActionContainer> smartTagTask;
		CancellationTokenSource quickFixCancellationTokenSource = new CancellationTokenSource ();
		List<CodeDiagnosticFixDescriptor> codeFixes;

		void HandleCaretPositionChanged (object sender, EventArgs e)
		{
			if (Editor.IsInAtomicUndo)
				return;
			CancelQuickFixTimer ();
			if (AnalysisOptions.EnableFancyFeatures && DocumentContext.ParsedDocument != null) {
				if (HasCurrentFixes) {
					var curOffset = Editor.CaretOffset;
					foreach (var fix in smartTagTask.Result.AllValidCodeActions) {
						if (!fix.ValidSegment.Contains (curOffset)) {
							RemoveWidget ();
							break;
						}
					}
				}

				smartTagTask = GetCurrentFixesAsync (quickFixCancellationTokenSource.Token);
			} else {
				RemoveWidget ();
			}
		}

		internal Task<CodeActionContainer> GetCurrentFixesAsync (CancellationToken cancellationToken)
		{
			var loc = Editor.CaretOffset;
			var ad = DocumentContext.AnalysisDocument;
			if (ad == null) {
				return Task.FromResult (CodeActionContainer.Empty);
			}
			TextSpan span;

<<<<<<< HEAD
				var diagnosticsAtCaret =
					Editor.GetTextSegmentMarkersAt (Editor.CaretOffset)
						  .OfType<IGenericTextSegmentMarker> ()
						  .Select (rm => rm.Tag)
						  .OfType<DiagnosticResult> ()
						  .Select (dr => dr.Diagnostic)
						  .ToList ();

				var errorList = Editor
					.GetTextSegmentMarkersAt (Editor.CaretOffset)
					.OfType<IErrorMarker> ()
					.Where (rm => !string.IsNullOrEmpty (rm.Error.Id)).ToList ();
				int editorLength = Editor.Length;

				smartTagTask = Task.Run (async delegate {
					try {
						var codeIssueFixes = new List<ValidCodeDiagnosticAction> ();
						var diagnosticIds = diagnosticsAtCaret.Select (diagnostic => diagnostic.Id).Concat (errorList.Select (rm => rm.Error.Id)).ToList ();
						if (codeFixes == null) {
							codeFixes = (await CodeRefactoringService.GetCodeFixesAsync (DocumentContext, CodeRefactoringService.MimeTypeToLanguage (Editor.MimeType), token).ConfigureAwait (false)).ToList ();
						}
						var root = await ad.GetSyntaxRootAsync (token);

						foreach (var cfp in codeFixes) {
							if (token.IsCancellationRequested)
								return CodeActionContainer.Empty;
							var provider = cfp.GetCodeFixProvider ();
							if (!provider.FixableDiagnosticIds.Any (diagnosticIds.Contains))
								continue;

							// These two delegates were factored out, as using them as lambdas in the inner loop creates more captures than declaring them here.
							Func<Diagnostic, bool> providerIdsContain = d => provider.FixableDiagnosticIds.Contains (d.Id);
							Action<Microsoft.CodeAnalysis.CodeActions.CodeAction, ImmutableArray<Diagnostic>> codeFixRegistration = (ca, d) => codeIssueFixes.Add (new ValidCodeDiagnosticAction (cfp, ca, d, d[0].Location.SourceSpan));
							try {
								var groupedDiagnostics = diagnosticsAtCaret
									.Concat (errorList.Select (em => em.Error.Tag)
									.OfType<Diagnostic> ())
									.GroupBy (d => d.Location.SourceSpan);
								foreach (var g in groupedDiagnostics) {
									if (token.IsCancellationRequested)
										return CodeActionContainer.Empty;
									var diagnosticSpan = g.Key;

									var validDiagnostics = g.Where (providerIdsContain).ToImmutableArray ();
									if (validDiagnostics.Length == 0)
										continue;
									if (diagnosticSpan.Start < 0 || diagnosticSpan.End > root.Span.End)
										continue;
									await provider.RegisterCodeFixesAsync (new CodeFixContext (ad, diagnosticSpan, validDiagnostics, codeFixRegistration, token));

									// TODO: Is that right ? Currently it doesn't really make sense to run one code fix provider on several overlapping diagnostics at the same location
									//       However the generate constructor one has that case and if I run it twice the same code action is generated twice. So there is a dupe check problem there.
									// Work around for now is to only take the first diagnostic batch.
									break;
								}
							} catch (OperationCanceledException) {
								return CodeActionContainer.Empty;
							} catch (AggregateException ae) {
								ae.Flatten ().Handle (aex => aex is OperationCanceledException);
								return CodeActionContainer.Empty;
							} catch (Exception ex) {
								LoggingService.LogError ("Error while getting refactorings from code fix provider " + cfp.Name, ex);
								continue;
							}
						}
						var codeActions = new List<ValidCodeAction> ();
						foreach (var action in await CodeRefactoringService.GetValidActionsAsync (Editor, DocumentContext, span, token).ConfigureAwait (false)) {
							codeActions.Add (action);
						}
						if (token.IsCancellationRequested)
=======
			if (Editor.IsSomethingSelected) {
				var selectionRange = Editor.SelectionRange;
				span = selectionRange.Offset >= 0 ? TextSpan.FromBounds (selectionRange.Offset, selectionRange.EndOffset) : TextSpan.FromBounds (loc, loc);
			} else {
				span = TextSpan.FromBounds (loc, loc);
			}
			var rExt = Editor.GetContent<ResultsEditorExtension> ();
			var errorList = Editor
				.GetTextSegmentMarkersAt (Editor.CaretOffset)
				.OfType<IErrorMarker> ()
				.Where (rm => !string.IsNullOrEmpty (rm.Error.Id)).ToList ();
			return Task.Run (async delegate {
				try {
					var result = await CodeDiagnosticRunner.Check (new AnalysisDocument (Editor, DocumentContext), cancellationToken).ConfigureAwait (false);
					var diagnosticsAtCaret = result.OfType<DiagnosticResult> ().Where (d => d.Region.Contains (loc)).Select (d => d.Diagnostic).ToList ();

					var codeIssueFixes = new List<ValidCodeDiagnosticAction> ();
					var diagnosticIds = diagnosticsAtCaret.Select (diagnostic => diagnostic.Id).Concat (errorList.Select (rm => rm.Error.Id)).ToList ();
					if (codeFixes == null) {
						codeFixes = (await CodeRefactoringService.GetCodeFixesAsync (DocumentContext, CodeRefactoringService.MimeTypeToLanguage (Editor.MimeType), cancellationToken).ConfigureAwait (false)).ToList ();
					}
					var root = await ad.GetSyntaxRootAsync (cancellationToken).ConfigureAwait (false);
					foreach (var cfp in codeFixes) {
						if (cancellationToken.IsCancellationRequested)
>>>>>>> 3e44e861
							return CodeActionContainer.Empty;
						var provider = cfp.GetCodeFixProvider ();
						if (!provider.FixableDiagnosticIds.Any (diagnosticIds.Contains))
							continue;

						// These two delegates were factored out, as using them as lambdas in the inner loop creates more captures than declaring them here.
						Func<Diagnostic, bool> providerIdsContain = d => provider.FixableDiagnosticIds.Contains (d.Id);
						Action<Microsoft.CodeAnalysis.CodeActions.CodeAction, ImmutableArray<Diagnostic>> codeFixRegistration = (ca, d) => codeIssueFixes.Add (new ValidCodeDiagnosticAction (cfp, ca, d, d [0].Location.SourceSpan));
						try {
							var groupedDiagnostics = diagnosticsAtCaret
								.Concat (errorList.Select (em => em.Error.Tag)
								.OfType<Diagnostic> ())
								.GroupBy (d => d.Location.SourceSpan);
							foreach (var g in groupedDiagnostics) {
								if (cancellationToken.IsCancellationRequested)
									return CodeActionContainer.Empty;
								var diagnosticSpan = g.Key;
								var validDiagnostics = g.Where (providerIdsContain).ToImmutableArray ();
								if (validDiagnostics.Length == 0) {
									continue;
								}
								if (diagnosticSpan.Start < 0 || diagnosticSpan.End > root.Span.End) {
									continue;
								}
								await provider.RegisterCodeFixesAsync (new CodeFixContext (ad, diagnosticSpan, validDiagnostics, codeFixRegistration, cancellationToken)).ConfigureAwait (false);

								// TODO: Is that right ? Currently it doesn't really make sense to run one code fix provider on several overlapping diagnostics at the same location
								//       However the generate constructor one has that case and if I run it twice the same code action is generated twice. So there is a dupe check problem there.
								// Work around for now is to only take the first diagnostic batch.
								break;
							}
						} catch (OperationCanceledException) {
							return CodeActionContainer.Empty;
						} catch (AggregateException ae) {
							ae.Flatten ().Handle (aex => aex is OperationCanceledException);
							return CodeActionContainer.Empty;
						} catch (Exception ex) {
							LoggingService.LogError ("Error while getting refactorings from code fix provider " + cfp.Name, ex);
							continue;
						}
					}
					var codeActions = new List<ValidCodeAction> ();
					foreach (var action in await CodeRefactoringService.GetValidActionsAsync (Editor, DocumentContext, span, cancellationToken).ConfigureAwait (false)) {
						codeActions.Add (action);
					}
					if (cancellationToken.IsCancellationRequested)
						return CodeActionContainer.Empty;

					var codeActionContainer = new CodeActionContainer (codeIssueFixes, codeActions, diagnosticsAtCaret);
					Application.Invoke ((o, args) => {
						if (cancellationToken.IsCancellationRequested)
							return;
						if (codeActionContainer.IsEmpty) {
							RemoveWidget ();
							return;
						}
						CreateSmartTag (codeActionContainer, loc);
					});
					return codeActionContainer;

				} catch (AggregateException ae) {
					ae.Flatten ().Handle (aex => aex is OperationCanceledException);
					return CodeActionContainer.Empty;
				} catch (OperationCanceledException) {
					return CodeActionContainer.Empty;
				} catch (TargetInvocationException ex) {
					if (ex.InnerException is OperationCanceledException)
						return CodeActionContainer.Empty;
					throw;
				}

			}, cancellationToken);

		}

		async void PopupQuickFixMenu (Gdk.EventButton evt, Action<CodeFixMenu> menuAction)
		{
			var menu = await CodeFixMenuService.CreateFixMenu (Editor, await GetCurrentFixesAsync(default (CancellationToken)));

			if (menu.Items.Count == 0) {
				return;
			}

			Editor.SuppressTooltips = true;
			if (menuAction != null)
				menuAction (menu);

			var p = Editor.LocationToPoint (Editor.OffsetToLocation (currentSmartTagBegin));
			Widget widget = Editor;
			var rect = new Gdk.Rectangle (
				(int)p.X + widget.Allocation.X,
				(int)p.Y + widget.Allocation.Y, 0, 0);

			ShowFixesMenu (widget, rect, menu);
		}

		bool ShowFixesMenu (Widget parent, Gdk.Rectangle evt, CodeFixMenu entrySet)
		{
			if (parent == null || parent.GdkWindow == null) {
				Editor.SuppressTooltips = false;
				return true;
			}

			try {
				parent.GrabFocus ();
				int x, y;
				x = evt.X;
				y = evt.Y;

				// Explicitly release the grab because the menu is shown on the mouse position, and the widget doesn't get the mouse release event
				Gdk.Pointer.Ungrab (Global.CurrentEventTime);
				var menu = CreateContextMenu (entrySet);
				RefactoringPreviewTooltipWindow.HidePreviewTooltip ();
				menu.Show (parent, x, y, () => {
					Editor.SuppressTooltips = false;
					RefactoringPreviewTooltipWindow.HidePreviewTooltip ();
				}, true);
			} catch (Exception ex) {
				LoggingService.LogError ("Error while context menu popup.", ex);
			}
			return true;
		}

		ContextMenu CreateContextMenu (CodeFixMenu entrySet)
		{
			var menu = new ContextMenu ();
			foreach (var item in entrySet.Items) {
				if (item == CodeFixMenuEntry.Separator) {
					menu.Items.Add (new SeparatorContextMenuItem ());
					continue;
				}

				var menuItem = new ContextMenuItem (item.Label);
				menuItem.Context = item.Action;
				var subMenu = item as CodeFixMenu;
				if (subMenu != null) {
					menuItem.SubMenu = CreateContextMenu (subMenu);
					menuItem.Selected += delegate {
						RefactoringPreviewTooltipWindow.HidePreviewTooltip ();
					};
					menuItem.Deselected += delegate { RefactoringPreviewTooltipWindow.HidePreviewTooltip (); };
				} else {
					menuItem.Clicked += (sender, e) => ((System.Action)((ContextMenuItem)sender).Context) ();
					menuItem.Selected += (sender, e) => {
						RefactoringPreviewTooltipWindow.HidePreviewTooltip ();
						if (item.ShowPreviewTooltip != null) {
							item.ShowPreviewTooltip (e);
						}
					};
					menuItem.Deselected += delegate { RefactoringPreviewTooltipWindow.HidePreviewTooltip (); };
				}
				menu.Items.Add (menuItem);
			}
			menu.Closed += delegate { RefactoringPreviewTooltipWindow.HidePreviewTooltip (); };
			return menu;
		}

		ISmartTagMarker currentSmartTag;
		int currentSmartTagBegin;

		void CreateSmartTag (CodeActionContainer fixes, int offset)
		{
			if (!AnalysisOptions.EnableFancyFeatures || fixes.IsEmpty) {
				RemoveWidget ();
				return;
			}
			var editor = Editor;
			if (editor == null) {
				RemoveWidget ();
				return;
			}
			if (DocumentContext.ParsedDocument == null || DocumentContext.ParsedDocument.IsInvalid) {
				RemoveWidget ();
				return;
			}

			bool first = true;
			var smartTagLocBegin = offset;
			foreach (var fix in fixes.CodeFixActions.Concat (fixes.CodeRefactoringActions)) {
				var textSpan = fix.ValidSegment;
				if (textSpan.IsEmpty)
					continue;
				if (first || offset < textSpan.Start) {
					smartTagLocBegin = textSpan.Start;
				}
				first = false;
			}

			if (currentSmartTag != null && currentSmartTagBegin == smartTagLocBegin) {
				return;
			}
			RemoveWidget ();
			currentSmartTagBegin = smartTagLocBegin;
			var realLoc = Editor.OffsetToLocation (smartTagLocBegin);

			currentSmartTag = TextMarkerFactory.CreateSmartTagMarker (Editor, smartTagLocBegin, realLoc);
			currentSmartTag.CancelPopup += CurrentSmartTag_CancelPopup;
			currentSmartTag.ShowPopup += CurrentSmartTag_ShowPopup;
			currentSmartTag.Tag = fixes;
			currentSmartTag.IsVisible = fixes.CodeFixActions.Count > 0;
			editor.AddMarker (currentSmartTag);
		}

		void CurrentSmartTag_ShowPopup (object sender, EventArgs e)
		{
			CurrentSmartTagPopup ();
		}

		void CurrentSmartTag_CancelPopup (object sender, EventArgs e)
		{
			CancelSmartTagPopupTimeout ();
		}

		protected override void Initialize ()
		{
			base.Initialize ();
			DocumentContext.DocumentParsed += HandleDocumentDocumentParsed;
			Editor.MouseMoved += HandleBeginHover;
			Editor.CaretPositionChanged += HandleCaretPositionChanged;
			Editor.TextChanged += Editor_TextChanged;
			Editor.EndAtomicUndoOperation += Editor_EndAtomicUndoOperation;

			DocumentContext.RoslynWorkspace.Options = DocumentContext.RoslynWorkspace.Options.WithChangedOption (
				Microsoft.CodeAnalysis.SymbolSearch.SymbolSearchOptions.SuggestForTypesInNuGetPackages, LanguageNames.CSharp, true);

		}

		void Editor_EndAtomicUndoOperation (object sender, EventArgs e)
		{
			RemoveWidget ();
		}

		void Editor_TextChanged (object sender, MonoDevelop.Core.Text.TextChangeEventArgs e)
		{
			if (Editor.IsInAtomicUndo)
				return;
			RemoveWidget ();
			HandleCaretPositionChanged (null, EventArgs.Empty);
		}

		void HandleBeginHover (object sender, EventArgs e)
		{
			CancelSmartTagPopupTimeout ();
		}

		void HandleDocumentDocumentParsed (object sender, EventArgs e)
		{
			HandleCaretPositionChanged (null, EventArgs.Empty);
		}

		void CurrentSmartTagPopup ()
		{
			CancelSmartTagPopupTimeout ();
			smartTagPopupTimeoutId = GLib.Timeout.Add (menuTimeout, delegate {
				PopupQuickFixMenu (null, menu => { });
				smartTagPopupTimeoutId = 0;
				return false;
			});
		}

		[CommandHandler (RefactoryCommands.QuickFix)]
		void OnQuickFixCommand ()
		{
			if (!AnalysisOptions.EnableFancyFeatures || currentSmartTag == null) {
				//Fixes = RefactoringService.GetValidActions (Editor, DocumentContext, Editor.CaretLocation).Result;
				currentSmartTagBegin = Editor.CaretOffset;
				PopupQuickFixMenu (null, null);
				return;
			}

			CancelSmartTagPopupTimeout ();
			PopupQuickFixMenu (null, menu => { });
		}

		internal bool HasCurrentFixes {
			get {
				return smartTagTask != null && smartTagTask.IsCompleted;
			}
		}

	}
}<|MERGE_RESOLUTION|>--- conflicted
+++ resolved
@@ -1,21 +1,21 @@
-// 
+//
 // QuickFixEditorExtension.cs
-//  
+//
 // Author:
 //       Mike Krüger <mkrueger@novell.com>
-// 
+//
 // Copyright (c) 2011 Novell, Inc (http://www.novell.com)
-// 
+//
 // Permission is hereby granted, free of charge, to any person obtaining a copy
 // of this software and associated documentation files (the "Software"), to deal
 // in the Software without restriction, including without limitation the rights
 // to use, copy, modify, merge, publish, distribute, sublicense, and/or sell
 // copies of the Software, and to permit persons to whom the Software is
 // furnished to do so, subject to the following conditions:
-// 
+//
 // The above copyright notice and this permission notice shall be included in
 // all copies or substantial portions of the Software.
-// 
+//
 // THE SOFTWARE IS PROVIDED "AS IS", WITHOUT WARRANTY OF ANY KIND, EXPRESS OR
 // IMPLIED, INCLUDING BUT NOT LIMITED TO THE WARRANTIES OF MERCHANTABILITY,
 // FITNESS FOR A PARTICULAR PURPOSE AND NONINFRINGEMENT. IN NO EVENT SHALL THE
@@ -133,78 +133,6 @@
 			}
 			TextSpan span;
 
-<<<<<<< HEAD
-				var diagnosticsAtCaret =
-					Editor.GetTextSegmentMarkersAt (Editor.CaretOffset)
-						  .OfType<IGenericTextSegmentMarker> ()
-						  .Select (rm => rm.Tag)
-						  .OfType<DiagnosticResult> ()
-						  .Select (dr => dr.Diagnostic)
-						  .ToList ();
-
-				var errorList = Editor
-					.GetTextSegmentMarkersAt (Editor.CaretOffset)
-					.OfType<IErrorMarker> ()
-					.Where (rm => !string.IsNullOrEmpty (rm.Error.Id)).ToList ();
-				int editorLength = Editor.Length;
-
-				smartTagTask = Task.Run (async delegate {
-					try {
-						var codeIssueFixes = new List<ValidCodeDiagnosticAction> ();
-						var diagnosticIds = diagnosticsAtCaret.Select (diagnostic => diagnostic.Id).Concat (errorList.Select (rm => rm.Error.Id)).ToList ();
-						if (codeFixes == null) {
-							codeFixes = (await CodeRefactoringService.GetCodeFixesAsync (DocumentContext, CodeRefactoringService.MimeTypeToLanguage (Editor.MimeType), token).ConfigureAwait (false)).ToList ();
-						}
-						var root = await ad.GetSyntaxRootAsync (token);
-
-						foreach (var cfp in codeFixes) {
-							if (token.IsCancellationRequested)
-								return CodeActionContainer.Empty;
-							var provider = cfp.GetCodeFixProvider ();
-							if (!provider.FixableDiagnosticIds.Any (diagnosticIds.Contains))
-								continue;
-
-							// These two delegates were factored out, as using them as lambdas in the inner loop creates more captures than declaring them here.
-							Func<Diagnostic, bool> providerIdsContain = d => provider.FixableDiagnosticIds.Contains (d.Id);
-							Action<Microsoft.CodeAnalysis.CodeActions.CodeAction, ImmutableArray<Diagnostic>> codeFixRegistration = (ca, d) => codeIssueFixes.Add (new ValidCodeDiagnosticAction (cfp, ca, d, d[0].Location.SourceSpan));
-							try {
-								var groupedDiagnostics = diagnosticsAtCaret
-									.Concat (errorList.Select (em => em.Error.Tag)
-									.OfType<Diagnostic> ())
-									.GroupBy (d => d.Location.SourceSpan);
-								foreach (var g in groupedDiagnostics) {
-									if (token.IsCancellationRequested)
-										return CodeActionContainer.Empty;
-									var diagnosticSpan = g.Key;
-
-									var validDiagnostics = g.Where (providerIdsContain).ToImmutableArray ();
-									if (validDiagnostics.Length == 0)
-										continue;
-									if (diagnosticSpan.Start < 0 || diagnosticSpan.End > root.Span.End)
-										continue;
-									await provider.RegisterCodeFixesAsync (new CodeFixContext (ad, diagnosticSpan, validDiagnostics, codeFixRegistration, token));
-
-									// TODO: Is that right ? Currently it doesn't really make sense to run one code fix provider on several overlapping diagnostics at the same location
-									//       However the generate constructor one has that case and if I run it twice the same code action is generated twice. So there is a dupe check problem there.
-									// Work around for now is to only take the first diagnostic batch.
-									break;
-								}
-							} catch (OperationCanceledException) {
-								return CodeActionContainer.Empty;
-							} catch (AggregateException ae) {
-								ae.Flatten ().Handle (aex => aex is OperationCanceledException);
-								return CodeActionContainer.Empty;
-							} catch (Exception ex) {
-								LoggingService.LogError ("Error while getting refactorings from code fix provider " + cfp.Name, ex);
-								continue;
-							}
-						}
-						var codeActions = new List<ValidCodeAction> ();
-						foreach (var action in await CodeRefactoringService.GetValidActionsAsync (Editor, DocumentContext, span, token).ConfigureAwait (false)) {
-							codeActions.Add (action);
-						}
-						if (token.IsCancellationRequested)
-=======
 			if (Editor.IsSomethingSelected) {
 				var selectionRange = Editor.SelectionRange;
 				span = selectionRange.Offset >= 0 ? TextSpan.FromBounds (selectionRange.Offset, selectionRange.EndOffset) : TextSpan.FromBounds (loc, loc);
@@ -229,7 +157,6 @@
 					var root = await ad.GetSyntaxRootAsync (cancellationToken).ConfigureAwait (false);
 					foreach (var cfp in codeFixes) {
 						if (cancellationToken.IsCancellationRequested)
->>>>>>> 3e44e861
 							return CodeActionContainer.Empty;
 						var provider = cfp.GetCodeFixProvider ();
 						if (!provider.FixableDiagnosticIds.Any (diagnosticIds.Contains))
