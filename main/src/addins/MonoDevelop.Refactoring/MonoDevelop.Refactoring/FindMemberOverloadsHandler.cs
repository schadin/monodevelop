//
// FindMemberOverloadsHandler.cs
//
// Author:
//       Mike Krüger <mkrueger@xamarin.com>
//
// Copyright (c) 2013 Xamarin Inc. (http://xamarin.com)
//
// Permission is hereby granted, free of charge, to any person obtaining a copy
// of this software and associated documentation files (the "Software"), to deal
// in the Software without restriction, including without limitation the rights
// to use, copy, modify, merge, publish, distribute, sublicense, and/or sell
// copies of the Software, and to permit persons to whom the Software is
// furnished to do so, subject to the following conditions:
//
// The above copyright notice and this permission notice shall be included in
// all copies or substantial portions of the Software.
//
// THE SOFTWARE IS PROVIDED "AS IS", WITHOUT WARRANTY OF ANY KIND, EXPRESS OR
// IMPLIED, INCLUDING BUT NOT LIMITED TO THE WARRANTIES OF MERCHANTABILITY,
// FITNESS FOR A PARTICULAR PURPOSE AND NONINFRINGEMENT. IN NO EVENT SHALL THE
// AUTHORS OR COPYRIGHT HOLDERS BE LIABLE FOR ANY CLAIM, DAMAGES OR OTHER
// LIABILITY, WHETHER IN AN ACTION OF CONTRACT, TORT OR OTHERWISE, ARISING FROM,
// OUT OF OR IN CONNECTION WITH THE SOFTWARE OR THE USE OR OTHER DEALINGS IN
// THE SOFTWARE.
using System;
using System.Linq;
using MonoDevelop.Ide;
using MonoDevelop.Ide.FindInFiles;
<<<<<<< HEAD
using Mono.TextEditor;
using Microsoft.CodeAnalysis;
using MonoDevelop.Core;
=======
using ICSharpCode.NRefactory.Analysis;
>>>>>>> 22dfba59

namespace MonoDevelop.Refactoring
{
	static class FindMemberOverloadsHandler
	{
		public static bool CanFindMemberOverloads (ISymbol symbol, out string description)
		{
			switch (symbol.Kind) {
			case SymbolKind.Method:
				description = GettextCatalog.GetString ("Find Method Overloads");
				return symbol.ContainingType.GetMembers (symbol.Name).OfType<IMethodSymbol> ().Count () > 1;
			case SymbolKind.Property:
				description = GettextCatalog.GetString ("Find Indexer Overloads");
				return symbol.ContainingType.GetMembers ().OfType<IPropertySymbol> () .Where (p => p.IsIndexer).Count () > 1;
			default:
				description = null;
				return false;
			}
		}

		public static void FindOverloads (ISymbol symbol)
		{
			using (var monitor = IdeApp.Workbench.ProgressMonitors.GetSearchProgressMonitor (true, true)) {
<<<<<<< HEAD
				switch (symbol.Kind) {
				case SymbolKind.Method:
					foreach (var method in symbol.ContainingType.GetMembers (symbol.Name).OfType<IMethodSymbol> ()) {
						foreach (var loc in method.Locations)
							monitor.ReportResult (new MemberReference (method, loc.SourceTree.FilePath, loc.SourceSpan.Start, loc.SourceSpan.Length));
					}
					break;
				case SymbolKind.Property:
					foreach (var property in symbol.ContainingType.GetMembers ().OfType<IPropertySymbol> () .Where (p => p.IsIndexer)) {
						foreach (var loc in property.Locations)
							monitor.ReportResult (new MemberReference (property, loc.SourceTree.FilePath, loc.SourceSpan.Start, loc.SourceSpan.Length));
					}
					break;
=======
				foreach (var overloadedMember in entity.DeclaringType.GetMembers (m => m.Name == entity.Name && m.SymbolKind == entity.SymbolKind)) {
					var fileName = overloadedMember.Region.FileName;
					if (string.IsNullOrEmpty (fileName))
						continue;
					var tf = TextFileProvider.Instance.GetReadOnlyTextEditorData (fileName);
					var start = tf.LocationToOffset (overloadedMember.Region.Begin); 
//					tf.SearchRequest.SearchPattern = overloadedMember.Name;
//					var sr = tf.SearchForward (start); 
//					if (sr != null)
//						start = sr.Offset;
					monitor.ReportResult (new MemberReference (overloadedMember, overloadedMember.Region, start, overloadedMember.Name.Length));
>>>>>>> 22dfba59
				}
			}
		}
	}
}
<|MERGE_RESOLUTION|>--- conflicted
+++ resolved
@@ -27,13 +27,9 @@
 using System.Linq;
 using MonoDevelop.Ide;
 using MonoDevelop.Ide.FindInFiles;
-<<<<<<< HEAD
-using Mono.TextEditor;
 using Microsoft.CodeAnalysis;
 using MonoDevelop.Core;
-=======
 using ICSharpCode.NRefactory.Analysis;
->>>>>>> 22dfba59
 
 namespace MonoDevelop.Refactoring
 {
@@ -57,7 +53,6 @@
 		public static void FindOverloads (ISymbol symbol)
 		{
 			using (var monitor = IdeApp.Workbench.ProgressMonitors.GetSearchProgressMonitor (true, true)) {
-<<<<<<< HEAD
 				switch (symbol.Kind) {
 				case SymbolKind.Method:
 					foreach (var method in symbol.ContainingType.GetMembers (symbol.Name).OfType<IMethodSymbol> ()) {
@@ -71,19 +66,7 @@
 							monitor.ReportResult (new MemberReference (property, loc.SourceTree.FilePath, loc.SourceSpan.Start, loc.SourceSpan.Length));
 					}
 					break;
-=======
-				foreach (var overloadedMember in entity.DeclaringType.GetMembers (m => m.Name == entity.Name && m.SymbolKind == entity.SymbolKind)) {
-					var fileName = overloadedMember.Region.FileName;
-					if (string.IsNullOrEmpty (fileName))
-						continue;
-					var tf = TextFileProvider.Instance.GetReadOnlyTextEditorData (fileName);
-					var start = tf.LocationToOffset (overloadedMember.Region.Begin); 
-//					tf.SearchRequest.SearchPattern = overloadedMember.Name;
-//					var sr = tf.SearchForward (start); 
-//					if (sr != null)
-//						start = sr.Offset;
-					monitor.ReportResult (new MemberReference (overloadedMember, overloadedMember.Region, start, overloadedMember.Name.Length));
->>>>>>> 22dfba59
+
 				}
 			}
 		}
