--- conflicted
+++ resolved
@@ -42,16 +42,6 @@
 {
 	class FindDerivedSymbolsHandler : CommandHandler
 	{
-<<<<<<< HEAD
-=======
-		readonly IMember member;
-
-		public FindDerivedSymbolsHandler (IMember member)
-		{
-			this.member = member;
-		}
-
->>>>>>> d0db9f92
 		public bool IsValid {
 			get {
 				if (IdeApp.ProjectOperations.CurrentSelectedSolution == null)
@@ -64,7 +54,6 @@
 
 		public static bool CanFindDerivedSymbols (ISymbol symbol, out string description)
 		{
-<<<<<<< HEAD
 			if (symbol.Kind == SymbolKind.NamedType) {
 				var type = (ITypeSymbol)symbol;
 				description = type.TypeKind == TypeKind.Interface ? GettextCatalog.GetString ("Find Implementing Types") : GettextCatalog.GetString ("Find Derived Types");
@@ -112,10 +101,6 @@
 			var info = await CurrentRefactoryOperationsHandler.GetSymbolInfoAsync (doc, doc.Editor.CaretOffset);
 			if (info.DeclaredSymbol != null)
 				FindDerivedSymbols (info.DeclaredSymbol);
-
-=======
-			FindDerivedClassesHandler.FindDerivedMembers (member);
->>>>>>> d0db9f92
 		}
 	}
 }
