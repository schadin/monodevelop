--- conflicted
+++ resolved
@@ -27,10 +27,8 @@
 using System.Threading;
 using MonoDevelop.Core;
 using ICSharpCode.NRefactory.Refactoring;
-<<<<<<< HEAD
-=======
-using Mono.TextEditor; 
->>>>>>> b1fea560
+using Mono.TextEditor;
+using System;
 
 namespace MonoDevelop.CodeIssues
 {
@@ -108,9 +106,6 @@
 		/// <summary>
 		/// Gets all the code issues inside a document.
 		/// </summary>
-<<<<<<< HEAD
-		public abstract IEnumerable<MonoDevelop.CodeIssues.CodeIssue> GetIssues (object refactoringContext, CancellationToken cancellationToken);
-=======
 		public abstract IEnumerable<CodeIssue> GetIssues (object refactoringContext, CancellationToken cancellationToken);
 
 		public virtual bool CanDisableOnce { get { return false; } }
@@ -175,6 +170,5 @@
 		/// Gets the sub issues of this issue. If HasSubIssus == false an InvalidOperationException is thrown.
 		/// </summary>
 		public virtual IEnumerable<BaseCodeIssueProvider> SubIssues { get { throw new InvalidOperationException (); } }
->>>>>>> b1fea560
 	}
 }
