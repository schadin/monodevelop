--- conflicted
+++ resolved
@@ -29,7 +29,6 @@
 using MonoDevelop.Ide.FindInFiles;
 using System.Threading;
 using MonoDevelop.SourceEditor;
-<<<<<<< HEAD
 using Microsoft.CodeAnalysis;
 using MonoDevelop.Ide;
 using MonoDevelop.Refactoring;
@@ -37,11 +36,8 @@
 using MonoDevelop.Ide.TypeSystem;
 using System.Threading.Tasks;
 using System.Collections.Immutable;
-=======
 using MonoDevelop.Ide.Editor;
 using MonoDevelop.Ide.Editor.Extension;
-using Mono.TextEditor;
->>>>>>> 22dfba59
 
 namespace MonoDevelop.CSharp.Highlighting
 {
@@ -79,25 +75,12 @@
 
 		protected async override Task<UsageData> ResolveAsync (CancellationToken token)
 		{
-<<<<<<< HEAD
 			var doc = IdeApp.Workbench.ActiveDocument;
 			if (doc == null || doc.FileName == FilePath.Null)
 				return new UsageData ();
 			var analysisDocument = doc.AnalysisDocument;
 			if (analysisDocument == null)
 				return new UsageData ();
-=======
-			AstNode node;
-			resolveResult = null;
-			if (!DocumentContext.TryResolveAt (Editor.CaretLocation, out resolveResult, out node)) {
-				return false;
-			}
-			if (node is PrimitiveType) {
-				return false;
-			}
-			return true;
-		}
->>>>>>> 22dfba59
 
 			var symbolInfo = await CurrentRefactoryOperationsHandler.GetSymbolInfoAsync (analysisDocument, doc.Editor.Caret.Offset, token);
 			if (symbolInfo.Symbol == null && symbolInfo.DeclaredSymbol == null)
@@ -121,20 +104,12 @@
 						ReferenceUsageType = ReferenceUsageType.Declariton	
 					};
 			}
-<<<<<<< HEAD
 			foreach (var mref in SymbolFinder.FindReferencesAsync (symbol, RoslynTypeSystemService.Workspace.CurrentSolution, documents, token).Result) {
 				foreach (var loc in mref.Locations) {
 					yield return new MemberReference (symbol, doc.FilePath, loc.Location.SourceSpan.Start, loc.Location.SourceSpan.Length) {
 						ReferenceUsageType = ReferenceUsageType.Read	
 					};
 				}
-=======
-
-			try {
-				return new List<MemberReference> (finder.FindInDocument (Editor, DocumentContext, token));
-			} catch (Exception e) {
-				LoggingService.LogError ("Error in highlight usages extension.", e);
->>>>>>> 22dfba59
 			}
 		}
 	}
