--- conflicted
+++ resolved
@@ -45,7 +45,6 @@
 
 using MonoDevelop.CSharp.Project;
 using MonoDevelop.CSharp.Formatting;
-<<<<<<< HEAD
 
 using System.Threading;
 using System.Threading.Tasks;
@@ -56,19 +55,16 @@
 using Microsoft.CodeAnalysis;
 using Microsoft.CodeAnalysis.Text;
 
-=======
 using MonoDevelop.CSharp.Refactoring.CodeActions;
 using MonoDevelop.Refactoring;
 using MonoDevelop.Ide.Editor.Extension;
 using MonoDevelop.Ide.Editor;
 using MonoDevelop.CSharp.NRefactoryWrapper;
->>>>>>> 22dfba59
 
 namespace MonoDevelop.CSharp.Completion
 {
 	public class CSharpCompletionTextEditorExtension : CompletionTextEditorExtension, ITextEditorMemberPositionProvider, IDebuggerExpressionResolver
 	{
-<<<<<<< HEAD
 		internal Mono.TextEditor.TextEditorData TextEditorData {
 			get {
 				var doc = Document;
@@ -81,39 +77,6 @@
 		public new MonoDevelop.Ide.Gui.Document Document {
 			get {
 				return base.document;
-=======
-		SyntaxTree unit;
-		static readonly SyntaxTree emptyUnit = new SyntaxTree ();
-		SyntaxTree Unit {
-			get {
-				return unit ?? emptyUnit;
-			}
-			set {
-				unit = value;
-			}
-		}
-
-
-		public ICompilation UnresolvedFileCompilation {
-			get;
-			set;
-		}
-		
-		public CSharpUnresolvedFile CSharpUnresolvedFile {
-			get;
-			set;
-		}
-		
-		public ParsedDocument ParsedDocument {
-			get {
-				return DocumentContext.ParsedDocument;
-			}
-		}
-		
-		public ICompilation Compilation {
-			get {
-				return DocumentContext.Compilation;
->>>>>>> 22dfba59
 			}
 		}
 		
@@ -160,39 +123,7 @@
 		protected override void Initialize ()
 		{
 			base.Initialize ();
-<<<<<<< HEAD
 			document.DocumentParsed += HandleDocumentParsed;
-=======
-			var parsedDocument = DocumentContext.ParsedDocument;
-			if (parsedDocument != null) {
-				this.Unit = parsedDocument.GetAst<SyntaxTree> ();
-				this.UnresolvedFileCompilation = DocumentContext.Compilation;
-				this.CSharpUnresolvedFile = parsedDocument.ParsedFile as CSharpUnresolvedFile;
-				Editor.CaretPositionChanged += HandlePositionChanged;
-			}
-			
-			DocumentContext.DocumentParsed += HandleDocumentParsed; 
-		}
-
-		CancellationTokenSource src = new CancellationTokenSource ();
-
-		void StopPositionChangedTask ()
-		{
-			src.Cancel ();
-			src = new CancellationTokenSource ();
-		}
-
-		void HandlePositionChanged (object sender, EventArgs e)
-		{
-			StopPositionChangedTask ();
-
-			var doc = DocumentContext;
-			if (doc == null || Editor == null)
-				return;
-			MDRefactoringContext.Create (Editor, doc, Editor.CaretLocation, src.Token).ContinueWith (t => {
-				MDRefactoringCtx = t.Result;
-			}, TaskContinuationOptions.ExecuteSynchronously);
->>>>>>> 22dfba59
 		}
 			
 		[CommandUpdateHandler (CodeGenerationCommands.ShowCodeGenerationWindow)]
@@ -213,15 +144,7 @@
 
 		public override void Dispose ()
 		{
-<<<<<<< HEAD
 			document.DocumentParsed -= HandleDocumentParsed;
-=======
-			StopPositionChangedTask ();
-			unit = null;
-			CSharpUnresolvedFile = null;
-			UnresolvedFileCompilation = null;
-			DocumentContext.DocumentParsed -= HandleDocumentParsed;
->>>>>>> 22dfba59
 			if (unstableTypeSystemSegmentTree != null) {
 				unstableTypeSystemSegmentTree.RemoveListener ();
 				unstableTypeSystemSegmentTree = null;
@@ -237,7 +160,6 @@
 
 		async void HandleDocumentParsed (object sender, EventArgs e)
 		{
-<<<<<<< HEAD
 			var newDocument = Document.AnalysisDocument;
 			if (newDocument == null) 
 				return;
@@ -249,29 +171,6 @@
 			validTypeSystemSegmentTree = newTree;
 			newTree.InstallListener (document.Editor.Document);
 
-=======
-			var newDocument = DocumentContext.ParsedDocument;
-			if (newDocument == null) 
-				return;
-			var newTree = TypeSystemSegmentTree.Create (Editor, DocumentContext);
-
-			if (unstableTypeSystemSegmentTree != null)
-				unstableTypeSystemSegmentTree.RemoveListener ();
-
-			if (!newDocument.HasErrors) {
-				if (validTypeSystemSegmentTree != null)
-					validTypeSystemSegmentTree.RemoveListener ();
-				validTypeSystemSegmentTree = newTree;
-				unstableTypeSystemSegmentTree = null;
-			} else {
-				unstableTypeSystemSegmentTree = newTree;
-			}
-			newTree.InstallListener (Editor);
-
-			this.Unit = newDocument.GetAst<SyntaxTree> ();
-			this.CSharpUnresolvedFile = newDocument.ParsedFile as CSharpUnresolvedFile;
-			this.UnresolvedFileCompilation = DocumentContext.Compilation;
->>>>>>> 22dfba59
 			if (TypeSegmentTreeUpdated != null)
 				TypeSegmentTreeUpdated (this, EventArgs.Empty);
 		}
@@ -331,7 +230,6 @@
 		{
 			CSharpCompletionDataList List { get; set; }
 		}
-<<<<<<< HEAD
 		
 		ICompletionDataList InternalHandleCodeCompletion (CodeCompletionContext completionContext, char completionChar, bool ctrlSpace, ref int triggerWordLength)
 		{
@@ -366,98 +264,6 @@
 					// list.CloseOnSquareBrackets = completionResult.CloseOnSquareBrackets;
 					if (ctrlSpace)
 						list.AutoCompleteUniqueMatch = true;
-
-=======
-
-		ICompletionContextProvider CreateContextProvider ()
-		{
-			return new CompletionContextProvider (Editor, DocumentContext, validTypeSystemSegmentTree, unstableTypeSystemSegmentTree);
-		}
-
-		CSharpTypeResolveContext CreateTypeResolveContext ()
-		{
-			var compilation = UnresolvedFileCompilation;
-			if (compilation == null)
-				return null;
-			var rctx = new CSharpTypeResolveContext (compilation.MainAssembly);
-			var loc = Editor.CaretLocation;
-			rctx = rctx.WithUsingScope (CSharpUnresolvedFile.GetUsingScope (loc).Resolve (compilation));
-			int offset = Editor.CaretOffset;
-			var curDef = GetTypeAt (offset);
-			if (curDef != null) {
-				var resolvedDef = curDef.Resolve (rctx).GetDefinition ();
-				if (resolvedDef == null)
-					return rctx;
-				rctx = rctx.WithCurrentTypeDefinition (resolvedDef);
-				var foundMember = GetMemberAt (offset);
-				if (foundMember != null) {
-					var curMember = resolvedDef.Members.FirstOrDefault (m => m.Region.FileName == foundMember.Region.FileName && m.Region.Begin == foundMember.Region.Begin);
-					if (curMember != null)
-						rctx = rctx.WithCurrentMember (curMember);
-				}
-			}
-
-			return rctx;
-		}
-		CompletionEngineCache cache = new CompletionEngineCache ();
-		ICompletionDataList InternalHandleCodeCompletion (CodeCompletionContext completionContext, char completionChar, bool ctrlSpace, ref int triggerWordLength)
-		{
-			var data = Editor;
-			if (data.EditMode != MonoDevelop.Ide.Editor.EditMode.Edit)
-				return null;
-//			if (data.CurrentMode is TextLinkEditMode) {
-//				if (((TextLinkEditMode)data.CurrentMode).TextLinkMode == TextLinkMode.EditIdentifier)
-//					return null;
-//			}
-			if (Unit == null || CSharpUnresolvedFile == null)
-				return null;
-			if(unstableTypeSystemSegmentTree == null && validTypeSystemSegmentTree == null)
-				return null;
-
-			var list = new CSharpCompletionDataList ();
-			list.Resolver = CSharpUnresolvedFile != null ? CSharpUnresolvedFile.GetResolver (UnresolvedFileCompilation, Editor.CaretLocation) : new CSharpResolver (Compilation);
-			var ctx = CreateTypeResolveContext ();
-			if (ctx == null)
-				return null;
-			var completionDataFactory = new CompletionDataFactory (this, new CSharpResolver (ctx));
-			if (MDRefactoringCtx == null) {
-				src.Cancel ();
-				MDRefactoringCtx = MDRefactoringContext.Create (Editor, DocumentContext, Editor.CaretLocation).Result;
-			}
-
-			var engine = new MonoCSharpCompletionEngine (
-				this,
-				new DocumentWrapper (data),
-				CreateContextProvider (),
-				completionDataFactory,
-				DocumentContext.ProjectContent,
-				ctx
-			);
-			completionDataFactory.Engine = engine;
-			engine.AutomaticallyAddImports = AddImportedItemsToCompletionList.Value;
-			engine.IncludeKeywordsInCompletionList = EnableAutoCodeCompletion || IncludeKeywordsInCompletionList.Value;
-			engine.CompletionEngineCache = cache;
-			if (FilterCompletionListByEditorBrowsable) {
-				engine.EditorBrowsableBehavior = IncludeEditorBrowsableAdvancedMembers ? EditorBrowsableBehavior.IncludeAdvanced : EditorBrowsableBehavior.Normal;
-			} else {
-				engine.EditorBrowsableBehavior = EditorBrowsableBehavior.Ignore;
-			}
-			if (DocumentContext.HasProject && MonoDevelop.Ide.IdeApp.IsInitialized) {
-				var configuration = DocumentContext.Project.GetConfiguration (MonoDevelop.Ide.IdeApp.Workspace.ActiveConfiguration) as DotNetProjectConfiguration;
-				var par = configuration != null ? configuration.CompilationParameters as CSharpCompilerParameters : null;
-				if (par != null)
-					engine.LanguageVersion = MonoDevelop.CSharp.Parser.TypeSystemParser.ConvertLanguageVersion (par.LangVersion);
-			}
-
-			engine.FormattingPolicy = FormattingPolicy.CreateOptions ();
-			engine.EolMarker = data.EolMarker;
-			engine.IndentString = data.Options.GetIndentationString ();
-			try {
-				foreach (var cd in engine.GetCompletionData (completionContext.TriggerOffset, ctrlSpace)) {
-					list.Add (cd);
-					if (cd is IListData)
-						((IListData)cd).List = list;
->>>>>>> 22dfba59
 				}
 			} catch (Exception e) {
 				LoggingService.LogError ("Error while getting C# recommendations", e); 
@@ -544,23 +350,10 @@
 			var analysisDocument = document.AnalysisDocument;
 			if (analysisDocument == null)
 				return -1;
-<<<<<<< HEAD
 			var result = ICSharpCode.NRefactory6.CSharp.ParameterUtil.GetCurrentParameterIndex (analysisDocument, provider.StartOffset, document.Editor.Caret.Offset).Result;
 			var cparam = result.ParameterIndex;
 			var list = result.UsedNamespaceParameters;
 			if (cparam > provider[currentOverload].ParameterCount && !provider[currentOverload].IsParameterListAllowed || !HasAllUsedParameters (provider[currentOverload], list)) {
-=======
-			var engine = new CSharpParameterCompletionEngine (
-				new DocumentWrapper (Editor),
-				CreateContextProvider (),
-				this,
-				DocumentContext.ProjectContent,
-				ctx
-				);
-			List<string> list;
-			int cparam = engine.GetCurrentParameterIndex (provider.StartOffset, Editor.CaretOffset, out list);
-			if (cparam > provider.GetParameterCount (currentOverload) && !provider.AllowParameterList (currentOverload) || !HasAllUsedParameters (provider, list, currentOverload)) {
->>>>>>> 22dfba59
 				// Look for an overload which has more parameters
 				int bestOverload = -1;
 				int bestParamCount = int.MaxValue;
@@ -719,7 +512,6 @@
 				return null;
 
 			try {
-<<<<<<< HEAD
 				var compilation = document.GetCompilationAsync ().Result; 
 
 				if (compilation != null) {
@@ -730,16 +522,6 @@
 					var engine = new ParameterHintingEngine (RoslynTypeSystemService.Workspace, new RoslynParameterHintingFactory ());
 					return engine.GetParameterDataProvider (analysisDocument, compilation.GetSemanticModel (syntaxTree), offset);
 				}
-=======
-				var engine = new CSharpParameterCompletionEngine (
-					new DocumentWrapper (Editor),
-					CreateContextProvider (),
-					this,
-					DocumentContext.ProjectContent,
-					ctx
-				);
-				return engine.GetParameterDataProvider (completionContext.TriggerOffset, completionChar) as ParameterDataProvider;
->>>>>>> 22dfba59
 			} catch (Exception e) {
 				LoggingService.LogError ("Unexpected parameter completion exception." + Environment.NewLine + 
 					"FileName: " + DocumentContext.Name + Environment.NewLine + 
@@ -750,7 +532,6 @@
 			return null;
 		}
 		
-<<<<<<< HEAD
 //		List<string> GetUsedNamespaces ()
 //		{
 //			var scope = CSharpUnresolvedFile.GetUsingScope (document.Editor.Caret.Location);
@@ -768,65 +549,14 @@
 //			}
 //			return result;
 //		}
-=======
-		List<string> GetUsedNamespaces ()
-		{
-			var scope = CSharpUnresolvedFile.GetUsingScope (Editor.CaretLocation);
-			var result = new List<string> ();
-			while (scope != null) {
-				result.Add (scope.NamespaceName);
-				var ctx = CSharpUnresolvedFile.GetResolver (DocumentContext.Compilation, scope.Region.Begin);
-				foreach (var u in scope.Usings) {
-					var ns = u.ResolveNamespace (ctx);
-					if (ns == null)
-						continue;
-					result.Add (ns.FullName);
-				}
-				scope = scope.Parent;
-			}
-			return result;
-		}
-
-		public override bool GetParameterCompletionCommandOffset (out int cpos)
-		{
-			var ctx = CreateTypeResolveContext ();
-			if (ctx == null) {
-				cpos = -1;
-				return false;
-			}
-
-			var engine = new CSharpParameterCompletionEngine (
-				new DocumentWrapper (Editor),
-				CreateContextProvider (),
-				this,
-				DocumentContext.ProjectContent,
-				ctx
-			);
-			engine.SetOffset (Editor.CaretOffset);
-			return engine.GetParameterCompletionCommandOffset (out cpos);
-		}
->>>>>>> 22dfba59
 
 		public override int GetCurrentParameterIndex (int startOffset)
 		{
 			var analysisDocument = document.AnalysisDocument;
 			if (analysisDocument == null)
 				return -1;
-<<<<<<< HEAD
  			var result = ICSharpCode.NRefactory6.CSharp.ParameterUtil.GetCurrentParameterIndex (analysisDocument, startOffset, document.Editor.Caret.Offset).Result;
 			return result.ParameterIndex;
-=======
-
-			var engine = new CSharpParameterCompletionEngine (
-				new DocumentWrapper (Editor),
-				CreateContextProvider (),
-				this,
-				DocumentContext.ProjectContent,
-				ctx
-			);
-			List<string> list;
-			return engine.GetCurrentParameterIndex (startOffset, Editor.CaretOffset, out list);
->>>>>>> 22dfba59
 		}
 
 /*
@@ -1400,22 +1130,14 @@
 
 		#region IDebuggerExpressionResolver implementation
 
-<<<<<<< HEAD
-		static string GetIdentifierName (TextEditorData editor, ICSharpCode.NRefactory.CSharp.Identifier id, out int startOffset)
-=======
-		static string GetIdentifierName (IReadonlyTextDocument editor, Identifier id, out int startOffset)
->>>>>>> 22dfba59
+		static string GetIdentifierName (IReadonlyTextDocument editor, ICSharpCode.NRefactory.CSharp.Identifier id, out int startOffset)
 		{
 			startOffset = editor.LocationToOffset (id.StartLocation.Line, id.StartLocation.Column);
 
 			return editor.GetTextBetween (id.StartLocation, id.EndLocation);
 		}
 
-<<<<<<< HEAD
-		internal static string ResolveExpression (TextEditorData editor, ResolveResult result, ICSharpCode.NRefactory.CSharp.AstNode node, out int startOffset)
-=======
-		internal static string ResolveExpression (IReadonlyTextDocument editor, ResolveResult result, AstNode node, out int startOffset)
->>>>>>> 22dfba59
+		internal static string ResolveExpression (IReadonlyTextDocument editor, ResolveResult result, ICSharpCode.NRefactory.CSharp.AstNode node, out int startOffset)
 		{
 			//Console.WriteLine ("result is a {0}", result.GetType ().Name);
 			startOffset = -1;
@@ -1517,40 +1239,7 @@
 			return editor.GetTextBetween (node.StartLocation, node.EndLocation);
 		}
 
-<<<<<<< HEAD
 		string IDebuggerExpressionResolver.ResolveExpression (TextEditorData editor, MonoDevelop.Ide.Gui.Document doc, int offset, out int startOffset)
-=======
-		static bool TryResolveAt (Document doc, MonoDevelop.Ide.Editor.DocumentLocation loc, out ResolveResult result, out AstNode node)
-		{
-			if (doc == null)
-				throw new ArgumentNullException ("doc");
-
-			result = null;
-			node = null;
-
-			var parsedDocument = doc.ParsedDocument;
-			if (parsedDocument == null)
-				return false;
-
-			var unit = parsedDocument.GetAst<SyntaxTree> ();
-			var parsedFile = parsedDocument.ParsedFile as CSharpUnresolvedFile;
-
-			if (unit == null || parsedFile == null)
-				return false;
-
-			try {
-				result = ResolveAtLocation.Resolve (new Lazy<ICompilation> (() => doc.Compilation), parsedFile, unit, loc, out node);
-				if (result == null || node is Statement)
-					return false;
-			} catch {
-				return false;
-			}
-
-			return true;
-		}
-
-		string IDebuggerExpressionResolver.ResolveExpression (IReadonlyTextDocument editor, Document doc, int offset, out int startOffset)
->>>>>>> 22dfba59
 		{
 			startOffset = -1;
 			return null;
@@ -1627,7 +1316,6 @@
 			}
 			
 			
-<<<<<<< HEAD
 			internal static TypeSystemSegmentTree Create (MonoDevelop.Ide.Gui.Document document, SemanticModel semanticModel)
 			{
 				TypeSystemSegmentTree result = new TypeSystemSegmentTree ();
@@ -1652,59 +1340,6 @@
 				
 				foreach (var nested in type.GetTypeMembers ())
 					AddType (document, result, nested, nested.Locations.First ().SourceSpan);
-=======
-			internal static TypeSystemSegmentTree Create (MonoDevelop.Ide.Editor.TextEditor editor, DocumentContext context)
-			{
-				TypeSystemSegmentTree result = new TypeSystemSegmentTree ();
-				
-				foreach (var type in context.ParsedDocument.TopLevelTypeDefinitions)
-					AddType (editor, context, result, type);
-				
-				return result;
-			}
-			
-			static void AddType (MonoDevelop.Ide.Editor.TextEditor editor, DocumentContext context, TypeSystemSegmentTree result, IUnresolvedTypeDefinition type)
-			{
-				int offset = editor.LocationToOffset (type.Region.Begin);
-				int endOffset = type.Region.End.IsEmpty ? int.MaxValue : editor.LocationToOffset (type.Region.End);
-				if (endOffset < 0)
-					endOffset = int.MaxValue;
-				result.Add (new TypeSystemTreeSegment (offset, endOffset - offset, type));
-				foreach (var entity in type.Members) {
-					if (entity.IsSynthetic)
-						continue;
-					offset = editor.LocationToOffset (entity.Region.Begin);
-					endOffset = editor.LocationToOffset (entity.Region.End);
-					if (endOffset < 0)
-						endOffset = int.MaxValue;
-					result.Add (new TypeSystemTreeSegment (offset, endOffset - offset, entity));
-				}
-				
-				foreach (var nested in type.NestedTypes)
-					AddType (editor, context, result, nested);
-			}
-
-			ITextDocument ownerDocument;
-			public void InstallListener (ITextDocument doc)
-			{
-				if (ownerDocument != null)
-					throw new InvalidOperationException ("Segment tree already installed");
-				ownerDocument = doc;
-				doc.TextChanged += UpdateOnTextChanged;
-			}
-
-			public new void RemoveListener ()
-			{
-				if (ownerDocument == null)
-					throw new InvalidOperationException ("Segment tree is not installed");
-				ownerDocument.TextChanged -= UpdateOnTextChanged;
-				ownerDocument = null;
-			}
-
-			void UpdateOnTextChanged (object sender, MonoDevelop.Core.Text.TextChangeEventArgs e)
-			{
-				UpdateOnTextReplace (sender, new DocumentChangeEventArgs (e.Offset, e.RemovedText.Text, e.InsertedText.Text));
->>>>>>> 22dfba59
 			}
 		}
 		
@@ -1736,7 +1371,6 @@
 		#endregion
 
 
-<<<<<<< HEAD
 //		class CompletionContextProvider : ICompletionContextProvider
 //		{
 //			MonoDevelop.Ide.Gui.Document document;
@@ -1814,86 +1448,5 @@
 //				return new CSharpAstResolver (resolver, rootNode, document.ParsedDocument.ParsedFile as CSharpUnresolvedFile);
 //			}
 //		}
-=======
-		class CompletionContextProvider : ICompletionContextProvider
-		{
-			MonoDevelop.Ide.Editor.TextEditor editor;
-			DocumentContext document;
-			TypeSystemSegmentTree validTypeSystemSegmentTree;
-			TypeSystemSegmentTree unstableTypeSystemSegmentTree;
-
-			public CompletionContextProvider (MonoDevelop.Ide.Editor.TextEditor editor, DocumentContext document, TypeSystemSegmentTree validTypeSystemSegmentTree, TypeSystemSegmentTree unstableTypeSystemSegmentTree)
-			{
-				this.editor = editor;
-				this.document = document;
-				this.validTypeSystemSegmentTree = validTypeSystemSegmentTree;
-				this.unstableTypeSystemSegmentTree = unstableTypeSystemSegmentTree;
-			}
-
-			IList<string> ICompletionContextProvider.ConditionalSymbols {
-				get {
-					return document.ParsedDocument.GetAst<SyntaxTree> ().ConditionalSymbols;
-				}
-			}
-
-			void ICompletionContextProvider.GetCurrentMembers (int offset, out IUnresolvedTypeDefinition currentType, out IUnresolvedMember currentMember)
-			{
-				currentType = GetTypeAt (offset);
-				currentMember = GetMemberAt (offset);
-			}
-
-			public IUnresolvedTypeDefinition GetTypeAt (int offset)
-			{
-				if (unstableTypeSystemSegmentTree == null && validTypeSystemSegmentTree == null)
-					return null;
-				IUnresolvedTypeDefinition type = null;
-				if (unstableTypeSystemSegmentTree != null)
-					type = unstableTypeSystemSegmentTree.GetTypeAt (offset);
-				if (type == null && validTypeSystemSegmentTree != null)
-					type = validTypeSystemSegmentTree.GetTypeAt (offset);
-				return type;
-			}
-
-			public IUnresolvedMember GetMemberAt (int offset)
-			{
-				if (unstableTypeSystemSegmentTree == null && validTypeSystemSegmentTree == null)
-					return null;
-
-				IUnresolvedMember member = null;
-				if (unstableTypeSystemSegmentTree != null)
-					member = unstableTypeSystemSegmentTree.GetMemberAt (offset);
-				if (member == null && validTypeSystemSegmentTree != null)
-					member = validTypeSystemSegmentTree.GetMemberAt (offset);
-				return member;
-			}
-
-			Tuple<string, TextLocation> ICompletionContextProvider.GetMemberTextToCaret (int caretOffset, IUnresolvedTypeDefinition currentType, IUnresolvedMember currentMember)
-			{
-				int startOffset;
-				if (currentMember != null && currentType != null && currentType.Kind != TypeKind.Enum) {
-					startOffset = editor.LocationToOffset(currentMember.Region.Begin);
-				} else if (currentType != null) {
-					startOffset = editor.LocationToOffset(currentType.Region.Begin);
-				} else {
-					startOffset = 0;
-				}
-				while (startOffset > 0) {
-					char ch = editor.GetCharAt(startOffset - 1);
-					if (ch != ' ' && ch != '\t') {
-						break;
-					}
-					--startOffset;
-				}
-				return Tuple.Create (caretOffset > startOffset ? editor.GetTextAt (startOffset, caretOffset - startOffset) : "", 
-				                     (TextLocation)editor.OffsetToLocation (startOffset));
-			}
-
-
-			CSharpAstResolver ICompletionContextProvider.GetResolver (CSharpResolver resolver, AstNode rootNode)
-			{
-				return new CSharpAstResolver (resolver, rootNode, document.ParsedDocument.ParsedFile as CSharpUnresolvedFile);
-			}
-		}
->>>>>>> 22dfba59
 	}
 }