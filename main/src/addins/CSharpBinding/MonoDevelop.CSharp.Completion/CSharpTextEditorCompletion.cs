//
// CSharpTextEditorCompletion.cs
//
// Author:
//   Mike Krüger <mkrueger@novell.com>
//
// Copyright (C) 2008 Novell, Inc (http://www.novell.com)
//
// Permission is hereby granted, free of charge, to any person obtaining
// a copy of this software and associated documentation files (the
// "Software"), to deal in the Software without restriction, including
// without limitation the rights to use, copy, modify, merge, publish,
// distribute, sublicense, and/or sell copies of the Software, and to
// permit persons to whom the Software is furnished to do so, subject to
// the following conditions:
// 
// The above copyright notice and this permission notice shall be
// included in all copies or substantial portions of the Software.
// 
// THE SOFTWARE IS PROVIDED "AS IS", WITHOUT WARRANTY OF ANY KIND,
// EXPRESS OR IMPLIED, INCLUDING BUT NOT LIMITED TO THE WARRANTIES OF
// MERCHANTABILITY, FITNESS FOR A PARTICULAR PURPOSE AND
// NONINFRINGEMENT. IN NO EVENT SHALL THE AUTHORS OR COPYRIGHT HOLDERS BE
// LIABLE FOR ANY CLAIM, DAMAGES OR OTHER LIABILITY, WHETHER IN AN ACTION
// OF CONTRACT, TORT OR OTHERWISE, ARISING FROM, OUT OF OR IN CONNECTION
// WITH THE SOFTWARE OR THE USE OR OTHER DEALINGS IN THE SOFTWARE.
//

using System;
using System.Collections.Generic;
using System.Diagnostics;
using System.Text;
using System.Xml;
using System.Linq;
using MonoDevelop.Core;
using MonoDevelop.Core.Collections;
using MonoDevelop.Ide.Gui;
using MonoDevelop.Ide.Gui.Content;
using MonoDevelop.Ide.CodeTemplates;

using MonoDevelop.Projects;
using MonoDevelop.Ide.CodeCompletion;

using MonoDevelop.CSharp.Formatting;
using MonoDevelop.CSharp.Parser;
using ICSharpCode.NRefactory.CSharp;
using MonoDevelop.CSharp.Project;
using MonoDevelop.CSharp.Resolver;
using MonoDevelop.Components;
using Gtk;
using MonoDevelop.Ide;
using ICSharpCode.NRefactory.TypeSystem;

namespace MonoDevelop.CSharp.Completion
{
	public class CSharpTextEditorCompletion : CompletionTextEditorExtension
	{
		ITypeResolveContext dom;
		DocumentStateTracker<CSharpIndentEngine> stateTracker;
		
		public ITypeResolveContext Dom {
			get { return this.dom; }
			set { this.dom = value; }
		}
	
		public CSharpTextEditorCompletion ()
		{
		}
		
		
		public override void Initialize ()
		{
		}
		
		public ICSharpCode.NRefactory.CSharp.CompilationUnit LanguageAST {
			get;
			set;
		}
		
		
		public override bool ExtendsEditor (MonoDevelop.Ide.Gui.Document doc, IEditableTextBuffer editor)
		{
			return System.IO.Path.GetExtension (doc.Name) == ".cs";
		}
		
		#region Sharing the tracker
		
		void InitTracker ()
		{
			//if there's a CSharpTextEditorIndentation in the extension chain, we can reuse its stateTracker
			CSharpTextEditorIndentation c = this.Document.GetContent<CSharpTextEditorIndentation> ();
			if (c != null && c.StateTracker != null) {
				stateTracker = c.StateTracker;
			} else {
				stateTracker = new DocumentStateTracker<CSharpIndentEngine> (new CSharpIndentEngine (policy), textEditorData);
			}
		}
		
		internal DocumentStateTracker<CSharpIndentEngine> StateTracker { get { return stateTracker; } }
		
		#endregion
		
		ExpressionResult FindExpression (ITypeResolveContext dom, CodeCompletionContext ctx, int offset)
		{
			NewCSharpExpressionFinder expressionFinder = new NewCSharpExpressionFinder (dom);
			try {
				return expressionFinder.FindExpression (textEditorData, Math.Max (ctx.TriggerOffset + offset, 0));
			} catch (Exception ex) {
				LoggingService.LogWarning (ex.Message, ex);
				return null;
			}
		}
		
		ExpressionResult FindExpression (ITypeResolveContext dom, CodeCompletionContext ctx)
		{
			NewCSharpExpressionFinder expressionFinder = new NewCSharpExpressionFinder (dom);
			try {
				return expressionFinder.FindExpression (textEditorData, ctx.TriggerOffset);
			} catch (Exception ex) {
				LoggingService.LogWarning (ex.Message, ex);
				return null;
			}
		}
		
		internal Document GetDocument ()
		{
			return Document;
		}
		
		bool tryToForceCompletion = false;
		public override ICompletionDataList HandleCodeCompletion (CodeCompletionContext completionContext, char completionChar, ref int triggerWordLength)
		{
//		IDisposable timer = null;
				if (dom == null /*|| Document.CompilationUnit == null*/)
					return null;
				if (completionChar != '#' && stateTracker.Engine.IsInsidePreprocessorDirective)
					return null;
				
				TextLocation location = new TextLocation (completionContext.TriggerLine, completionContext.TriggerLineOffset - 1);
				stateTracker.UpdateEngine ();
				ExpressionResult result;
				int cursor, newCursorOffset = 0, cpos;
				IType resolvedType;
				CodeCompletionContext ctx;
				NRefactoryParameterDataProvider provider;
				
				
				switch (completionChar) {
/* Disabled because it gives problems when declaring arrays - for example string [] should not pop up code completion.
 			case '[':
				if (stateTracker.Engine.IsInsideDocLineComment || stateTracker.Engine.IsInsideOrdinaryCommentOrString)
					return null;
				result = FindExpression (dom, completionContext);
				if (result.ExpressionContext == ExpressionContext.Attribute)
					return CreateCtrlSpaceCompletionData (completionContext, result);
				return null;*/
<<<<<<< HEAD

=======
				case '<':
					if (stateTracker.Engine.IsInsideDocLineComment) 
						return GetXmlDocumentationCompletionData ();
					return null;
				case '(':
					if (stateTracker.Engine.IsInsideDocLineComment || stateTracker.Engine.IsInsideOrdinaryCommentOrString)
						return null;
					result = FindExpression (dom, completionContext, -1);
					if (result == null || result.Expression == null)
						return null;
					resolver = CreateResolver ();
					resolveResult = resolver.Resolve (result, new DomLocation (completionContext.TriggerLine, completionContext.TriggerLineOffset - 2));
					if (resolveResult == null)
						return null;
					
					if (resolver.ResolvedExpression is ICSharpCode.OldNRefactory.Ast.TypeOfExpression) {
						CompletionDataList completionList = new ProjectDomCompletionDataList ();
					
						CompletionDataCollector col = new CompletionDataCollector (this, dom, completionList, Document.CompilationUnit, resolver.CallingType, location);
						AddPrimitiveTypes (col);
						foreach (object o in dom.GetNamespaceContents (GetUsedNamespaces (), true, true)) {
							col.Add (o);
						}
						if (resolver.CallingMember is IMethod) {
							foreach (ITypeParameter tp in ((IMethod)resolver.CallingMember).TypeParameters) {
								col.Add (tp.Name, "md-keyword");
							}
						}
						if (resolver.CallingType != null) {
							foreach (ITypeParameter tp in resolver.CallingType.TypeParameters) {
								col.Add (tp.Name, "md-keyword");
							}
						}
						return completionList;
					}
					if (resolveResult is MethodResolveResult) {
						var methodResolveResult = resolveResult as MethodResolveResult;
						resolver.SetupResolver (new DomLocation (completionContext.TriggerLine, completionContext.TriggerLineOffset));
						return CreateParameterCompletion (resolver, location, result.ExpressionContext, methodResolveResult.Methods, 0);	
					}
					return null;
				case ',':
					if (!GetParameterCompletionCommandOffset (out cpos)) 
						return null;
					ctx = CompletionWidget.CreateCodeCompletionContext (cpos);
					provider = ParameterCompletionCommand (ctx) as NRefactoryParameterDataProvider;
					if (provider != null) {
						int currentParameter = provider.GetCurrentParameterIndex (CompletionWidget, ctx) - 1;
						resolver = CreateResolver ();
						resolver.SetupResolver (new DomLocation (completionContext.TriggerLine, completionContext.TriggerLineOffset));
						return CreateParameterCompletion (CreateResolver (), location, ExpressionContext.MethodBody, provider.Methods, currentParameter);	
					}
					break;
				case '/':
					cursor = textEditorData.IsSomethingSelected ? textEditorData.SelectionRange.Offset : textEditorData.Caret.Offset;
					if (cursor < 2)
						break;
					
					if (stateTracker.Engine.IsInsideDocLineComment) {
						string lineText = textEditorData.GetLineText (completionContext.TriggerLine);
						bool startsDocComment = true;
						int slashes = 0;
						for (int i = 0; i < completionContext.TriggerLineOffset && i < lineText.Length; i++) {
							if (lineText [i] == '/') {
								slashes++;
								continue;
							}
							if (!Char.IsWhiteSpace (lineText [i])) {
								startsDocComment = false;
								break;
							}
						}
// check if lines above already start a doc comment
						for (int i = completionContext.TriggerLine - 2; i >= 1; i--) {
							string text = textEditorData.GetLineText (i);
							if (text.Length == 0)
								continue;
							if (text.StartsWith ("///")) {
								startsDocComment = false;
								break;
							}
							break;
						}
						
// check if following lines start a doc comment
						for (int i = completionContext.TriggerLine; i <= textEditorData.Document.LineCount; i++) {
							string text = textEditorData.GetLineText (i);
							if (text == null)
								break;
							text = text.Trim ();
							if (text.Length == 0)
								continue;
							if (text.StartsWith ("///")) {
								startsDocComment = false;
								break;
							}
							break;
						}
					
						if (!startsDocComment || slashes != 3)
							break;
						StringBuilder generatedComment = new StringBuilder ();
						bool generateStandardComment = true;
						ParsedDocument currentParsedDocument = Document.UpdateParseDocument ();
						IType insideClass = NRefactoryResolver.GetTypeAtCursor (currentParsedDocument.CompilationUnit, Document.FileName, location);
						if (insideClass != null) {
							string indent = textEditorData.Document.GetLineIndent (completionContext.TriggerLine);
							if (insideClass.ClassType == MonoDevelop.Projects.Dom.ClassType.Delegate) {
								AppendSummary (generatedComment, indent, out newCursorOffset);
								IMethod m = null;
								foreach (IMethod method in insideClass.Methods)
									m = method;
								AppendMethodComment (generatedComment, indent, m);
								generateStandardComment = false;
							} else {
								if (!IsInsideClassBody (insideClass, completionContext.TriggerLine, completionContext.TriggerLineOffset))
									break;
								string body = GenerateBody (insideClass, completionContext.TriggerLine, indent, out newCursorOffset);
								if (!String.IsNullOrEmpty (body)) {
									generatedComment.Append (body);
									generateStandardComment = false;
								}
							}
						}
						if (generateStandardComment) {
							string indent = textEditorData.Document.GetLineIndent (completionContext.TriggerLine);
							AppendSummary (generatedComment, indent, out newCursorOffset);
						}
						textEditorData.Insert (cursor, generatedComment.ToString ());
						textEditorData.Caret.Offset = cursor + newCursorOffset;
						return null;
					}
					return null;
>>>>>>> 21ad778e
//			case '\n':
//			case '\r': {
//				if (stateTracker.Engine.IsInsideDocLineComment || stateTracker.Engine.IsInsideOrdinaryCommentOrString)
//					return null;
//				result = FindExpression (dom, completionContext);
//				if (result == null)
//					return null;
//					
//					
//				int tokenIndex = completionContext.TriggerOffset;
//				string token = GetPreviousToken (ref tokenIndex, false);
//				if (result.ExpressionContext == ExpressionContext.ObjectInitializer) {
//					if (token == "{" || token == ",")
//						return CreateCtrlSpaceCompletionData (completionContext, result); 
//				} 
//				return null;
//				}
			return null;
		}

		
		static IEnumerable<KeyValuePair <char, int>> GetTextWithoutCommentsAndStrings (Mono.TextEditor.Document doc, int start, int end) 
		{
			bool isInString = false, isInChar = false;
			bool isInLineComment = false, isInBlockComment = false;
			
			for (int pos = start; pos < end; pos++) {
				char ch = doc.GetCharAt (pos);
				switch (ch) {
					case '\r':
					case '\n':
						isInLineComment = false;
						break;
					case '/':
						if (isInBlockComment) {
							if (pos > 0 && doc.GetCharAt (pos - 1) == '*') 
								isInBlockComment = false;
						} else  if (!isInString && !isInChar && pos + 1 < doc.Length) {
							char nextChar = doc.GetCharAt (pos + 1);
							if (nextChar == '/')
								isInLineComment = true;
							if (!isInLineComment && nextChar == '*')
								isInBlockComment = true;
						}
						break;
					case '"':
						if (!(isInChar || isInLineComment || isInBlockComment)) 
							isInString = !isInString;
						break;
					case '\'':
						if (!(isInString || isInLineComment || isInBlockComment)) 
							isInChar = !isInChar;
						break;
					default :
						if (!(isInString || isInChar || isInLineComment || isInBlockComment))
							yield return new KeyValuePair<char, int> (ch, pos);
						break;
				}
			}
		}
		
		int GetMemberStartPosition (IMember mem)
		{
			if (mem is IField)
				return textEditorData.Document.LocationToOffset (mem.Location.Line, mem.Location.Column);
			if (mem != null)
				return textEditorData.Document.LocationToOffset (mem.BodyRegion.BeginLine, mem.BodyRegion.BeginColumn);
			return 0;
		}

		public ICSharpCode.OldNRefactory.Ast.CompilationUnit ParsedUnit { get; set; }
		NRefactoryResolver CreateResolver ()
		{
			NRefactoryResolver result = new NRefactoryResolver (dom, Document.CompilationUnit, ICSharpCode.OldNRefactory.SupportedLanguage.CSharp, textEditorData, Document.FileName);
			if (ParsedUnit != null)
				result.SetupParsedCompilationUnit (ParsedUnit);
			return result;
		}
		
		public override IParameterDataProvider HandleParameterCompletion (CodeCompletionContext completionContext, char completionChar)
		{
			//TextLocation location = new TextLocation (completionContext.TriggerLine, completionContext.TriggerLineOffset - 2);
			NRefactoryResolver resolver = CreateResolver ();
			if (result.ExpressionContext is ExpressionContext.TypeExpressionContext)
				result.ExpressionContext = new NewCSharpExpressionFinder (dom).FindExactContextForNewCompletion (textEditorData, Document.CompilationUnit, Document.FileName, resolver.CallingType) ?? result.ExpressionContext;
			
			switch (completionChar) {
			 }
			return null;
		}
		

		/// <summary>
		/// Adds a type to completion list. If it's a simple type like System.String it adds the simple
		/// C# type name "string" as well.
		/// </summary>
		static void AddAsCompletionData (CompletionDataCollector col, IType type)
		{
			if (type == null)
				return;
			string netName = CSharpAmbience.NetToCSharpTypeName (type.FullName);
			if (!string.IsNullOrEmpty (netName) && netName != type.FullName)
				col.Add (netName);

			
			if (!String.IsNullOrEmpty (type.Namespace) && !col.IsNamespaceInScope (type.Namespace)) {
				string[] ns = type.Namespace.Split ('.');
				for (int i = 0; i < ns.Length; i++) {
					col.Add (new Namespace (ns[i]));
					if (!col.IsNamespaceInScope (ns[i]))
						return;
				}
			}
			
			col.Add (type);
		}

		ICompletionDataList CreateCompletionData (TextLocation location, ResolveResult resolveResult, 
		                                          ExpressionResult expressionResult, NRefactoryResolver resolver)
		{
			if (resolveResult == null || expressionResult == null || dom == null)
				return null;
			CompletionDataList result = new ProjectDomCompletionDataList ();
			IEnumerable<object> objects = resolveResult.CreateResolveResult (dom, resolver != null ? resolver.CallingMember : null);
			CompletionDataCollector col = new CompletionDataCollector (this, dom, result, Document.CompilationUnit, resolver != null ? resolver.CallingType : null, location);
			col.HideExtensionParameter = !resolveResult.StaticResolve;
			col.NamePrefix = expressionResult.Expression;
			bool showOnlyTypes = expressionResult.Contexts.Any (ctx => ctx == ExpressionContext.InheritableType || ctx == ExpressionContext.Constraints);
			if (objects != null) {
				foreach (object obj in objects) {
					if (expressionResult.ExpressionContext != null && expressionResult.ExpressionContext.FilterEntry (obj))
						continue;
					if (expressionResult.ExpressionContext == ExpressionContext.NamespaceNameExcepted && !(obj is Namespace))
						continue;
					if (showOnlyTypes && !(obj is IType))
						continue;
					CompletionData data = col.Add (obj);
					if (data != null && expressionResult.ExpressionContext == ExpressionContext.Attribute && data.CompletionText != null && data.CompletionText.EndsWith ("Attribute")) {
						string newText = data.CompletionText.Substring (0, data.CompletionText.Length - "Attribute".Length);
						data.SetText (newText);
					}
				}
			}
			
			return result;
		}


		
		static string StripGenerics (string str)
		{
			int idx = str.IndexOf ('<');
			if (idx > 0)
				return str.Substring (0, idx);
			return str;
		}
		

		
		static bool ContainsDeclaration (IType type, IMethod method)
		{
			return GetDeclaration (type, method) != null;
		}
		
		static IMethod GetDeclaration (IType type, IMethod method)
		{
			foreach (IMethod cur in type.Methods) {
				if (cur.Name == method.Name && cur.Parameters.Count == method.Parameters.Count) {
					bool equal = true;
					for (int i = 0; i < cur.Parameters.Count; i++) {
						if (cur.Parameters[i].ReturnType.ToInvariantString () != method.Parameters[i].ReturnType.ToInvariantString ()) {
							equal = false;
							break;
						}
					}
					if (equal)
						return cur;
				}
			}
			return null;
		}
		
		CompletionDataList GetPartialCompletionData (CodeCompletionContext ctx, IType type, string modifiers)
		{
			CompletionDataList result = new ProjectDomCompletionDataList ();

			CompoundType partialType = dom.GetType (type.FullName) as CompoundType;
			if (partialType != null) {
				List<IMethod> methods = new List<IMethod> ();
				// gather all partial methods without implementation
				foreach (IType part in partialType.Parts) {
					if (part.Location == type.Location && part.GetDefinition ().Region.FileName == type.GetDefinition ().Region.FileName)
						continue;
					foreach (IMethod method in part.Methods) {
						if (method.IsPartial && method.BodyRegion.EndLine == 0 && !ContainsDeclaration (type, method)) {
							methods.Add (method);
						}
					}
				}

				// now filter all methods that are implemented in the compound class
				foreach (IType part in partialType.Parts) {
					if (part.Location == type.Location && part.GetDefinition ().Region.FileName == type.GetDefinition ().Region.FileName)
						continue;
					for (int i = 0; i < methods.Count; i++) {
						IMethod curMethod = methods[i];
						IMethod method = GetDeclaration (part, curMethod);
						if (method != null && method.BodyRegion.EndLine != 0) {
							methods.RemoveAt (i);
							i--;
							continue;
						}
					}
				}

				foreach (IMethod method in methods) {
					NewOverrideCompletionData data = new NewOverrideCompletionData (dom, textEditorData, ctx.TriggerOffset, type, method);
					data.GenerateBody = false;
					result.Add (data);
				}
				
			}
			return result;
		}
		
	
		static void AddNRefactoryKeywords (CompletionDataCollector col, System.Collections.BitArray keywords)
		{
			for (int i = 0; i < keywords.Length; i++) {
				if (keywords[i]) {
					string keyword = ICSharpCode.OldNRefactory.Parser.CSharp.Tokens.GetTokenString (i);
					if (keyword.IndexOf ('<') >= 0)
						continue;
					col.Add (keyword, "md-keyword");
				}
			}

		}
		
		CompletionDataList CreateCtrlSpaceCompletionData (CodeCompletionContext ctx, ExpressionResult expressionResult)
		{
			NRefactoryResolver resolver = CreateResolver ();
			TextLocation cursorLocation = new TextLocation (ctx.TriggerLine, ctx.TriggerLineOffset);
			resolver.SetupResolver (cursorLocation);
			CompletionDataList result = new ProjectDomCompletionDataList ();
			CompletionDataCollector col = new CompletionDataCollector (this, dom, result, Document.CompilationUnit, resolver.CallingType, cursorLocation);
			
			if (expressionResult == null) {
				AddPrimitiveTypes (col);
				resolver.AddAccessibleCodeCompletionData (ExpressionContext.Global, col);
			} else if (expressionResult.ExpressionContext == ExpressionContext.TypeDeclaration) {
				AddPrimitiveTypes (col);
				AddNRefactoryKeywords (col, ICSharpCode.OldNRefactory.Parser.CSharp.Tokens.TypeLevel);
				resolver.AddAccessibleCodeCompletionData (expressionResult.ExpressionContext, col);
			} else if (expressionResult.ExpressionContext == ExpressionContext.InterfaceDeclaration) {
				AddPrimitiveTypes (col);
				AddNRefactoryKeywords (col, ICSharpCode.OldNRefactory.Parser.CSharp.Tokens.InterfaceLevel);
				resolver.AddAccessibleCodeCompletionData (expressionResult.ExpressionContext, col);
			} else if (expressionResult.ExpressionContext == ExpressionContext.MethodBody) {
				col.Add ("global", "md-keyword");
				col.Add ("var", "md-keyword");
				AddNRefactoryKeywords (col, ICSharpCode.OldNRefactory.Parser.CSharp.Tokens.StatementStart);
				AddPrimitiveTypes (col);
				resolver.AddAccessibleCodeCompletionData (expressionResult.ExpressionContext, col);
			} else if (expressionResult.ExpressionContext == ExpressionContext.InterfacePropertyDeclaration) {
				col.Add ("get", "md-keyword");
				col.Add ("set", "md-keyword");
			} else if (expressionResult.ExpressionContext == ExpressionContext.ConstraintsStart) {
				col.Add ("where", "md-keyword");
			} else if (expressionResult.ExpressionContext == ExpressionContext.Constraints) {
				col.Add ("new", "md-keyword");
				col.Add ("class", "md-keyword");
				col.Add ("struct", "md-keyword");
				AddPrimitiveTypes (col);
				resolver.AddAccessibleCodeCompletionData (expressionResult.ExpressionContext, col);
			} else if (expressionResult.ExpressionContext == ExpressionContext.Attribute) {
				col.Add ("assembly", "md-keyword");
				col.Add ("module", "md-keyword");
				col.Add ("type", "md-keyword");
				col.Add ("method", "md-keyword");
				col.Add ("field", "md-keyword");
				col.Add ("property", "md-keyword");
				col.Add ("event", "md-keyword");
				col.Add ("param", "md-keyword");
				col.Add ("return", "md-keyword");
				resolver.AddAccessibleCodeCompletionData (expressionResult.ExpressionContext, col);
			} else if (expressionResult.ExpressionContext == ExpressionContext.BaseConstructorCall) {
				col.Add ("this", "md-keyword");
				col.Add ("base", "md-keyword");
			} else if (expressionResult.ExpressionContext == ExpressionContext.ParameterType || expressionResult.ExpressionContext == ExpressionContext.FirstParameterType) {
				col.Add ("ref", "md-keyword");
				col.Add ("out", "md-keyword");
				col.Add ("params", "md-keyword");
				// C# 3.0 extension method
				if (expressionResult.ExpressionContext == ExpressionContext.FirstParameterType)
					col.Add ("this", "md-keyword");
				AddPrimitiveTypes (col);
				resolver.AddAccessibleCodeCompletionData (expressionResult.ExpressionContext, col);
			} else if (expressionResult.ExpressionContext == ExpressionContext.PropertyDeclaration) {
				AddNRefactoryKeywords (col, ICSharpCode.OldNRefactory.Parser.CSharp.Tokens.InPropertyDeclaration);
			} else if (expressionResult.ExpressionContext == ExpressionContext.EventDeclaration) {
				col.Add ("add", "md-keyword");
				col.Add ("remove", "md-keyword");
			} //else if (expressionResult.ExpressionContext == ExpressionContext.FullyQualifiedType) {} 
			else if (expressionResult.ExpressionContext == ExpressionContext.Default) {

				col.Add ("global", "md-keyword");
				col.Add ("var", "md-keyword");
				AddPrimitiveTypes (col);
				AddNRefactoryKeywords (col, ICSharpCode.OldNRefactory.Parser.CSharp.Tokens.ExpressionStart);

				AddNRefactoryKeywords (col, ICSharpCode.OldNRefactory.Parser.CSharp.Tokens.ExpressionContent);

				resolver.AddAccessibleCodeCompletionData (expressionResult.ExpressionContext, col);

			} else if (expressionResult.ExpressionContext == ExpressionContext.Global) {
				AddNRefactoryKeywords (col, ICSharpCode.OldNRefactory.Parser.CSharp.Tokens.GlobalLevel);
			} else if (expressionResult.ExpressionContext == ExpressionContext.ObjectInitializer) {
				ExpressionContext exactContext = new NewCSharpExpressionFinder (dom).FindExactContextForObjectInitializer (textEditorData, resolver.Unit, Document.FileName, resolver.CallingType);
				if (exactContext is ExpressionContext.TypeExpressionContext) {
					IReturnType objectInitializer = ((ExpressionContext.TypeExpressionContext)exactContext).UnresolvedType;
					if (objectInitializer.ArrayDimensions > 0 || objectInitializer.PointerNestingLevel > 0) {
						col.Add ("global", "md-keyword");
						col.Add ("new", "md-keyword");
						AddPrimitiveTypes (col);
						resolver.AddAccessibleCodeCompletionData (expressionResult.ExpressionContext, col);
						return result;
					}
						
					IType foundType = resolver.SearchType (objectInitializer);
					if (foundType == null)
						foundType = dom.GetType (objectInitializer);
					
					if (foundType != null) {
						bool includeProtected = DomType.IncludeProtected (dom, foundType, resolver.CallingType);
						foreach (IType type in dom.GetInheritanceTree (foundType)) {
							foreach (IProperty property in type.Properties) {
								if (property.IsAccessibleFrom (dom, resolver.CallingType, resolver.CallingMember, includeProtected)) {
									col.Add (property);
								}
							}
							foreach (var field in type.Fields) {
								if (field.IsAccessibleFrom (dom, resolver.CallingType, resolver.CallingMember, includeProtected)) {
									col.Add (field);
								}
							}
						}
					}
				}
//				result.Add ("global", "md-literal");
//				AddPrimitiveTypes (result);
//				resolver.AddAccessibleCodeCompletionData (expressionResult.ExpressionContext, result);
			} else if (expressionResult.ExpressionContext == ExpressionContext.IdentifierExpected) {
				if (!string.IsNullOrEmpty (expressionResult.Expression))
					expressionResult.Expression = expressionResult.Expression.Trim ();
				MemberResolveResult resolveResult = resolver.Resolve (expressionResult, cursorLocation) as MemberResolveResult;
				if (resolveResult != null && resolveResult.ResolvedMember == null && resolveResult.ResolvedType != null) {
					string name = CSharpAmbience.NetToCSharpTypeName (resolveResult.ResolvedType.FullName);
					if (name != resolveResult.ResolvedType.FullName) {
						col.Add (Char.ToLower (name[0]).ToString (), "md-field");
					} else {
					}
				} else {
					col.Add ("global", "md-keyword");
					AddPrimitiveTypes (col);
					resolver.AddAccessibleCodeCompletionData (expressionResult.ExpressionContext, col);
					if (expressionResult.ExpressionContext == ExpressionContext.Constraints) {
						col.Add ("struct", "md-keyword");
						col.Add ("class", "md-keyword");
						col.Add ("new()", "md-keyword");
					} else {
						col.Add ("var", "md-keyword");
					}
				}
			} else if (expressionResult.ExpressionContext == ExpressionContext.TypeName) {
				col.Add ("global", "md-keyword");
				AddPrimitiveTypes (col);
				resolver.AddAccessibleCodeCompletionData (expressionResult.ExpressionContext, col);
			} else if (expressionResult.ExpressionContext == ExpressionContext.ForeachInToken) {
				col.Add ("in", "md-keyword");
			} else {
				col.Add ("global", "md-keyword");
				col.Add ("var", "md-keyword");
				AddPrimitiveTypes (col);
				resolver.AddAccessibleCodeCompletionData (expressionResult.ExpressionContext, col);
			}
			
			if (resolver.CallingMember is IMethod) {
				foreach (ITypeParameter tp in ((IMethod)resolver.CallingMember).TypeParameters) {
					col.Add (tp.Name, "md-keyword");
				}
			}
			
			return result;
		}
		
		#region case completion
		ICompletionDataList CreateCaseCompletionData (TextLocation location, ExpressionResult expressionResult)
		{
			NRefactoryResolver resolver = CreateResolver ();
			
			resolver.SetupResolver (location);
			
			SwitchFinder switchFinder = new SwitchFinder (location);
			if (resolver.MemberCompilationUnit != null)
				switchFinder.VisitCompilationUnit (resolver.MemberCompilationUnit, null);
			CompletionDataList result = new ProjectDomCompletionDataList ();
			if (switchFinder.SwitchStatement == null)
				return result;
			ResolveResult resolveResult = resolver.ResolveExpression (switchFinder.SwitchStatement.SwitchExpression, location);
			IType type = dom.GetType (resolveResult.ResolvedType);
			if (type != null && type.ClassType == MonoDevelop.Projects.Dom.ClassType.Enum) {
				OutputFlags flags = OutputFlags.None;
				var declaringType = resolver.CallingType;
				if (declaringType != null && dom != null) {
					foreach (IType t in new List<IType>(dom.GetInheritanceTree (declaringType))) {
						if (t.SearchMember (type.Name, true).Any (m => m.MemberType != MonoDevelop.Projects.Dom.MemberType.Type)) {
							flags |= OutputFlags.UseFullName;
							break;
						}
					}
				}
//				if (!foundType && (NamePrefix.Length == 0 || !type.Namespace.StartsWith (NamePrefix)) && !type.Namespace.EndsWith ("." + NamePrefix) && type.DeclaringType == null && NamePrefix != null && !NamePrefix.Contains ("::"))
//					flags |= OutputFlags.UseFullName;
				CompletionDataCollector cdc = new CompletionDataCollector (this, dom, result, Document.CompilationUnit, resolver.CallingType, location);
				cdc.Add (type, flags);
			}
			return result;
		}
		
		class SwitchFinder : ICSharpCode.OldNRefactory.Visitors.AbstractAstVisitor
		{
			
			ICSharpCode.OldNRefactory.Ast.SwitchStatement switchStatement = null;
			
			public ICSharpCode.OldNRefactory.Ast.SwitchStatement SwitchStatement {
				get {
					return this.switchStatement;
				}
			}
			
			public SwitchFinder (TextLocation location)
			{
				//this.location = new ICSharpCode.OldNRefactory.Location (location.Column, location.Line);
			}
			
			public override object VisitSwitchStatement (ICSharpCode.OldNRefactory.Ast.SwitchStatement switchStatement, object data)

			{

//				if (switchStatement.StartLocation < caretLocation && caretLocation < switchStatement.EndLocation)

					this.switchStatement = switchStatement;

				return base.VisitSwitchStatement(switchStatement, data);

			}

		}
		#endregion
	}
}<|MERGE_RESOLUTION|>--- conflicted
+++ resolved
@@ -154,143 +154,6 @@
 				if (result.ExpressionContext == ExpressionContext.Attribute)
 					return CreateCtrlSpaceCompletionData (completionContext, result);
 				return null;*/
-<<<<<<< HEAD
-
-=======
-				case '<':
-					if (stateTracker.Engine.IsInsideDocLineComment) 
-						return GetXmlDocumentationCompletionData ();
-					return null;
-				case '(':
-					if (stateTracker.Engine.IsInsideDocLineComment || stateTracker.Engine.IsInsideOrdinaryCommentOrString)
-						return null;
-					result = FindExpression (dom, completionContext, -1);
-					if (result == null || result.Expression == null)
-						return null;
-					resolver = CreateResolver ();
-					resolveResult = resolver.Resolve (result, new DomLocation (completionContext.TriggerLine, completionContext.TriggerLineOffset - 2));
-					if (resolveResult == null)
-						return null;
-					
-					if (resolver.ResolvedExpression is ICSharpCode.OldNRefactory.Ast.TypeOfExpression) {
-						CompletionDataList completionList = new ProjectDomCompletionDataList ();
-					
-						CompletionDataCollector col = new CompletionDataCollector (this, dom, completionList, Document.CompilationUnit, resolver.CallingType, location);
-						AddPrimitiveTypes (col);
-						foreach (object o in dom.GetNamespaceContents (GetUsedNamespaces (), true, true)) {
-							col.Add (o);
-						}
-						if (resolver.CallingMember is IMethod) {
-							foreach (ITypeParameter tp in ((IMethod)resolver.CallingMember).TypeParameters) {
-								col.Add (tp.Name, "md-keyword");
-							}
-						}
-						if (resolver.CallingType != null) {
-							foreach (ITypeParameter tp in resolver.CallingType.TypeParameters) {
-								col.Add (tp.Name, "md-keyword");
-							}
-						}
-						return completionList;
-					}
-					if (resolveResult is MethodResolveResult) {
-						var methodResolveResult = resolveResult as MethodResolveResult;
-						resolver.SetupResolver (new DomLocation (completionContext.TriggerLine, completionContext.TriggerLineOffset));
-						return CreateParameterCompletion (resolver, location, result.ExpressionContext, methodResolveResult.Methods, 0);	
-					}
-					return null;
-				case ',':
-					if (!GetParameterCompletionCommandOffset (out cpos)) 
-						return null;
-					ctx = CompletionWidget.CreateCodeCompletionContext (cpos);
-					provider = ParameterCompletionCommand (ctx) as NRefactoryParameterDataProvider;
-					if (provider != null) {
-						int currentParameter = provider.GetCurrentParameterIndex (CompletionWidget, ctx) - 1;
-						resolver = CreateResolver ();
-						resolver.SetupResolver (new DomLocation (completionContext.TriggerLine, completionContext.TriggerLineOffset));
-						return CreateParameterCompletion (CreateResolver (), location, ExpressionContext.MethodBody, provider.Methods, currentParameter);	
-					}
-					break;
-				case '/':
-					cursor = textEditorData.IsSomethingSelected ? textEditorData.SelectionRange.Offset : textEditorData.Caret.Offset;
-					if (cursor < 2)
-						break;
-					
-					if (stateTracker.Engine.IsInsideDocLineComment) {
-						string lineText = textEditorData.GetLineText (completionContext.TriggerLine);
-						bool startsDocComment = true;
-						int slashes = 0;
-						for (int i = 0; i < completionContext.TriggerLineOffset && i < lineText.Length; i++) {
-							if (lineText [i] == '/') {
-								slashes++;
-								continue;
-							}
-							if (!Char.IsWhiteSpace (lineText [i])) {
-								startsDocComment = false;
-								break;
-							}
-						}
-// check if lines above already start a doc comment
-						for (int i = completionContext.TriggerLine - 2; i >= 1; i--) {
-							string text = textEditorData.GetLineText (i);
-							if (text.Length == 0)
-								continue;
-							if (text.StartsWith ("///")) {
-								startsDocComment = false;
-								break;
-							}
-							break;
-						}
-						
-// check if following lines start a doc comment
-						for (int i = completionContext.TriggerLine; i <= textEditorData.Document.LineCount; i++) {
-							string text = textEditorData.GetLineText (i);
-							if (text == null)
-								break;
-							text = text.Trim ();
-							if (text.Length == 0)
-								continue;
-							if (text.StartsWith ("///")) {
-								startsDocComment = false;
-								break;
-							}
-							break;
-						}
-					
-						if (!startsDocComment || slashes != 3)
-							break;
-						StringBuilder generatedComment = new StringBuilder ();
-						bool generateStandardComment = true;
-						ParsedDocument currentParsedDocument = Document.UpdateParseDocument ();
-						IType insideClass = NRefactoryResolver.GetTypeAtCursor (currentParsedDocument.CompilationUnit, Document.FileName, location);
-						if (insideClass != null) {
-							string indent = textEditorData.Document.GetLineIndent (completionContext.TriggerLine);
-							if (insideClass.ClassType == MonoDevelop.Projects.Dom.ClassType.Delegate) {
-								AppendSummary (generatedComment, indent, out newCursorOffset);
-								IMethod m = null;
-								foreach (IMethod method in insideClass.Methods)
-									m = method;
-								AppendMethodComment (generatedComment, indent, m);
-								generateStandardComment = false;
-							} else {
-								if (!IsInsideClassBody (insideClass, completionContext.TriggerLine, completionContext.TriggerLineOffset))
-									break;
-								string body = GenerateBody (insideClass, completionContext.TriggerLine, indent, out newCursorOffset);
-								if (!String.IsNullOrEmpty (body)) {
-									generatedComment.Append (body);
-									generateStandardComment = false;
-								}
-							}
-						}
-						if (generateStandardComment) {
-							string indent = textEditorData.Document.GetLineIndent (completionContext.TriggerLine);
-							AppendSummary (generatedComment, indent, out newCursorOffset);
-						}
-						textEditorData.Insert (cursor, generatedComment.ToString ());
-						textEditorData.Caret.Offset = cursor + newCursorOffset;
-						return null;
-					}
-					return null;
->>>>>>> 21ad778e
 //			case '\n':
 //			case '\r': {
 //				if (stateTracker.Engine.IsInsideDocLineComment || stateTracker.Engine.IsInsideOrdinaryCommentOrString)
