--- conflicted
+++ resolved
@@ -78,7 +78,6 @@
 
 		static string BuildStub (TextEditor editor, DocumentContext context, CSharpCompletionTextEditorExtension.TypeSystemTreeSegment seg, int endOffset, out int memberStartOffset)
 		{
-<<<<<<< HEAD
 			memberStartOffset = 0;
 			return null;
 //			var pf = data.ParsedDocument.ParsedFile as CSharpUnresolvedFile;
@@ -142,69 +141,6 @@
 //			sb.Append (data.Editor.EolMarker);
 //			sb.Append (new string ('}', closingBrackets));
 //			return sb.ToString ();
-=======
-			var pf = context.ParsedDocument.ParsedFile as CSharpUnresolvedFile;
-			if (pf == null) {
-				memberStartOffset = 0;
-				return null;
-			}
-			
-			var sb = new StringBuilder ();
-			
-			int closingBrackets = 0;
-			// use the member start location to determine the using scope, because this information is in sync, the position in
-			// the file may have changed since last parse run (we have up 2 date locations from the type segment tree).
-			var scope = pf.GetUsingScope (seg.Entity.Region.Begin);
-
-			while (scope != null && !string.IsNullOrEmpty (scope.NamespaceName)) {
-				// Hack: some syntax errors lead to invalid namespace names.
-				if (scope.NamespaceName.EndsWith ("<invalid>", StringComparison.Ordinal)) {
-					scope = scope.Parent;
-					continue;
-				}
-				sb.Append ("namespace Stub {");
-				sb.Append (editor.EolMarker);
-				closingBrackets++;
-				while (scope.Parent != null && scope.Parent.Region == scope.Region)
-					scope = scope.Parent;
-				scope = scope.Parent;
-			}
-
-			var parent = seg.Entity.DeclaringTypeDefinition;
-			while (parent != null) {
-				sb.Append ("class " + parent.Name + " {");
-				sb.Append (editor.EolMarker);
-				closingBrackets++;
-				parent = parent.DeclaringTypeDefinition;
-			}
-
-			var segmentLine = editor.GetLineByOffset (seg.Offset);
-			memberStartOffset = sb.Length + seg.Offset - segmentLine.Offset;
-			var text = editor.GetTextBetween (Math.Max (0, segmentLine.Offset), endOffset);
-			sb.Append (text);
-			var lex = new CSharpCompletionEngineBase.MiniLexer (text);
-			lex.Parse ((ch,i) => {
-				if (lex.IsInString || lex.IsInChar || lex.IsInVerbatimString || lex.IsInSingleComment || lex.IsInMultiLineComment || lex.IsInPreprocessorDirective)
-					return false;
-				if (ch =='{') {
-					closingBrackets++;
-				} else if (ch =='}') {
-					closingBrackets--;
-				}
-				return false;
-			});
-
-
-			// Insert at least caret column eol markers otherwise the reindent of the generated closing bracket
-			// could interfere with the current indentation.
-			var endLocation = editor.OffsetToLocation (endOffset);
-			for (int i = 0; i <= endLocation.Column; i++) {
-				sb.Append (editor.EolMarker);
-			}
-			sb.Append (editor.EolMarker);
-			sb.Append (new string ('}', closingBrackets));
-			return sb.ToString ();
->>>>>>> 22dfba59
 		}
 		
 		static FormattingChanges GetFormattingChanges (PolicyContainer policyParent, IEnumerable<string> mimeTypeChain, TextEditor editor, DocumentContext context, string input, DomRegion formattingRegion, ref int formatStartOffset, ref int formatLength, bool formatLastStatementOnly)
