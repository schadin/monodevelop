<Addin id          = "WindowsPlatform"
       namespace   = "MonoDevelop"
       name        = "MonoDevelop Windows Platform Support"
       author      = "Jonathan Pobst"
       copyright   = "MIT X11"
       url         = "http://monodevelop.com/"
       description = "Windows Platform Support for MonoDevelop"
       category    = "Platform Support"
<<<<<<< HEAD
      version     = "4.0">
	
=======
      version     = "3.1.0">

>>>>>>> 044fb884
	<Runtime>
		<Import assembly="WindowsPlatform.dll"/>
	</Runtime>

	<Dependencies>
<<<<<<< HEAD
		<Addin id="Core" version="4.0"/>
		<Addin id="Ide" version="4.0"/>
=======
		<Addin id="Core" version="3.1.0"/>
		<Addin id="Ide" version="3.1.0"/>
>>>>>>> 044fb884
  </Dependencies>


	<Extension path = "/MonoDevelop/Core/PlatformService">
		<Class class = "MonoDevelop.Platform.WindowsPlatform"/>
	</Extension>

	<Extension path = "/MonoDevelop/Ide/InitCompleteHandlers">
		<Class class="MonoDevelop.Platform.JumpList" />
	</Extension>
<!--
  <Extension path = "/MonoDevelop/Components/DialogHandlers">
    <Class class = "MonoDevelop.Platform.SelectFileDialogHandler"/>
    <Class class = "MonoDevelop.Platform.AddFileDialogHandler"/>
    <Class class = "MonoDevelop.Platform.OpenFileDialogHandler"/>
  </Extension>
-->

</Addin>
<|MERGE_RESOLUTION|>--- conflicted
+++ resolved
@@ -1,46 +1,36 @@
-<Addin id          = "WindowsPlatform"
-       namespace   = "MonoDevelop"
-       name        = "MonoDevelop Windows Platform Support"
-       author      = "Jonathan Pobst"
-       copyright   = "MIT X11"
-       url         = "http://monodevelop.com/"
-       description = "Windows Platform Support for MonoDevelop"
-       category    = "Platform Support"
-<<<<<<< HEAD
-      version     = "4.0">
-	
-=======
-      version     = "3.1.0">
-
->>>>>>> 044fb884
-	<Runtime>
-		<Import assembly="WindowsPlatform.dll"/>
-	</Runtime>
-
-	<Dependencies>
-<<<<<<< HEAD
-		<Addin id="Core" version="4.0"/>
-		<Addin id="Ide" version="4.0"/>
-=======
-		<Addin id="Core" version="3.1.0"/>
-		<Addin id="Ide" version="3.1.0"/>
->>>>>>> 044fb884
-  </Dependencies>
-
-
-	<Extension path = "/MonoDevelop/Core/PlatformService">
-		<Class class = "MonoDevelop.Platform.WindowsPlatform"/>
-	</Extension>
-
-	<Extension path = "/MonoDevelop/Ide/InitCompleteHandlers">
-		<Class class="MonoDevelop.Platform.JumpList" />
-	</Extension>
-<!--
-  <Extension path = "/MonoDevelop/Components/DialogHandlers">
-    <Class class = "MonoDevelop.Platform.SelectFileDialogHandler"/>
-    <Class class = "MonoDevelop.Platform.AddFileDialogHandler"/>
-    <Class class = "MonoDevelop.Platform.OpenFileDialogHandler"/>
-  </Extension>
--->
-
-</Addin>
+<Addin id          = "WindowsPlatform"
+       namespace   = "MonoDevelop"
+       name        = "MonoDevelop Windows Platform Support"
+       author      = "Jonathan Pobst"
+       copyright   = "MIT X11"
+       url         = "http://monodevelop.com/"
+       description = "Windows Platform Support for MonoDevelop"
+       category    = "Platform Support"
+       version     = "4.0">
+
+	<Runtime>
+		<Import assembly="WindowsPlatform.dll"/>
+	</Runtime>
+
+	<Dependencies>
+		<Addin id="Core" version="4.0"/>
+		<Addin id="Ide" version="4.0"/>
+  </Dependencies>
+
+
+	<Extension path = "/MonoDevelop/Core/PlatformService">
+		<Class class = "MonoDevelop.Platform.WindowsPlatform"/>
+	</Extension>
+
+	<Extension path = "/MonoDevelop/Ide/InitCompleteHandlers">
+		<Class class="MonoDevelop.Platform.JumpList" />
+	</Extension>
+<!--
+  <Extension path = "/MonoDevelop/Components/DialogHandlers">
+    <Class class = "MonoDevelop.Platform.SelectFileDialogHandler"/>
+    <Class class = "MonoDevelop.Platform.AddFileDialogHandler"/>
+    <Class class = "MonoDevelop.Platform.OpenFileDialogHandler"/>
+  </Extension>
+-->
+
+</Addin>