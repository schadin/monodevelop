--- conflicted
+++ resolved
@@ -90,11 +90,7 @@
 			if (!char.IsControl (ch) && textEditorData.CanEdit (Caret.Line)) {
 				LineSegment line = Document.GetLine (Caret.Line);
 				if (Caret.IsInInsertMode || Caret.Column >= line.EditableLength) {
-<<<<<<< HEAD
-					string text = textEditorData.GetVirtualSpaces (Caret.Line, Caret.Column) + ch.ToString();
-=======
 					string text = Caret.Column > line.EditableLength ? textEditorData.GetVirtualSpaces (Caret.Line, Caret.Column) + ch.ToString() : ch.ToString();
->>>>>>> ba42783c
 					int offset = Caret.Offset;
 					Document.Insert (Caret.Offset, text);
 					Caret.Offset = offset + text.Length - 1;
