--- conflicted
+++ resolved
@@ -1,50 +1,40 @@
-<Addin
-        id = "CodeMetrics"
-        namespace = "MonoDevelop"
-        name = "Code Metrics"
-        author = "Mike Krüger"
-        copyright = "X11"
-        url = "http://www.monodevelop.com/"
-        description = "Provides code metric support for monodevelop"
-        category = "IDE extensions"
-<<<<<<< HEAD
-        version = "4.0">
-	
-=======
-        version = "3.0.5">
-
->>>>>>> 215df589
-	<Runtime>
-		<Import assembly = "MonoDevelop.CodeMetrics.dll"/>
-	</Runtime>
-
-	<Dependencies>
-<<<<<<< HEAD
-		<Addin id="Core" version="4.0"/>
-		<Addin id="Ide" version="4.0"/>
-=======
-		<Addin id="Core" version="3.0.5"/>
-		<Addin id="Ide" version="3.0.5"/>
->>>>>>> 215df589
-	</Dependencies>
-
-	<Extension path = "/MonoDevelop/Ide/Commands">
-		<Command id = "MonoDevelop.CodeMetrics.Commands.ShowMetrics"
-				defaultHandler = "MonoDevelop.CodeMetrics.ShowMetricsHandler"
-				_label = "_Code Metrics" />
-	</Extension>
-
-	<Extension path = "/MonoDevelop/Ide/MainMenu/Project">
-		<CommandItem id = "MonoDevelop.CodeMetrics.Commands.ShowMetrics" insertbefore="OptionsSeparator"/>
-	</Extension>
-
-	<Extension path = "/MonoDevelop/Ide/Pads/ProjectPad">
-		<NodeBuilder id = "CodeMetricsNodeExtension" class = "MonoDevelop.CodeMetrics.CodeMetricsNodeExtension"/>
-	</Extension>
-
-	<Extension path = "/MonoDevelop/Ide/ContextMenu/ProjectPad/Tools">
-		<Condition id="ItemType" value="Solution|SolutionFolder|Project|ProjectFile|MonoDevelop.Ide.Gui.Pads.ProjectPad.ProjectFolder">
-			<CommandItem id = "MonoDevelop.CodeMetrics.Commands.ShowMetrics" insertafter="FindInFilesSeparator" insertbefore="CombineOptionsSeparator"/>
-		</Condition>
-	</Extension>
-</Addin>
+<Addin
+        id = "CodeMetrics"
+        namespace = "MonoDevelop"
+        name = "Code Metrics"
+        author = "Mike Krüger"
+        copyright = "X11"
+        url = "http://www.monodevelop.com/"
+        description = "Provides code metric support for monodevelop"
+        category = "IDE extensions"
+        version = "4.0">
+	
+	<Runtime>
+		<Import assembly = "MonoDevelop.CodeMetrics.dll"/>
+	</Runtime>
+
+	<Dependencies>
+		<Addin id="Core" version="4.0"/>
+		<Addin id="Ide" version="4.0"/>
+	</Dependencies>
+
+	<Extension path = "/MonoDevelop/Ide/Commands">
+		<Command id = "MonoDevelop.CodeMetrics.Commands.ShowMetrics"
+				defaultHandler = "MonoDevelop.CodeMetrics.ShowMetricsHandler"
+				_label = "_Code Metrics" />
+	</Extension>
+
+	<Extension path = "/MonoDevelop/Ide/MainMenu/Project">
+		<CommandItem id = "MonoDevelop.CodeMetrics.Commands.ShowMetrics" insertbefore="OptionsSeparator"/>
+	</Extension>
+
+	<Extension path = "/MonoDevelop/Ide/Pads/ProjectPad">
+		<NodeBuilder id = "CodeMetricsNodeExtension" class = "MonoDevelop.CodeMetrics.CodeMetricsNodeExtension"/>
+	</Extension>
+
+	<Extension path = "/MonoDevelop/Ide/ContextMenu/ProjectPad/Tools">
+		<Condition id="ItemType" value="Solution|SolutionFolder|Project|ProjectFile|MonoDevelop.Ide.Gui.Pads.ProjectPad.ProjectFolder">
+			<CommandItem id = "MonoDevelop.CodeMetrics.Commands.ShowMetrics" insertafter="FindInFilesSeparator" insertbefore="CombineOptionsSeparator"/>
+		</Condition>
+	</Extension>
+</Addin>