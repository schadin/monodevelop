//
// AssemblyBrowserWidget.cs
//
// Author:
//   Mike Krüger <mkrueger@novell.com>
//
// Copyright (C) 2008 Novell, Inc (http://www.novell.com)
//
// Permission is hereby granted, free of charge, to any person obtaining
// a copy of this software and associated documentation files (the
// "Software"), to deal in the Software without restriction, including
// without limitation the rights to use, copy, modify, merge, publish,
// distribute, sublicense, and/or sell copies of the Software, and to
// permit persons to whom the Software is furnished to do so, subject to
// the following conditions:
// 
// The above copyright notice and this permission notice shall be
// included in all copies or substantial portions of the Software.
// 
// THE SOFTWARE IS PROVIDED "AS IS", WITHOUT WARRANTY OF ANY KIND,
// EXPRESS OR IMPLIED, INCLUDING BUT NOT LIMITED TO THE WARRANTIES OF
// MERCHANTABILITY, FITNESS FOR A PARTICULAR PURPOSE AND
// NONINFRINGEMENT. IN NO EVENT SHALL THE AUTHORS OR COPYRIGHT HOLDERS BE
// LIABLE FOR ANY CLAIM, DAMAGES OR OTHER LIABILITY, WHETHER IN AN ACTION
// OF CONTRACT, TORT OR OTHERWISE, ARISING FROM, OUT OF OR IN CONNECTION
// WITH THE SOFTWARE OR THE USE OR OTHER DEALINGS IN THE SOFTWARE.
//

using System;
using System.Collections.Generic;
using System.ComponentModel;
using System.Text;
using System.Xml;
using Gtk;

using Mono.Cecil;
using MonoDevelop.Components.Commands;
using MonoDevelop.Core;
using MonoDevelop.Ide;
using MonoDevelop.Ide.Commands;
using MonoDevelop.Ide.Gui.Components;
using System.Linq;
using MonoDevelop.Ide.TypeSystem;
using ICSharpCode.NRefactory.Documentation;
using ICSharpCode.NRefactory.TypeSystem;
using MonoDevelop.Projects;
using ICSharpCode.NRefactory.TypeSystem.Implementation;
using XmlDocIdLib;
using MonoDevelop.Ide.Gui;
using MonoDevelop.Components;
using System.Threading.Tasks;
using System.Threading;
using MonoDevelop.Ide.Editor;

namespace MonoDevelop.AssemblyBrowser
{
	[System.ComponentModel.Category("MonoDevelop.AssemblyBrowser")]
	[System.ComponentModel.ToolboxItem(true)]
	partial class AssemblyBrowserWidget : Gtk.Bin
	{
		Gtk.Button buttonBack;
		Gtk.Button buttonForeward;
		Gtk.ComboBox comboboxVisibilty;
		MonoDevelop.Components.SearchEntry searchentry1;
		Gtk.ComboBox languageCombobox;

		public AssemblyBrowserTreeView TreeView {
			get;
			private set;
		}
		
		public bool PublicApiOnly {
			get {
				return TreeView.PublicApiOnly;
			}
		}
		
		Ambience ambience = AmbienceService.GetAmbience ("text/x-csharp");
		public Ambience Ambience {
			get { return ambience; }
		}
		
		DocumentationPanel documentationPanel = new DocumentationPanel ();
		readonly TextEditor inspectEditor;

		public class AssemblyBrowserTreeView : ExtensibleTreeView
		{
			bool publicApiOnly = true;

			public bool PublicApiOnly {
				get {
					return publicApiOnly;
				}
				set {
					if (publicApiOnly == value)
						return;
					publicApiOnly = value;
					var root = GetRootNode ();
					if (root != null) {
						do {
							RefreshNode (root);
						} while (root.MoveNext ());
					}
				}
			}

			public AssemblyBrowserTreeView (NodeBuilder[] builders, TreePadOption[] options) : base (builders, options)
			{
			}
		}

		static string GetLink (ReferenceSegment referencedSegment)
		{
			if (referencedSegment == null)
				return null;
			if (referencedSegment.Reference is TypeDefinition)
				return new XmlDocIdGenerator ().GetXmlDocPath ((TypeDefinition)referencedSegment.Reference);
			if (referencedSegment.Reference is MethodDefinition)
				return new XmlDocIdGenerator ().GetXmlDocPath ((MethodDefinition)referencedSegment.Reference);
			if (referencedSegment.Reference is PropertyDefinition)
				return new XmlDocIdGenerator ().GetXmlDocPath ((PropertyDefinition)referencedSegment.Reference);
			if (referencedSegment.Reference is FieldDefinition)
				return new XmlDocIdGenerator ().GetXmlDocPath ((FieldDefinition)referencedSegment.Reference);
			if (referencedSegment.Reference is EventDefinition)
				return new XmlDocIdGenerator ().GetXmlDocPath ((EventDefinition)referencedSegment.Reference);
			if (referencedSegment.Reference is FieldDefinition)
				return new XmlDocIdGenerator ().GetXmlDocPath ((FieldDefinition)referencedSegment.Reference);
			if (referencedSegment.Reference is TypeReference) {
				return new XmlDocIdGenerator ().GetXmlDocPath ((TypeReference)referencedSegment.Reference);
			}
			return referencedSegment.Reference.ToString ();
		}

		public AssemblyBrowserWidget ()
		{
			this.Build ();

			buttonBack = new Gtk.Button (ImageService.GetImage ("md-breadcrumb-prev", Gtk.IconSize.Menu));
			buttonBack.Clicked += OnNavigateBackwardActionActivated;

			buttonForeward = new Gtk.Button (ImageService.GetImage ("md-breadcrumb-next", Gtk.IconSize.Menu));
			buttonForeward.Clicked += OnNavigateForwardActionActivated;

			comboboxVisibilty = ComboBox.NewText ();
			comboboxVisibilty.InsertText (0, GettextCatalog.GetString ("Only public members"));
			comboboxVisibilty.InsertText (1, GettextCatalog.GetString ("All members"));
			comboboxVisibilty.Active = 0;
			comboboxVisibilty.Changed += delegate {
				TreeView.PublicApiOnly = comboboxVisibilty.Active == 0;
				FillInspectLabel ();
			};

			searchentry1 = new MonoDevelop.Components.SearchEntry ();
			searchentry1.Ready = true;
			searchentry1.HasFrame = true;
			searchentry1.WidthRequest = 200;
			searchentry1.Visible = true;
			searchentry1.EmptyMessage = GettextCatalog.GetString ("Search for types or members");
			searchentry1.InnerEntry.Changed += SearchEntryhandleChanged;

			CheckMenuItem checkMenuItem = this.searchentry1.AddFilterOption (0, GettextCatalog.GetString ("Types"));
			checkMenuItem.Active = true;
			checkMenuItem.Toggled += delegate {
				if (checkMenuItem.Active) {
					searchMode = AssemblyBrowserWidget.SearchMode.Type;
					CreateColumns ();
					StartSearch ();
				}
			};
			
			CheckMenuItem checkMenuItem1 = this.searchentry1.AddFilterOption (1, GettextCatalog.GetString ("Members"));
			checkMenuItem1.Toggled += delegate {
				if (checkMenuItem1.Active) {
					searchMode = AssemblyBrowserWidget.SearchMode.Member;
					CreateColumns ();
					StartSearch ();
				}
			};

			languageCombobox = Gtk.ComboBox.NewText ();
			languageCombobox.AppendText (GettextCatalog.GetString ("Summary"));
			languageCombobox.AppendText (GettextCatalog.GetString ("IL"));
			languageCombobox.AppendText (GettextCatalog.GetString ("C#"));
			languageCombobox.Active = Math.Min (0, PropertyService.Get ("AssemblyBrowser.Language", 0));
			languageCombobox.Changed += LanguageComboboxhandleChanged;

			loader = new CecilLoader (true);
			loader.IncludeInternalMembers = true;
			TreeView = new AssemblyBrowserTreeView (new NodeBuilder[] { 
				new ErrorNodeBuilder (),
				new ProjectNodeBuilder (this),
				new AssemblyNodeBuilder (this),
				new ModuleReferenceNodeBuilder (),
				new AssemblyReferenceNodeBuilder (this),
				//new AssemblyReferenceFolderNodeBuilder (this),
				new AssemblyResourceFolderNodeBuilder (),
				new ResourceNodeBuilder (),
				new NamespaceBuilder (this),
				new DomTypeNodeBuilder (this),
				new DomMethodNodeBuilder (this),
				new DomFieldNodeBuilder (this),
				new DomEventNodeBuilder (this),
				new DomPropertyNodeBuilder (this),
				new BaseTypeFolderNodeBuilder (this),
				new BaseTypeNodeBuilder (this)
				}, new TreePadOption [0]);
			TreeView.Tree.Selection.Mode = Gtk.SelectionMode.Single;
			TreeView.Tree.CursorChanged += HandleCursorChanged;
			TreeView.ShadowType = ShadowType.None;
			TreeView.BorderWidth = 1;
			TreeView.ShowBorderLine = false;
			TreeView.Zoom = 1.0;

			treeViewPlaceholder.Add (TreeView);

//			this.descriptionLabel.ModifyFont (Pango.FontDescription.FromString ("Sans 9"));
//			this.documentationLabel.ModifyFont (Pango.FontDescription.FromString ("Sans 12"));
//			this.documentationLabel.ModifyBg (Gtk.StateType.Normal, new Gdk.Color (255, 255, 225));
//			this.documentationLabel.Wrap = true;
			

			inspectEditor = TextEditorFactory.CreateNewEditor ();
			inspectEditor.Options = DefaultSourceEditorOptions.PlainEditor;

			//inspectEditor.ButtonPressEvent += HandleInspectEditorButtonPressEvent;
			
			this.inspectEditor.IsReadOnly = true;
//			this.inspectEditor.Document.SyntaxMode = new Mono.TextEditor.Highlighting.MarkupSyntaxMode ();
//			this.inspectEditor.LinkRequest += InspectEditorhandleLinkRequest;
			documentationScrolledWindow.Add (inspectEditor);

			this.hpaned1.ExposeEvent += HPaneExpose;
			hpaned1 = hpaned1.ReplaceWithWidget (new HPanedThin (), true);
			hpaned1.Position = 271;

			this.notebook1.SetTabLabel (this.documentationScrolledWindow, new Label (GettextCatalog.GetString ("Documentation")));
			this.notebook1.SetTabLabel (this.searchWidget, new Label (GettextCatalog.GetString ("Search")));
			notebook1.Page = 0;
			//this.searchWidget.Visible = false;
				
			typeListStore = new Gtk.ListStore (typeof(Xwt.Drawing.Image), // type image
			                                   typeof(string), // name
			                                   typeof(string), // namespace
			                                   typeof(string), // assembly
				                               typeof(IMember)
			                                  );
			
			memberListStore = new Gtk.ListStore (typeof(Xwt.Drawing.Image), // member image
			                                   typeof(string), // name
			                                   typeof(string), // Declaring type full name
			                                   typeof(string), // assembly
				                               typeof(IMember)
			                                  );
			CreateColumns ();
//			this.searchEntry.Changed += SearchEntryhandleChanged;
			this.searchTreeview.RowActivated += SearchTreeviewhandleRowActivated;
			this.notebook1.ShowTabs = false;
			this.ShowAll ();
		}

		internal void SetToolbar (DocumentToolbar toolbar)
		{
			toolbar.Add (buttonBack);

			toolbar.Add (buttonForeward);

			toolbar.Add (new VSeparator ());

			Gtk.Label la = new Label (GettextCatalog.GetString ("Visibility"));
			toolbar.Add (la);

			toolbar.Add (comboboxVisibilty);

			la = new Label ("");
			toolbar.Add (la, true);

			toolbar.Add (searchentry1);

			la = new Label (GettextCatalog.GetString ("Language"));
			toolbar.Add (la);

			toolbar.Add (languageCombobox);

			toolbar.ShowAll ();
		}
		
		[CommandHandler (EditCommands.Copy)]
		protected void OnCopyCommand ()
		{
			EditActions.ClipboardCopy (inspectEditor);
		}
		
		[CommandHandler (EditCommands.SelectAll)]
		protected void OnSelectAllCommand ()
		{
			EditActions.SelectAll (inspectEditor);
		}
		
		void HandleInspectEditorButtonPressEvent (object o, ButtonPressEventArgs args)
		{
			if (args.Event.Button != 3)
				return;
			var menuSet = new CommandEntrySet ();
			menuSet.AddItem (EditCommands.SelectAll);
			menuSet.AddItem (EditCommands.Copy);
			IdeApp.CommandService.ShowContextMenu (this, args.Event, menuSet, this);
		}

		void SearchTreeviewhandleRowActivated (object o, RowActivatedArgs args)
		{
			TreeIter selectedIter;
			if (searchTreeview.Selection.GetSelected (out selectedIter)) {
				var member = (IUnresolvedEntity)(searchMode != SearchMode.Type ? memberListStore.GetValue (selectedIter, 4) : typeListStore.GetValue (selectedIter, 4));
				
				var nav = SearchMember (member);
				if (nav != null) {
					notebook1.Page = 0;
				}
			}
		}

		void SearchEntryhandleChanged (object sender, EventArgs e)
		{
			StartSearch ();
		}
		
		void LanguageComboboxhandleChanged (object sender, EventArgs e)
		{
			this.notebook1.Page = 0;
			PropertyService.Set ("AssemblyBrowser.Language", this.languageCombobox.Active);
			FillInspectLabel ();
		}


		public IEntity ActiveMember  {
			get;
			set;
		}
		
		protected override void OnRealized ()
		{
			base.OnRealized ();
			TreeView.GrabFocus ();
		}
		
		ITreeNavigator SearchMember (IUnresolvedEntity member)
		{
			return SearchMember (GetIdString (member));
		}
			
		ITreeNavigator SearchMember (string helpUrl)
		{
			var nav = SearchMember (TreeView.GetRootNode (), helpUrl);
			if (nav != null)
				return nav;
			// Constructor may be a generated default without implementation.
			var ctorIdx = helpUrl.IndexOf (".#ctor", StringComparison.Ordinal);
			if (helpUrl.StartsWith ("M:", StringComparison.Ordinal) && ctorIdx > 0) {
				return SearchMember ("T" + helpUrl.Substring (1, ctorIdx - 1));
			}
			return null;
		}
		
		static void AppendTypeReference (StringBuilder result, ITypeReference type)
		{
			if (type is ByReferenceTypeReference) {
				var brtr = (ByReferenceTypeReference)type;
				AppendTypeReference (result, brtr.ElementType);
				return;
			}

			if (type is ArrayTypeReference) {
				var array = (ArrayTypeReference)type;
				AppendTypeReference (result, array.ElementType);
				result.Append ("[");
				result.Append (new string (',', array.Dimensions - 1));
				result.Append ("]");
				return;
			}

			if (type is PointerTypeReference) {
				var ptr = (PointerTypeReference)type;
				AppendTypeReference (result, ptr.ElementType);
				result.Append ("*");
				return;
			}

			if (type is GetClassTypeReference) {
				var r = (GetClassTypeReference)type;
				var n = r.FullTypeName.TopLevelTypeName;
				result.Append (n.Namespace + "." + n.Name);
				return;
			}

			if (type is IUnresolvedTypeDefinition) {
				result.Append (((IUnresolvedTypeDefinition)type).FullName);
			}

			if (type is TypeParameterReference) {
				result.Append ("`" +((TypeParameterReference)type).Index);
			}
		}
		
		static void AppendHelpParameterList (StringBuilder result, IList<IUnresolvedParameter> parameters)
		{
			if (parameters == null || parameters.Count == 0)
				return;
			result.Append ('(');
			if (parameters != null) {
				for (int i = 0; i < parameters.Count; i++) {
					if (i > 0)
						result.Append (',');
					var p = parameters [i];
					if (p == null)
						continue;
					AppendTypeReference (result, p.Type);
					if (p.IsRef)
						result.Append ("&");
					if (p.IsOut) {
						result.Append ("@");
					}
				}
			}
			result.Append (')');
		}
		
		internal static string GetIdString (IUnresolvedEntity member)
		{
			StringBuilder sb;
			
			switch (member.SymbolKind) {
			case SymbolKind.TypeDefinition:
				var type = member as IUnresolvedTypeDefinition;
				if (type.TypeParameters.Count == 0)
					return "T:" + type.FullName;
				return "T:" + type.FullName + "`" + type.TypeParameters.Count;
			case SymbolKind.Method:
				var method = (IUnresolvedMethod)member;
				sb = new StringBuilder ();
				sb.Append ("M:");
				sb.Append (method.DeclaringTypeDefinition.ReflectionName);
				sb.Append (".");
				sb.Append (method.Name);
				if (method.TypeParameters.Count > 0) {
					sb.Append ("`");
					sb.Append (method.TypeParameters.Count);
				}
				AppendHelpParameterList (sb, method.Parameters);
				return sb.ToString ();
			case SymbolKind.Constructor:
				var constructor = (IUnresolvedMethod)member;
				sb = new StringBuilder ();
				sb.Append ("M:");
				sb.Append (constructor.DeclaringTypeDefinition.FullName);
				sb.Append (".#ctor");
				AppendHelpParameterList (sb, constructor.Parameters);
				return sb.ToString ();
			case SymbolKind.Destructor: // todo
				return "todo";
			case SymbolKind.Property:
				sb = new StringBuilder ();
				sb.Append ("P:");
				sb.Append (member.DeclaringTypeDefinition.ReflectionName);
				sb.Append (".");
				sb.Append (member.Name);
				return sb.ToString ();
			case SymbolKind.Indexer:
				var indexer = (IUnresolvedProperty)member;
				sb = new StringBuilder ();
				sb.Append ("P:");
				sb.Append (indexer.DeclaringTypeDefinition.ReflectionName);
				sb.Append (".Item");
				AppendHelpParameterList (sb, indexer.Parameters);
				return sb.ToString ();
			case SymbolKind.Field:
				sb = new StringBuilder ();
				sb.Append ("F:");
				sb.Append (member.DeclaringTypeDefinition.ReflectionName);
				sb.Append (".");
				sb.Append (member.Name);
				return sb.ToString ();
			case SymbolKind.Event:
				sb = new StringBuilder ();
				sb.Append ("E:");
				sb.Append (member.DeclaringTypeDefinition.ReflectionName);
				sb.Append (".");
				sb.Append (member.Name);
				return sb.ToString ();
			case SymbolKind.Operator: // todo
				return "todo";
			}
			return "unknown entity: " + member;
		}

		static string GetIdString (MethodDefinition methodDefinition)
		{
			var sb = new StringBuilder ();
			sb.Append ("M:");
			sb.Append (methodDefinition.FullName);
			if (methodDefinition.HasGenericParameters) {
				sb.Append ("`");
				sb.Append (methodDefinition.GenericParameters.Count);
			}
//			AppendHelpParameterList (sb, method.Parameters);
			return sb.ToString ();
		}

		static string GetIdString (TypeDefinition typeDefinition)
		{
			if (!typeDefinition.HasGenericParameters)
				return "T:" + typeDefinition.FullName;
			return "T:" + typeDefinition.FullName + "`" + typeDefinition.GenericParameters.Count;
		}		

		bool IsMatch (ITreeNavigator nav, string helpUrl, bool searchType)
		{
			var member = nav.DataItem as IUnresolvedEntity;
			if (member == null)
				return false;
			
			if (searchType) {
				if (member is IUnresolvedTypeDefinition)
					return GetIdString (member) == helpUrl;
			} else {
				if (member is IUnresolvedMember) {
					return GetIdString (member) == helpUrl;
				}
			}
			return false;
		}
			
		static bool SkipChildren (ITreeNavigator nav, string helpUrl, bool searchType)
		{
			if (nav.DataItem is IUnresolvedMember)
				return true;
			if (nav.DataItem is BaseTypeFolder)
				return true;
			if (nav.DataItem is Project)
				return true;
			if (nav.DataItem is AssemblyReferenceFolder)
				return true;
			if (nav.DataItem is AssemblyResourceFolder)
				return true;
			string strippedUrl = helpUrl;
			if (strippedUrl.Length > 2 && strippedUrl [1] == ':')
				strippedUrl = strippedUrl.Substring (2);
			int idx = strippedUrl.IndexOf ('~');
			if (idx > 0) 
				strippedUrl = strippedUrl.Substring (0, idx);
			
			var type = nav.DataItem as IUnresolvedTypeDefinition;
			if (type != null && !strippedUrl.StartsWith (type.FullName, StringComparison.Ordinal))
				return true;
			if (nav.DataItem is Namespace && !strippedUrl.StartsWith (((Namespace)nav.DataItem).Name, StringComparison.Ordinal))
				return true;
			return false;
		}
		
		ITreeNavigator SearchMember (ITreeNavigator nav, string helpUrl)
		{
			if (nav == null)
				return null;
			bool searchType = helpUrl.StartsWith ("T:", StringComparison.Ordinal);
			do {
				if (IsMatch (nav, helpUrl, searchType)) {
					inspectEditor.ClearSelection ();
					nav.ExpandToNode ();
					nav.Selected = nav.Expanded = true;
					nav.ScrollToNode ();
					return nav;
				}
				if (!SkipChildren (nav, helpUrl, searchType) && nav.HasChildren ()) {
					nav.MoveToFirstChild ();
					ITreeNavigator result = SearchMember (nav, helpUrl);
					if (result != null)
						return result;
					
					if (!nav.MoveToParent ()) {
						return null;
					}
					try {
						if (nav.DataItem is TypeDefinition && PublicApiOnly) {
							nav.MoveToFirstChild ();
							result = SearchMember (nav, helpUrl);
							if (result != null)
								return result;
							nav.MoveToParent ();
						}
					} catch (Exception) {
					}
				}
			} while (nav.MoveNext());
			return null;
		}
		
		enum SearchMode 
		{
			Type   = 0,
			Member = 1,
			Disassembler = 2,
			Decompiler = 3
		}
		
		SearchMode searchMode = SearchMode.Type;
		Gtk.ListStore memberListStore;
		Gtk.ListStore typeListStore;
		
		void CreateColumns ()
		{
			foreach (TreeViewColumn column in searchTreeview.Columns) {
				searchTreeview.RemoveColumn (column);
			}
			TreeViewColumn col;
			Gtk.CellRenderer crp, crt;
			switch (searchMode) {
			case SearchMode.Member:
			case SearchMode.Disassembler:
			case SearchMode.Decompiler:
				col = new TreeViewColumn ();
				col.Title = GettextCatalog.GetString ("Member");
				crp = new CellRendererImage ();
				crt = new Gtk.CellRendererText ();
				col.PackStart (crp, false);
				col.PackStart (crt, true);
				col.AddAttribute (crp, "image", 0);
				col.AddAttribute (crt, "text", 1);
				searchTreeview.AppendColumn (col);
				col.Resizable = true;
				col = searchTreeview.AppendColumn (GettextCatalog.GetString ("Declaring Type"), new Gtk.CellRendererText (), "text", 2);
				col.Resizable = true;
				col = searchTreeview.AppendColumn (GettextCatalog.GetString ("Assembly"), new Gtk.CellRendererText (), "text", 3);
				col.Resizable = true;
				searchTreeview.Model = memberListStore;
				break;
			case SearchMode.Type:
				col = new TreeViewColumn ();
				col.Title = GettextCatalog.GetString ("Type");
				crp = new CellRendererImage ();
				crt = new Gtk.CellRendererText ();
				col.PackStart (crp, false);
				col.PackStart (crt, true);
				col.AddAttribute (crp, "image", 0);
				col.AddAttribute (crt, "text", 1);
				searchTreeview.AppendColumn (col);
				col.Resizable = true;
				col = searchTreeview.AppendColumn (GettextCatalog.GetString ("Namespace"), new Gtk.CellRendererText (), "text", 2);
				col.Resizable = true;
				col = searchTreeview.AppendColumn (GettextCatalog.GetString ("Assembly"), new Gtk.CellRendererText (), "text", 3);
				col.Resizable = true;
				searchTreeview.Model = typeListStore;
				break;
			}
		}
		System.ComponentModel.BackgroundWorker searchBackgoundWorker = null;

		public void StartSearch ()
		{
			string query = searchentry1.Query;
			if (searchBackgoundWorker != null && searchBackgoundWorker.IsBusy)
				searchBackgoundWorker.CancelAsync ();
			
			if (string.IsNullOrEmpty (query)) {
				notebook1.Page = 0;
				return;
			}
			
			this.notebook1.Page = 1;
			
			switch (searchMode) {
			case SearchMode.Member:
				IdeApp.Workbench.StatusBar.BeginProgress (GettextCatalog.GetString ("Searching member..."));
				break;
			case SearchMode.Disassembler:
				IdeApp.Workbench.StatusBar.BeginProgress (GettextCatalog.GetString ("Searching string in disassembled code..."));
				break;
			case SearchMode.Decompiler:
				IdeApp.Workbench.StatusBar.BeginProgress (GettextCatalog.GetString ("Searching string in decompiled code..."));
				break;
			case SearchMode.Type:
				IdeApp.Workbench.StatusBar.BeginProgress (GettextCatalog.GetString ("Searching type..."));
				break;
			}
			memberListStore.Clear ();
			typeListStore.Clear ();
			
			searchBackgoundWorker = new BackgroundWorker ();
			searchBackgoundWorker.WorkerSupportsCancellation = true;
			searchBackgoundWorker.WorkerReportsProgress = false;
			searchBackgoundWorker.DoWork += SearchDoWork;
			searchBackgoundWorker.RunWorkerCompleted += delegate {
				searchBackgoundWorker = null;
			};
			
			searchBackgoundWorker.RunWorkerAsync (query);
		}
	
		void SearchDoWork (object sender, DoWorkEventArgs e)
		{
			BackgroundWorker worker = sender as BackgroundWorker;
			try {
				string pattern = e.Argument.ToString ().ToUpper ();
				int types = 0, curType = 0;
				foreach (var unit in this.definitions) {
					types += unit.UnresolvedAssembly.TopLevelTypeDefinitions.Count ();
				}
				var memberDict = new Dictionary<AssemblyLoader, List<IUnresolvedMember>> ();
				switch (searchMode) {
				case SearchMode.Member:
					foreach (var unit in this.definitions) {
						var members = new List<IUnresolvedMember> ();
						foreach (var type in unit.UnresolvedAssembly.TopLevelTypeDefinitions) {
							if (worker.CancellationPending)
								return;
							curType++;
							foreach (var member in type.Members) {
								if (worker.CancellationPending)
									return;
								if (member.Name.ToUpper ().Contains (pattern)) {
									members.Add (member);
								}
							}
						}
						memberDict [unit] = members;
					}
					Gtk.Application.Invoke (delegate {
						IdeApp.Workbench.StatusBar.SetProgressFraction ((double)curType / types);
						foreach (var kv in memberDict) {
							foreach (var member in kv.Value) {
								if (worker.CancellationPending)
									return;
								memberListStore.AppendValues (ImageService.GetIcon (member.GetStockIcon (), Gtk.IconSize.Menu),
								                              member.Name,
								                              member.DeclaringTypeDefinition.FullName,
								                              kv.Key.Assembly.FullName,
								                              member);
							}
						}
					}
					);
					break;
				case SearchMode.Disassembler:
					Gtk.Application.Invoke (delegate {
						IdeApp.Workbench.StatusBar.BeginProgress (GettextCatalog.GetString ("Searching string in disassembled code..."));
					}
					);
					foreach (var unit in this.definitions) {
						foreach (var type in unit.UnresolvedAssembly.TopLevelTypeDefinitions) {
							if (worker.CancellationPending)
								return;
							curType++;
							foreach (var method in type.Methods) {
								if (worker.CancellationPending)
									return;
//								if (DomMethodNodeBuilder.Disassemble (rd => rd.DisassembleMethod (method)).ToUpper ().Contains (pattern)) {
//									members.Add (method);
//								}
							}
						}
					}
					Gtk.Application.Invoke (delegate {
						IdeApp.Workbench.StatusBar.SetProgressFraction ((double)curType / types);
						foreach (var kv in memberDict) {
							foreach (var member in kv.Value) {
								if (worker.CancellationPending)
									return;
								memberListStore.AppendValues ("", //iImageService.GetIcon (member.StockIcon, Gtk.IconSize.Menu),
								                              member.Name,
								                              member.DeclaringTypeDefinition.FullName,
								                              kv.Key.Assembly.FullName,
								                              member);
							}
						}
					}
					);
					break;
				case SearchMode.Decompiler:
					foreach (var unit in this.definitions) {
						foreach (var type in unit.UnresolvedAssembly.TopLevelTypeDefinitions) {
							if (worker.CancellationPending)
								return;
							curType++;
							foreach (var method in type.Methods) {
								if (worker.CancellationPending)
									return;
/*								if (DomMethodNodeBuilder.Decompile (domMethod, false).ToUpper ().Contains (pattern)) {
									members.Add (method);*/
							}
						}
					}
					Gtk.Application.Invoke (delegate {
						IdeApp.Workbench.StatusBar.SetProgressFraction ((double)curType / types);
						foreach (var kv in memberDict) {
							foreach (var member in kv.Value) {
								if (worker.CancellationPending)
									return;
								memberListStore.AppendValues ("", //ImageService.GetIcon (member.StockIcon, Gtk.IconSize.Menu),
								                              member.Name,
								                              member.DeclaringTypeDefinition.FullName,
								                              kv.Key.Assembly.FullName,
								                              member);
							}
						}
					}
					);
					break;
				case SearchMode.Type:
					var typeDict = new Dictionary<AssemblyLoader, List<IUnresolvedTypeDefinition>> ();
					foreach (var unit in this.definitions) {
						var typeList = new List<IUnresolvedTypeDefinition> ();
						foreach (var type in unit.UnresolvedAssembly.TopLevelTypeDefinitions) {
							if (worker.CancellationPending)
								return;
							if (type.FullName.ToUpper ().IndexOf (pattern) >= 0)
								typeList.Add (type);
						}
						typeDict [unit] = typeList;
					}
					Gtk.Application.Invoke (delegate {
						foreach (var kv in typeDict) {
							foreach (var type in kv.Value) {
								if (worker.CancellationPending)
									return;
								typeListStore.AppendValues (ImageService.GetIcon (type.GetStockIcon (), Gtk.IconSize.Menu),
								                            type.Name,
								                            type.Namespace,
								                            kv.Key.Assembly.FullName,
								                            type);
							}
						}
					});
					
					break;
				}
			} finally {
				Gtk.Application.Invoke (delegate {
					IdeApp.Workbench.StatusBar.EndProgress ();
				});
			}
		}
		
		static bool preformat = false;
		internal static string FormatText (string text)
		{
			if (preformat)
				return text;
			StringBuilder result = new StringBuilder ();
			bool wasWhitespace = false;
			foreach (char ch in text) {
				switch (ch) {
					case '\n':
					case '\r':
						break;
					case '<':
						result.Append ("&lt;");
						break;
					case '>':
						result.Append ("&gt;");
						break;
					case '&':
						result.Append ("&amp;");
						break;
					default:
						if (wasWhitespace && Char.IsWhiteSpace (ch))
							break;
						wasWhitespace = Char.IsWhiteSpace (ch);
						result.Append (ch);
						break;
				}
			}
			return result.ToString ();
		}
		
		static void OutputChilds (StringBuilder sb, XmlNode node)
		{
			foreach (XmlNode child in node.ChildNodes) {
				OutputNode (sb, child);
			}
		}
		static void OutputNode (StringBuilder sb, XmlNode node)
		{
			if (node is XmlText) {
				sb.Append (FormatText (node.InnerText));
			} else if (node is XmlElement) {
				XmlElement el = node as XmlElement;
				switch (el.Name) {
					case "block":
						switch (el.GetAttribute ("type")) {
						case "note":
							sb.AppendLine ("<i>Note:</i>");
							break;
						case "behaviors":
							sb.AppendLine ("<b>Operation</b>");
							break;
						case "overrides":
							sb.AppendLine ("<b>Note to Inheritors</b>");
							break;
						case "usage":
							sb.AppendLine ("<b>Usage</b>");
							break;
						case "default":
							sb.AppendLine ();
							break;
						default:
							sb.Append ("<b>");
							sb.Append (el.GetAttribute ("type"));
							sb.AppendLine ("</b>");
							break;
						}
						OutputChilds (sb, node);
						return;
					case "c":
						preformat = true;
						sb.Append ("<tt>");
						OutputChilds (sb, node);
						sb.Append ("</tt>");
						preformat = false;
						return;
					case "code":
						preformat = true;
						sb.Append ("<tt>");
						OutputChilds (sb, node);
						sb.Append ("</tt>");
						preformat = false;
						return;
					case "exception":
						OutputChilds (sb, node);
						return;
					case "list":
						switch (el.GetAttribute ("type")) {
						case "table": // todo: table.
						case "bullet":
							foreach (XmlNode child in node.ChildNodes) {
								sb.Append ("    <b>*</b> ");
								OutputNode (sb, child);
							}
							break;
						case "number":
							int i = 1;
							foreach (XmlNode child in node.ChildNodes) {
								sb.Append ("    <b>" + i++ +"</b> ");
								OutputNode (sb, child);
							}
							break;
						default:
							OutputChilds (sb, node);
							break;
						}
						return;
					case "para":
						OutputChilds (sb, node);
						sb.AppendLine ();
						return;
					case "paramref":
						sb.Append (el.GetAttribute ("name"));
						return;
					case "permission":
						sb.Append (el.GetAttribute ("cref"));
						return;
					case "see":
						sb.Append ("<u>");
						sb.Append (el.GetAttribute ("langword"));
						sb.Append (el.GetAttribute ("cref"));
						sb.Append (el.GetAttribute ("internal"));
						sb.Append (el.GetAttribute ("topic"));
						sb.Append ("</u>");
						return;
					case "seealso":
						sb.Append ("<u>");
						sb.Append (el.GetAttribute ("langword"));
						sb.Append (el.GetAttribute ("cref"));
						sb.Append (el.GetAttribute ("internal"));
						sb.Append (el.GetAttribute ("topic"));
						sb.Append ("</u>");
						return;
				}
			}
			
			OutputChilds (sb, node);
		}
		
		static string TransformDocumentation (XmlNode docNode)
		{ 
			// after 3 hours to try it with xsl-t I decided to do the transformation in code.
			if (docNode == null)
				return null;
			StringBuilder result = new StringBuilder ();
			XmlNode node = docNode.SelectSingleNode ("summary");
			if (node != null) {
				OutputChilds (result, node);
				result.AppendLine ();
			}
			
			XmlNodeList nodes = docNode.SelectNodes ("param");
			if (nodes != null && nodes.Count > 0) {
				result.Append ("<big><b>Parameters</b></big>");
				foreach (XmlNode paraNode in nodes) {
					result.AppendLine ();
					result.AppendLine ("  <i>" + paraNode.Attributes["name"].InnerText +  "</i>");
					result.Append ("    ");
					OutputChilds (result, paraNode);
				}
				result.AppendLine ();
			}
			
			node = docNode.SelectSingleNode ("value");
			if (node != null) {
				result.AppendLine ("<big><b>Value</b></big>");
				OutputChilds (result, node);
				result.AppendLine ();
			}
			
			node = docNode.SelectSingleNode ("returns");
			if (node != null) {
				result.AppendLine ("<big><b>Returns</b></big>");
				OutputChilds (result, node);
				result.AppendLine ();
			}
				
			node = docNode.SelectSingleNode ("remarks");
			if (node != null) {
				result.AppendLine ("<big><b>Remarks</b></big>");
				OutputChilds (result, node);
				result.AppendLine ();
			}
				
			node = docNode.SelectSingleNode ("example");
			if (node != null) {
				result.AppendLine ("<big><b>Example</b></big>");
				OutputChilds (result, node);
				result.AppendLine ();
			}
				
			node = docNode.SelectSingleNode ("seealso");
			if (node != null) {
				result.AppendLine ("<big><b>See also</b></big>");
				OutputChilds (result, node);
				result.AppendLine ();
			}
			
			return result.ToString ();
		}
	 
		List<ReferenceSegment> ReferencedSegments = new List<ReferenceSegment>();
		List<ITextSegmentMarker> underlineMarkers = new List<ITextSegmentMarker> ();
		
		public void ClearReferenceSegment ()
		{
			ReferencedSegments = null;
			underlineMarkers.ForEach (m => inspectEditor.RemoveMarker (m));
			underlineMarkers.Clear ();
		}
		
		public void SetReferencedSegments (List<ReferenceSegment> refs)
		{
			ReferencedSegments = refs;
			if (ReferencedSegments == null)
				return;
			foreach (var _seg in refs) {
				var seg = _seg;
				var line = inspectEditor.GetLineByOffset (seg.Offset);
				if (line == null)
					continue;
				// FIXME: ILSpy sometimes gives reference segments for punctuation. See http://bugzilla.xamarin.com/show_bug.cgi?id=2918
				string text = inspectEditor.GetTextAt (seg.Offset, seg.Length);
				if (text != null && text.Length == 1 && !(char.IsLetter (text [0]) || text [0] == '…'))
					continue;
				var marker = TextMarkerFactory.CreateLinkMarker (inspectEditor, seg.Offset, seg.Length, delegate (LinkRequest request) {
					var link = GetLink (seg);
					if (link == null)
						return;
					var loader = (AssemblyLoader)this.TreeView.GetSelectedNode ().GetParentDataItem (typeof(AssemblyLoader), true);
					// args.Button == 2 || (args.Button == 1 && (args.ModifierState & Gdk.ModifierType.ShiftMask) == Gdk.ModifierType.ShiftMask)
					if (request == LinkRequest.RequestNewView) {
						AssemblyBrowserViewContent assemblyBrowserView = new AssemblyBrowserViewContent ();
						foreach (var cu in definitions) {
							assemblyBrowserView.Load (cu.UnresolvedAssembly.AssemblyName);
						}
						IdeApp.Workbench.OpenDocument (assemblyBrowserView, true);
						((AssemblyBrowserWidget)assemblyBrowserView.Control).Open (link);
					} else {
						this.Open (link, loader);
					}
				});
				underlineMarkers.Add (marker);
				inspectEditor.AddMarker (marker);
			}
		}

		void FillInspectLabel ()
		{
			ITreeNavigator nav = TreeView.GetSelectedNode ();
			if (nav == null)
				return;
			IAssemblyBrowserNodeBuilder builder = nav.TypeNodeBuilder as IAssemblyBrowserNodeBuilder;
			if (builder == null) {
				this.inspectEditor.Text = "";
				return;
			}
			
			ClearReferenceSegment ();
			inspectEditor.SetFoldings (Enumerable.Empty<IFoldSegment> ());
			switch (this.languageCombobox.Active) {
			case 0:
<<<<<<< HEAD
				inspectEditor.Options = DefaultSourceEditorOptions.Instance;
				this.inspectEditor.MimeType = "text/x-ilasm";
				SetReferencedSegments (builder.Disassemble (inspectEditor, nav));
				break;
			case 1:
				inspectEditor.Options = DefaultSourceEditorOptions.Instance;
				this.inspectEditor.MimeType = "text/x-csharp";
				SetReferencedSegments (builder.Decompile (inspectEditor, nav, PublicApiOnly));
=======
				inspectEditor.Options.ShowFoldMargin = true;
				this.inspectEditor.Document.MimeType = "text/x-csharp";
				SetReferencedSegments (builder.GetSummary (inspectEditor.GetTextEditorData (), nav, PublicApiOnly));
				break;
			case 1:
				inspectEditor.Options.ShowFoldMargin = true;
				this.inspectEditor.Document.MimeType = "text/x-ilasm";
				SetReferencedSegments (builder.Disassemble (inspectEditor.GetTextEditorData (), nav));
				break;
			case 2:
				inspectEditor.Options.ShowFoldMargin = true;
				this.inspectEditor.Document.MimeType = "text/x-csharp";
				SetReferencedSegments (builder.Decompile (inspectEditor.GetTextEditorData (), nav, PublicApiOnly));
>>>>>>> fed6e4be
				break;
			default:
				inspectEditor.Options = DefaultSourceEditorOptions.PlainEditor;
				this.inspectEditor.Text = "Invalid combobox value: " + this.languageCombobox.Active;
				break;
			}
		}
			
		void CreateOutput ()
		{
			ITreeNavigator nav = TreeView.GetSelectedNode ();
			
			if (nav != null) {
				IMember member = nav.DataItem as IMember;
				string documentation = GettextCatalog.GetString ("No documentation available.");
				if (member != null) {
					try {
						XmlNode node = member.GetMonodocDocumentation ();
						if (node != null) {
							documentation = TransformDocumentation (node) ?? documentation;
							/*
							StringWriter writer = new StringWriter ();
							XmlTextWriter w = new XmlTextWriter (writer);
							node.WriteTo (w);
							System.Console.WriteLine ("---------------------------");
							System.Console.WriteLine (writer);*/
							
						}
					} catch (Exception) {
					}
				}
//				this.documentationLabel.Markup = documentation;
/*				IAssemblyBrowserNodeBuilder builder = nav.TypeNodeBuilder as IAssemblyBrowserNodeBuilder;
				if (builder != null) {
					this.descriptionLabel.Markup  = builder.GetDescription (nav);
				} else {
					this.descriptionLabel.Markup = "";
				}*/
				
			}
			FillInspectLabel ();
		}
			
		/*int oldSize = -1;
		void VPaneExpose (object sender, Gtk.ExposeEventArgs args)
		{
			int size = this.vpaned1.Allocation.Height - 96;
			if (size == oldSize)
				return;
			this.vpaned1.Position = oldSize = size;
		}*/
		int oldSize2 = -1;
		void HPaneExpose (object sender, Gtk.ExposeEventArgs args)
		{
			int size = this.Allocation.Width;
			if (size == oldSize2)
				return;
			oldSize2 = size;
			this.hpaned1.Position = Math.Min (350, this.Allocation.Width * 2 / 3);
		}
		
		public void Open (string url, AssemblyLoader currentAssembly = null)
		{
			ITreeNavigator nav = SearchMember (url);
			if (definitions == null) // we've been disposed
				return;
			if (nav != null)
				return;
			try {
				if (currentAssembly != null) {
					OpenFromAssembly (url, currentAssembly);
				} else {
					OpenFromAssemblyNames (url);
				}
			} catch (Exception e) {
				LoggingService.LogError ("Error while opening the assembly browser with id:" + url, e); 
			}
		}

		void OpenFromAssembly (string url, AssemblyLoader currentAssembly)
		{
			var cecilObject = loader.GetCecilObject (currentAssembly.UnresolvedAssembly);
			if (cecilObject == null)
				return;

			int i = 0;
			System.Action loadNext = null;
			var references = cecilObject.MainModule.AssemblyReferences;
			loadNext = () => {
				var reference = references [i];
				string fileName = currentAssembly.LookupAssembly (reference.FullName);
				if (string.IsNullOrEmpty (fileName)) {
					LoggingService.LogWarning ("Assembly browser: Can't find assembly: " + reference.FullName + ".");
					if (++i == references.Count)
						LoggingService.LogError ("Assembly browser: Can't find: " + url + ".");
					else
						loadNext ();
					return;
				}
				var result = AddReferenceByFileName (fileName);
				result.LoadingTask.ContinueWith (t2 => {
					t2.Wait ();
					if (definitions == null) // disposed
						return;
					Application.Invoke (delegate {
						var nav = SearchMember (url);
						if (nav == null) {
							if (++i == references.Count)
								LoggingService.LogError ("Assembly browser: Can't find: " + url + ".");
							else
								loadNext ();
						}
					});
				}, TaskScheduler.Current);
			};
		}

		void OpenFromAssemblyNames (string url)
		{
			var tasks = new List<Task> ();
			foreach (var definition in definitions.ToArray ()) {
				var cecilObject = loader.GetCecilObject (definition.UnresolvedAssembly);
				if (cecilObject == null) {
					LoggingService.LogWarning ("Assembly browser: Can't find assembly: " + definition.UnresolvedAssembly.FullAssemblyName + ".");
					continue;
				}
				foreach (var assemblyNameReference in cecilObject.MainModule.AssemblyReferences) {
					var result = AddReferenceByAssemblyName (assemblyNameReference);
					if (result == null) {
						LoggingService.LogWarning ("Assembly browser: Can't find assembly: " + assemblyNameReference.FullName + ".");
					} else {
						tasks.Add (result.LoadingTask);
					}
				}
			}
			if (tasks.Count == 0) {
				var nav = SearchMember (url);
				if (nav == null) {
					LoggingService.LogError ("Assembly browser: Can't find: " + url + ".");
				}
				return;
			};
			Task.Factory.ContinueWhenAll (tasks.ToArray (), tarr => {
				var exceptions = tarr.Where (t => t.IsFaulted).Select (t => t.Exception).ToArray ();
				if (exceptions != null) {
					var ex = new AggregateException (exceptions).Flatten ();
					if (ex.InnerExceptions.Count > 0) {
						foreach (var inner in ex.InnerExceptions) {
							LoggingService.LogError ("Error while loading assembly in the browser.", inner);
						}
						throw ex;
					}
				}
				if (definitions == null) // disposed
					return;
				Application.Invoke (delegate {
					var nav = SearchMember (url);
					if (nav == null) {
						LoggingService.LogError ("Assembly browser: Can't find: " + url + ".");
					}
				});
			}, CancellationToken.None, TaskContinuationOptions.None, TaskScheduler.Current);
		}
		
		public void SelectAssembly (string fileName)
		{
			AssemblyDefinition cu = null;
			foreach (var unit in definitions) {
				if (unit.UnresolvedAssembly.AssemblyName == fileName)
					cu = loader.GetCecilObject (unit.UnresolvedAssembly);
			}
			if (cu == null)
				return;
			
			ITreeNavigator nav = TreeView.GetRootNode ();
			do {
				if (nav.DataItem == cu) {
					nav.ExpandToNode ();
					nav.Selected = true;
					nav.ScrollToNode ();
					return;
				}
			} while (nav.MoveNext());
		}
		
		void Dispose (ITreeNavigator nav)
		{
			if (nav == null)
				return;
			IDisposable d = nav.DataItem as IDisposable;
			if (d != null) 
				d.Dispose ();
			if (nav.HasChildren ()) {
				nav.MoveToFirstChild ();
				do {
					Dispose (nav);
				} while (nav.MoveNext ());
				nav.MoveToParent ();
			}
		}
		
		protected override void OnDestroyed ()
		{
			ClearReferenceSegment ();
			if (searchBackgoundWorker != null && searchBackgoundWorker.IsBusy) {
				searchBackgoundWorker.CancelAsync ();
				searchBackgoundWorker.Dispose ();
				searchBackgoundWorker = null;
			}
			
			if (this.TreeView != null) {
				//	Dispose (TreeView.GetRootNode ());
				TreeView.Tree.CursorChanged -= HandleCursorChanged;
				this.TreeView.Clear ();
				this.TreeView = null;
			}
			
			if (definitions != null) {
				foreach (var def in definitions)
					def.Dispose ();
				definitions.Clear ();
				definitions = null;
			}
			
			ActiveMember = null;
			if (memberListStore != null) {
				memberListStore.Dispose ();
				memberListStore = null;
			}
			
			if (typeListStore != null) {
				typeListStore.Dispose ();
				typeListStore = null;
			}
			
			if (documentationPanel != null) {
				documentationPanel.Destroy ();
				documentationPanel = null;
			}
//			if (inspectEditor != null) {
//				inspectEditor.TextViewMargin.GetLink = null;
//				inspectEditor.LinkRequest -= InspectEditorhandleLinkRequest;
//				inspectEditor.Destroy ();
//			}
			
			if (this.UIManager != null) {
				this.UIManager.Dispose ();
				this.UIManager = null;
			}

			this.loader = null;
			this.languageCombobox.Changed -= LanguageComboboxhandleChanged;
//			this.searchInCombobox.Changed -= SearchInComboboxhandleChanged;
//			this.searchEntry.Changed -= SearchEntryhandleChanged;
			this.searchTreeview.RowActivated -= SearchTreeviewhandleRowActivated;
			hpaned1.ExposeEvent -= HPaneExpose;
			if (NavigateBackwardAction != null) {
				this.NavigateBackwardAction.Dispose ();
				this.NavigateBackwardAction = null;
			}

			if (NavigateForwardAction != null) {
				this.NavigateForwardAction.Dispose ();
				this.NavigateForwardAction = null;
			}
			base.OnDestroyed ();
		}
		
		static AssemblyDefinition ReadAssembly (string fileName)
		{
			ReaderParameters parameters = new ReaderParameters ();
//			parameters.AssemblyResolver = new SimpleAssemblyResolver (Path.GetDirectoryName (fileName));
			using (var stream = new System.IO.MemoryStream (System.IO.File.ReadAllBytes (fileName))) {
				return AssemblyDefinition.ReadAssembly (stream, parameters);
			}
		}
		
		CecilLoader loader;
		internal CecilLoader CecilLoader {
			get {
				return loader;
			}
		} 
		
		List<AssemblyLoader> definitions = new List<AssemblyLoader> ();
		List<Project> projects = new List<Project> ();
		
		public AssemblyLoader AddReferenceByAssemblyName (AssemblyNameReference reference)
		{
			return AddReferenceByAssemblyName (reference.Name);
		}
		
		public AssemblyLoader AddReferenceByAssemblyName (string assemblyFullName)
		{
			string assemblyFile = Runtime.SystemAssemblyService.DefaultAssemblyContext.GetAssemblyLocation (assemblyFullName, null);
			if (assemblyFile == null || !System.IO.File.Exists (assemblyFile)) {
				foreach (var wrapper in definitions) {
					assemblyFile = wrapper.LookupAssembly (assemblyFullName);
					if (assemblyFile != null && System.IO.File.Exists (assemblyFile))
						break;
				}
			}
			if (assemblyFile == null || !System.IO.File.Exists (assemblyFile))
				return null;
			
			return AddReferenceByFileName (assemblyFile);
		}
		
		public AssemblyLoader AddReferenceByFileName (string fileName)
		{
			var result = definitions.FirstOrDefault (d => d.FileName == fileName);
			if (result != null) {
//				// Select the result.
//				if (selectReference) {
//					ITreeNavigator navigator = TreeView.GetNodeAtObject (result);
//					if (navigator != null) {
//						navigator.Selected = true;
//					} else {
//						LoggingService.LogWarning (result + " could not be found.");
//					}
//				}

				return result;
			}
			result = new AssemblyLoader (this, fileName);
			
			definitions.Add (result);
			result.LoadingTask.ContinueWith (delegate {
				Application.Invoke (delegate {
					if (definitions == null)
						return;
					try {
						ITreeBuilder builder;
						if (definitions.Count + projects.Count == 1) {
							builder = TreeView.LoadTree (result);
						} else {
							builder = TreeView.AddChild (result);
						}
						TreeIter iter;
						if (!TreeView.Tree.Selection.GetSelected (out iter))
							builder.Selected = builder.Expanded = true;
					} catch (Exception e) {
						LoggingService.LogError ("Error while adding assembly to the assembly list", e);
					}
				});
			}
			);
			return result;
		}
		
		public void AddProject (Project project, bool selectReference = true)
		{
			if (project == null)
				throw new ArgumentNullException ("project");

			if (projects.Contains (project)) {
				// Select the project.
				if (selectReference) {
					ITreeNavigator navigator = TreeView.GetNodeAtObject (project);
					navigator.Selected = true;
				}

				return;
			}
			projects.Add (project);
			ITreeBuilder builder;
			if (definitions.Count + projects.Count == 1) {
				builder = TreeView.LoadTree (project);
			} else {
				builder = TreeView.AddChild (project);
			}
			builder.Selected = builder.Expanded = selectReference;
		}

		MonoDevelop.Components.RoundedFrame popupWidgetFrame;
	
		#region NavigationHistory
		Stack<ITreeNavigator> navigationBackwardHistory = new Stack<ITreeNavigator> ();
		Stack<ITreeNavigator> navigationForwardHistory = new Stack<ITreeNavigator> ();
		ITreeNavigator currentItem = null;
		bool inNavigationOperation = false;
		void HandleCursorChanged (object sender, EventArgs e)
		{
			if (!inNavigationOperation) {
				if (currentItem != null)
					navigationBackwardHistory.Push (currentItem);
				currentItem = TreeView.GetSelectedNode ();
				ActiveMember = currentItem.DataItem as IEntity;
				navigationForwardHistory.Clear ();
			}
			notebook1.Page = 0;
			UpdateNavigationActions ();
			CreateOutput ();
		}
		
		void UpdateNavigationActions ()
		{
			if (buttonBack != null) {
				buttonBack.Sensitive = navigationBackwardHistory.Count != 0;
				buttonForeward.Sensitive = navigationForwardHistory.Count != 0;
			}
		}
		
		protected virtual void OnNavigateBackwardActionActivated (object sender, System.EventArgs e)
		{
			if (navigationBackwardHistory.Count == 0)
				return;
			inNavigationOperation = true;
			ITreeNavigator item = navigationBackwardHistory.Pop ();
			item.Selected = true;
			navigationForwardHistory.Push (currentItem);
			currentItem = item;
			inNavigationOperation = false;
			UpdateNavigationActions ();
		}
	
		protected virtual void OnNavigateForwardActionActivated (object sender, System.EventArgs e)
		{
			if (navigationForwardHistory.Count == 0)
				return;
			inNavigationOperation = true;
			ITreeNavigator item = navigationForwardHistory.Pop ();
			item.Selected = true;
			navigationBackwardHistory.Push (currentItem);
			currentItem = item;
			inNavigationOperation = false;
			UpdateNavigationActions ();
		}
		#endregion
	}
}
<|MERGE_RESOLUTION|>--- conflicted
+++ resolved
@@ -1101,16 +1101,6 @@
 			inspectEditor.SetFoldings (Enumerable.Empty<IFoldSegment> ());
 			switch (this.languageCombobox.Active) {
 			case 0:
-<<<<<<< HEAD
-				inspectEditor.Options = DefaultSourceEditorOptions.Instance;
-				this.inspectEditor.MimeType = "text/x-ilasm";
-				SetReferencedSegments (builder.Disassemble (inspectEditor, nav));
-				break;
-			case 1:
-				inspectEditor.Options = DefaultSourceEditorOptions.Instance;
-				this.inspectEditor.MimeType = "text/x-csharp";
-				SetReferencedSegments (builder.Decompile (inspectEditor, nav, PublicApiOnly));
-=======
 				inspectEditor.Options.ShowFoldMargin = true;
 				this.inspectEditor.Document.MimeType = "text/x-csharp";
 				SetReferencedSegments (builder.GetSummary (inspectEditor.GetTextEditorData (), nav, PublicApiOnly));
@@ -1124,7 +1114,6 @@
 				inspectEditor.Options.ShowFoldMargin = true;
 				this.inspectEditor.Document.MimeType = "text/x-csharp";
 				SetReferencedSegments (builder.Decompile (inspectEditor.GetTextEditorData (), nav, PublicApiOnly));
->>>>>>> fed6e4be
 				break;
 			default:
 				inspectEditor.Options = DefaultSourceEditorOptions.PlainEditor;
