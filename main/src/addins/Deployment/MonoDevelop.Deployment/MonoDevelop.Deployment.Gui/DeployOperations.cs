--- conflicted
+++ resolved
@@ -52,16 +52,10 @@
 		
 		public static void ShowPackageSettings (Package package)
 		{
-<<<<<<< HEAD
-			EditPackageDialog dlg = new EditPackageDialog (package);
-			if (MessageService.ShowCustomDialog (dlg) == (int) Gtk.ResponseType.Ok)
-				IdeApp.ProjectOperations.SaveAsync (package.ParentProject);
-=======
 			using (EditPackageDialog dlg = new EditPackageDialog (package)) {
 				if (MessageService.ShowCustomDialog (dlg) == (int)Gtk.ResponseType.Ok)
-					IdeApp.ProjectOperations.Save (package.ParentProject);
+					IdeApp.ProjectOperations.SaveAsync (package.ParentProject);
 			}
->>>>>>> 1877f337
 		}
 	}
 }