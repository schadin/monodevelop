// DebugValueTooltipProvider.cs
//
// Authors: Lluis Sanchez Gual <lluis@novell.com>
//          Jeffrey Stedfast <jeff@xamarin.com>
//
// Copyright (c) 2008 Novell, Inc (http://www.novell.com)
// Copyright (c) 2012 Xamarin Inc. (http://www.xamarin.com)
//
// Permission is hereby granted, free of charge, to any person obtaining a copy
// of this software and associated documentation files (the "Software"), to deal
// in the Software without restriction, including without limitation the rights
// to use, copy, modify, merge, publish, distribute, sublicense, and/or sell
// copies of the Software, and to permit persons to whom the Software is
// furnished to do so, subject to the following conditions:
//
// The above copyright notice and this permission notice shall be included in
// all copies or substantial portions of the Software.
//
// THE SOFTWARE IS PROVIDED "AS IS", WITHOUT WARRANTY OF ANY KIND, EXPRESS OR
// IMPLIED, INCLUDING BUT NOT LIMITED TO THE WARRANTIES OF MERCHANTABILITY,
// FITNESS FOR A PARTICULAR PURPOSE AND NONINFRINGEMENT. IN NO EVENT SHALL THE
// AUTHORS OR COPYRIGHT HOLDERS BE LIABLE FOR ANY CLAIM, DAMAGES OR OTHER
// LIABILITY, WHETHER IN AN ACTION OF CONTRACT, TORT OR OTHERWISE, ARISING FROM,
// OUT OF OR IN CONNECTION WITH THE SOFTWARE OR THE USE OR OTHER DEALINGS IN
// THE SOFTWARE.
//
//

using System;
using System.Collections.Generic;

using MonoDevelop.Ide;
using MonoDevelop.Ide.Gui;
using MonoDevelop.Debugger;
using MonoDevelop.Components;
using Mono.Debugging.Client;

<<<<<<< HEAD
using ICSharpCode.NRefactory.TypeSystem;
using ICSharpCode.NRefactory.Semantics;
using ICSharpCode.NRefactory.CSharp;
using ICSharpCode.NRefactory.CSharp.TypeSystem;
using ICSharpCode.NRefactory.CSharp.Resolver;
using MonoDevelop.Ide.Editor;

=======
>>>>>>> 29e49044
namespace MonoDevelop.SourceEditor
{
	class DebugValueTooltipProvider: TooltipProvider, IDisposable
	{
		Dictionary<string,ObjectValue> cachedValues = new Dictionary<string,ObjectValue> ();
		DebugValueWindow tooltip;
		
		public DebugValueTooltipProvider ()
		{
			DebuggingService.CurrentFrameChanged += CurrentFrameChanged;
			DebuggingService.DebugSessionStarted += DebugSessionStarted;
		}

		void DebugSessionStarted (object sender, EventArgs e)
		{
			DebuggingService.DebuggerSession.TargetExited += TargetProcessExited;
		}

		void CurrentFrameChanged (object sender, EventArgs e)
		{
			// Clear the cached values every time the current frame changes
			cachedValues.Clear ();

			if (tooltip != null)
				tooltip.Hide ();
		}

		void TargetProcessExited (object sender, EventArgs e)
		{
<<<<<<< HEAD
			if (tooltip != null)
				tooltip.Hide ();
		}

		#region ITooltipProvider implementation

		static string GetIdentifierName (TextEditor editor, Identifier id, out int startOffset)
		{
			startOffset = editor.LocationToOffset (id.StartLocation.Line, id.StartLocation.Column);

			return editor.GetTextBetween (id.StartLocation, id.EndLocation);
		}

		public static string ResolveExpression (TextEditor editor, ResolveResult result, AstNode node, out int startOffset)
		{
			//Console.WriteLine ("result is a {0}", result.GetType ().Name);
			startOffset = -1;

			if (result is NamespaceResolveResult ||
			    result is ConversionResolveResult ||
			    result is ConstantResolveResult ||
			    result is ForEachResolveResult ||
			    result is TypeIsResolveResult ||
			    result is TypeOfResolveResult ||
			    result is ErrorResolveResult)
				return null;

			if (result.IsCompileTimeConstant)
				return null;

			startOffset = editor.LocationToOffset (node.StartLocation.Line, node.StartLocation.Column);

			if (result is InvocationResolveResult) {
				var ir = (InvocationResolveResult) result;
				if (ir.Member.Name == ".ctor") {
					// if the user is hovering over something like "new Abc (...)", we want to show them type information for Abc
					return ir.Member.DeclaringType.FullName;
				}

				// do not support general method invocation for tooltips because it could cause side-effects
				return null;
			} else if (result is LocalResolveResult) {
				if (node is ParameterDeclaration) {
					// user is hovering over a method parameter, but we don't want to include the parameter type
					var param = (ParameterDeclaration) node;

					return GetIdentifierName (editor, param.NameToken, out startOffset);
				}

				if (node is VariableInitializer) {
					// user is hovering over something like "int fubar = 5;", but we don't want the expression to include the " = 5"
					var variable = (VariableInitializer) node;

					return GetIdentifierName (editor, variable.NameToken, out startOffset);
				}
			} else if (result is MemberResolveResult) {
				var mr = (MemberResolveResult) result;

				if (node is PropertyDeclaration) {
					var prop = (PropertyDeclaration) node;
					var name = GetIdentifierName (editor, prop.NameToken, out startOffset);

					// if the property is static, then we want to return "Full.TypeName.Property"
					if (prop.Modifiers.HasFlag (Modifiers.Static))
						return mr.Member.DeclaringType.FullName + "." + name;

					// otherwise we want to return "this.Property" so that it won't conflict with anything else in the local scope
					return "this." + name;
				}

				if (node is FieldDeclaration) {
					var field = (FieldDeclaration) node;
					var name = GetIdentifierName (editor, field.NameToken, out startOffset);

					// if the field is static, then we want to return "Full.TypeName.Field"
					if (field.Modifiers.HasFlag (Modifiers.Static))
						return mr.Member.DeclaringType.FullName + "." + name;

					// otherwise we want to return "this.Field" so that it won't conflict with anything else in the local scope
					return "this." + name;
				}

				if (node is VariableInitializer) {
					// user is hovering over a field declaration that includes initialization
					var variable = (VariableInitializer) node;
					var name = GetIdentifierName (editor, variable.NameToken, out startOffset);

					// walk up the AST to find the FieldDeclaration so that we can determine if it is static or not
					var field = variable.GetParent<FieldDeclaration> ();

					// if the field is static, then we want to return "Full.TypeName.Field"
					if (field.Modifiers.HasFlag (Modifiers.Static))
						return mr.Member.DeclaringType.FullName + "." + name;

					// otherwise we want to return "this.Field" so that it won't conflict with anything else in the local scope
					return "this." + name;
				}

				if (node is NamedExpression) {
					// user is hovering over 'Property' in an expression like: var fubar = new Fubar () { Property = baz };
					var variable = node.GetParent<VariableInitializer> ();
					if (variable != null) {
						var variableName = GetIdentifierName (editor, variable.NameToken, out startOffset);
						var name = GetIdentifierName (editor, ((NamedExpression) node).NameToken, out startOffset);

						return variableName + "." + name;
					}
				}
			} else if (result is TypeResolveResult) {
				return ((TypeResolveResult) result).Type.FullName;
=======
			if (tooltip != null) {
				tooltip.Destroy ();
				tooltip = null;
>>>>>>> 29e49044
			}
		}

		#region ITooltipProvider implementation

		public override TooltipItem GetItem (TextEditor editor, int offset)
		{
			if (offset >= editor.Length)
				return null;

			if (!DebuggingService.IsDebugging || DebuggingService.IsRunning)
				return null;

			StackFrame frame = DebuggingService.CurrentFrame;
			if (frame == null)
				return null;

			var ed = CompileErrorTooltipProvider.GetExtensibleTextEditor (editor);
			if (ed == null)
				return null;
			string expression = null;
			int startOffset;

			if (ed.IsSomethingSelected && offset >= ed.SelectionRange.Offset && offset <= ed.SelectionRange.EndOffset) {
				startOffset = ed.SelectionRange.Offset;
				expression = ed.SelectedText;
			} else {
				var doc = IdeApp.Workbench.ActiveDocument;
				if (doc == null || doc.ParsedDocument == null)
					return null;

				var resolver = doc.GetContent<IDebuggerExpressionResolver> ();
				var data = editor.GetTextEditorData ();

				if (resolver != null) {
					expression = resolver.ResolveExpression (data, doc, offset, out startOffset);
				} else {
					int endOffset = data.FindCurrentWordEnd (offset);
					startOffset = data.FindCurrentWordStart (offset);

<<<<<<< HEAD
				expression = ResolveExpression (editor, result, node, out startOffset);
=======
					expression = data.GetTextAt (startOffset, endOffset - startOffset);
				}
>>>>>>> 29e49044
			}
			
			if (string.IsNullOrEmpty (expression))
				return null;
			
			ObjectValue val;
			if (!cachedValues.TryGetValue (expression, out val)) {
				var options = DebuggingService.DebuggerSession.EvaluationOptions.Clone ();
				options.AllowMethodEvaluation = true;
				options.AllowTargetInvoke = true;

				val = frame.GetExpressionValue (expression, options);
				cachedValues [expression] = val;
			}
			
			if (val == null || val.IsUnknown || val.IsNotSupported)
				return null;
			
			val.Name = expression;
			
			return new TooltipItem (val, startOffset, expression.Length);
		}
			
		public override Gtk.Window ShowTooltipWindow (TextEditor editor, int offset, Gdk.ModifierType modifierState, int mouseX, int mouseY, TooltipItem item)
		{
			var location = editor.OffsetToLocation (item.Offset);
			var point = editor.LocationToPoint (location);
			int lineHeight = (int) editor.LineHeight;
			int y = point.Y;

			// find the top of the line that the mouse is hovering over
			while (y + lineHeight < mouseY)
				y += lineHeight;

			var caret = new Gdk.Rectangle (mouseX, y, 1, lineHeight);
			tooltip = new DebugValueWindow (CompileErrorTooltipProvider.GetExtensibleTextEditor (editor), offset, DebuggingService.CurrentFrame, (ObjectValue) item.Item, null);
			tooltip.ShowPopup (editor.GetGtkWidget (), caret, PopupPosition.TopLeft);

			return tooltip;
		}

		public override bool IsInteractive (TextEditor editor, Gtk.Window tipWindow)
		{
			return DebuggingService.IsDebugging;
		}
		
		#endregion 
		
		#region IDisposable implementation
		public void Dispose ()
		{
			DebuggingService.CurrentFrameChanged -= CurrentFrameChanged;
			DebuggingService.DebugSessionStarted -= DebugSessionStarted;
		}
		#endregion
	}
}<|MERGE_RESOLUTION|>--- conflicted
+++ resolved
@@ -35,7 +35,6 @@
 using MonoDevelop.Components;
 using Mono.Debugging.Client;
 
-<<<<<<< HEAD
 using ICSharpCode.NRefactory.TypeSystem;
 using ICSharpCode.NRefactory.Semantics;
 using ICSharpCode.NRefactory.CSharp;
@@ -43,8 +42,6 @@
 using ICSharpCode.NRefactory.CSharp.Resolver;
 using MonoDevelop.Ide.Editor;
 
-=======
->>>>>>> 29e49044
 namespace MonoDevelop.SourceEditor
 {
 	class DebugValueTooltipProvider: TooltipProvider, IDisposable
@@ -74,122 +71,9 @@
 
 		void TargetProcessExited (object sender, EventArgs e)
 		{
-<<<<<<< HEAD
-			if (tooltip != null)
-				tooltip.Hide ();
-		}
-
-		#region ITooltipProvider implementation
-
-		static string GetIdentifierName (TextEditor editor, Identifier id, out int startOffset)
-		{
-			startOffset = editor.LocationToOffset (id.StartLocation.Line, id.StartLocation.Column);
-
-			return editor.GetTextBetween (id.StartLocation, id.EndLocation);
-		}
-
-		public static string ResolveExpression (TextEditor editor, ResolveResult result, AstNode node, out int startOffset)
-		{
-			//Console.WriteLine ("result is a {0}", result.GetType ().Name);
-			startOffset = -1;
-
-			if (result is NamespaceResolveResult ||
-			    result is ConversionResolveResult ||
-			    result is ConstantResolveResult ||
-			    result is ForEachResolveResult ||
-			    result is TypeIsResolveResult ||
-			    result is TypeOfResolveResult ||
-			    result is ErrorResolveResult)
-				return null;
-
-			if (result.IsCompileTimeConstant)
-				return null;
-
-			startOffset = editor.LocationToOffset (node.StartLocation.Line, node.StartLocation.Column);
-
-			if (result is InvocationResolveResult) {
-				var ir = (InvocationResolveResult) result;
-				if (ir.Member.Name == ".ctor") {
-					// if the user is hovering over something like "new Abc (...)", we want to show them type information for Abc
-					return ir.Member.DeclaringType.FullName;
-				}
-
-				// do not support general method invocation for tooltips because it could cause side-effects
-				return null;
-			} else if (result is LocalResolveResult) {
-				if (node is ParameterDeclaration) {
-					// user is hovering over a method parameter, but we don't want to include the parameter type
-					var param = (ParameterDeclaration) node;
-
-					return GetIdentifierName (editor, param.NameToken, out startOffset);
-				}
-
-				if (node is VariableInitializer) {
-					// user is hovering over something like "int fubar = 5;", but we don't want the expression to include the " = 5"
-					var variable = (VariableInitializer) node;
-
-					return GetIdentifierName (editor, variable.NameToken, out startOffset);
-				}
-			} else if (result is MemberResolveResult) {
-				var mr = (MemberResolveResult) result;
-
-				if (node is PropertyDeclaration) {
-					var prop = (PropertyDeclaration) node;
-					var name = GetIdentifierName (editor, prop.NameToken, out startOffset);
-
-					// if the property is static, then we want to return "Full.TypeName.Property"
-					if (prop.Modifiers.HasFlag (Modifiers.Static))
-						return mr.Member.DeclaringType.FullName + "." + name;
-
-					// otherwise we want to return "this.Property" so that it won't conflict with anything else in the local scope
-					return "this." + name;
-				}
-
-				if (node is FieldDeclaration) {
-					var field = (FieldDeclaration) node;
-					var name = GetIdentifierName (editor, field.NameToken, out startOffset);
-
-					// if the field is static, then we want to return "Full.TypeName.Field"
-					if (field.Modifiers.HasFlag (Modifiers.Static))
-						return mr.Member.DeclaringType.FullName + "." + name;
-
-					// otherwise we want to return "this.Field" so that it won't conflict with anything else in the local scope
-					return "this." + name;
-				}
-
-				if (node is VariableInitializer) {
-					// user is hovering over a field declaration that includes initialization
-					var variable = (VariableInitializer) node;
-					var name = GetIdentifierName (editor, variable.NameToken, out startOffset);
-
-					// walk up the AST to find the FieldDeclaration so that we can determine if it is static or not
-					var field = variable.GetParent<FieldDeclaration> ();
-
-					// if the field is static, then we want to return "Full.TypeName.Field"
-					if (field.Modifiers.HasFlag (Modifiers.Static))
-						return mr.Member.DeclaringType.FullName + "." + name;
-
-					// otherwise we want to return "this.Field" so that it won't conflict with anything else in the local scope
-					return "this." + name;
-				}
-
-				if (node is NamedExpression) {
-					// user is hovering over 'Property' in an expression like: var fubar = new Fubar () { Property = baz };
-					var variable = node.GetParent<VariableInitializer> ();
-					if (variable != null) {
-						var variableName = GetIdentifierName (editor, variable.NameToken, out startOffset);
-						var name = GetIdentifierName (editor, ((NamedExpression) node).NameToken, out startOffset);
-
-						return variableName + "." + name;
-					}
-				}
-			} else if (result is TypeResolveResult) {
-				return ((TypeResolveResult) result).Type.FullName;
-=======
 			if (tooltip != null) {
 				tooltip.Destroy ();
 				tooltip = null;
->>>>>>> 29e49044
 			}
 		}
 
@@ -230,12 +114,8 @@
 					int endOffset = data.FindCurrentWordEnd (offset);
 					startOffset = data.FindCurrentWordStart (offset);
 
-<<<<<<< HEAD
-				expression = ResolveExpression (editor, result, node, out startOffset);
-=======
 					expression = data.GetTextAt (startOffset, endOffset - startOffset);
 				}
->>>>>>> 29e49044
 			}
 			
 			if (string.IsNullOrEmpty (expression))
