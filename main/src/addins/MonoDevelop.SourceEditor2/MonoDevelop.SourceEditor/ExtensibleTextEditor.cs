// ExtendibleTextEditor.cs
//
// Author:
//   Mike Krüger <mkrueger@novell.com>
//
// Copyright (c) 2008 Novell, Inc (http://www.novell.com)
//
// Permission is hereby granted, free of charge, to any person obtaining a copy
// of this software and associated documentation files (the "Software"), to deal
// in the Software without restriction, including without limitation the rights
// to use, copy, modify, merge, publish, distribute, sublicense, and/or sell
// copies of the Software, and to permit persons to whom the Software is
// furnished to do so, subject to the following conditions:
//
// The above copyright notice and this permission notice shall be included in
// all copies or substantial portions of the Software.
//
// THE SOFTWARE IS PROVIDED "AS IS", WITHOUT WARRANTY OF ANY KIND, EXPRESS OR
// IMPLIED, INCLUDING BUT NOT LIMITED TO THE WARRANTIES OF MERCHANTABILITY,
// FITNESS FOR A PARTICULAR PURPOSE AND NONINFRINGEMENT. IN NO EVENT SHALL THE
// AUTHORS OR COPYRIGHT HOLDERS BE LIABLE FOR ANY CLAIM, DAMAGES OR OTHER
// LIABILITY, WHETHER IN AN ACTION OF CONTRACT, TORT OR OTHERWISE, ARISING FROM,
// OUT OF OR IN CONNECTION WITH THE SOFTWARE OR THE USE OR OTHER DEALINGS IN
// THE SOFTWARE.

using System;
using System.Collections.Generic;
using System.Linq;

using Gtk;

using Mono.TextEditor;
using MonoDevelop.Core;
using MonoDevelop.Ide.Gui;
using MonoDevelop.Ide.Gui.Content;
using MonoDevelop.Ide.CodeCompletion;
using MonoDevelop.Components.Commands;
using Mono.TextEditor.Highlighting;
using MonoDevelop.Ide.CodeTemplates;
using Mono.Addins;
using MonoDevelop.Projects.Text;
using MonoDevelop.Ide;
using MonoDevelop.Ide.CodeFormatting;
using MonoDevelop.SourceEditor.Extension;
using ICSharpCode.NRefactory.TypeSystem;
using MonoDevelop.TypeSystem;
using ICSharpCode.NRefactory.Semantics;

namespace MonoDevelop.SourceEditor
{
	public class ExtensibleTextEditor : Mono.TextEditor.TextEditor
	{
		internal object MemoryProbe = Counters.EditorsInMemory.CreateMemoryProbe ();
		
		SourceEditorView view;
		ExtensionContext extensionContext;
		
		Cairo.Point menuPopupLocation;
		
		public ITextEditorExtension Extension {
			get;
			set;
		}
		
		public new ISourceEditorOptions Options {
			get { return (ISourceEditorOptions)base.Options; }
		}
		
		public ExtensibleTextEditor (SourceEditorView view, ISourceEditorOptions options, Mono.TextEditor.Document doc) : base(doc, options)
		{
			Initialize (view);
		}
		
		public ExtensibleTextEditor (SourceEditorView view)
		{
			base.Options = new StyledSourceEditorOptions (view.Project, null);
			Initialize (view);
		}
		
		internal SourceEditorView View {
			get { return view; }
		}
		
		void Initialize (SourceEditorView view)
		{
			this.view = view;
			Caret.PositionChanged += delegate {
				if (Extension != null) {
					try {
						Extension.CursorPositionChanged ();
					} catch (Exception ex) {
						ReportExtensionError (ex);
					}
				}
			};
			
			Document.TextReplaced += HandleSkipCharsOnReplace;
			
			Document.TextReplaced += delegate(object sender, ReplaceEventArgs args) {
				if (Extension != null) {
					try {
						Extension.TextChanged (args.Offset, args.Offset + Math.Max (args.Count, args.Value != null ? args.Value.Length : 0));
					} catch (Exception ex) {
						ReportExtensionError (ex);
					}
				}
			};
			
			UpdateEditMode ();
			this.GetTextEditorData ().Paste += HandleTextPaste;
			
			this.ButtonPressEvent += OnPopupMenu;
		}
		
		void HandleSkipCharsOnReplace (object sender, ReplaceEventArgs args)
		{
			var skipChars = GetTextEditorData ().SkipChars;
			for (int i = 0; i < skipChars.Count; i++) {
				var sc = skipChars [i];
				if (args.Offset < sc.Start || args.Offset > sc.Offset) {
					skipChars.RemoveAt (i);
					i--;
					continue;
				}
				if (args.Offset <= sc.Offset) {
					sc.Offset -= args.Count;
					if (!string.IsNullOrEmpty (args.Value)) {
						sc.Offset += args.Value.Length;
					}
				}
			}
		}
		
		public ExtensionContext ExtensionContext {
			get {
				return extensionContext;
			}
			set {
				if (extensionContext != null) {
					extensionContext.RemoveExtensionNodeHandler ("MonoDevelop/SourceEditor2/TooltipProviders", OnTooltipProviderChanged);
					TooltipProviders.Clear ();
				}
				extensionContext = value;
				if (extensionContext != null)
					extensionContext.AddExtensionNodeHandler ("MonoDevelop/SourceEditor2/TooltipProviders", OnTooltipProviderChanged);
			}
		}
		
		static bool? testNewViMode = null;
		static bool TestNewViMode {
			get {
				if (!testNewViMode.HasValue)
					testNewViMode = System.Environment.GetEnvironmentVariable ("TEST_NEW_VI_MODE") != null;
				return testNewViMode.Value;
			}
		}
		
		void UpdateEditMode ()
		{
			if (Options.UseViModes) {
				if (TestNewViMode) {
					if (!(CurrentMode is NewIdeViMode))
					CurrentMode = new NewIdeViMode (this);
				} else {
					if (!(CurrentMode is IdeViMode))
						CurrentMode = new IdeViMode (this);
				}
			} else {
		//		if (!(CurrentMode is SimpleEditMode)){
					SimpleEditMode simpleMode = new SimpleEditMode ();
					simpleMode.KeyBindings [EditMode.GetKeyCode (Gdk.Key.Tab)] = new TabAction (this).Action;
					simpleMode.KeyBindings [EditMode.GetKeyCode (Gdk.Key.BackSpace)] = EditActions.AdvancedBackspace;
					CurrentMode = simpleMode;
		//		}
			}
		}

		protected override void OnDestroyed ()
		{
			ExtensionContext = null;
			view = null;
			this.ButtonPressEvent -= OnPopupMenu;

			base.OnDestroyed ();
		}
		
		void OnTooltipProviderChanged (object s, ExtensionNodeEventArgs a)
		{
			ITooltipProvider provider;
			try {
				provider = (ITooltipProvider) a.ExtensionObject;
			} catch (Exception e) {
				LoggingService.LogError ("Can't create tooltip provider:"+ a.ExtensionNode, e);
				return;
			}
			if (a.Change == ExtensionChange.Add) {
				TooltipProviders.Add (provider);
			} else {
				TooltipProviders.Remove (provider);
			}
		}

		void OnPopupMenu (object sender, Gtk.ButtonPressEventArgs args)
		{
			if (args.Event.Button == 3) {
				int textEditorXOffset = (int)args.Event.X - (int)this.TextViewMargin.XOffset;
				if (textEditorXOffset < 0)
					return;
				this.menuPopupLocation = new Cairo.Point ((int)args.Event.X, (int)args.Event.Y);
				DocumentLocation loc= PointToLocation (textEditorXOffset, (int)args.Event.Y);
				if (!this.IsSomethingSelected || !this.SelectionRange.Contains (Document.LocationToOffset (loc)))
					Caret.Location = loc;
				
				this.ShowPopup ();
				base.ResetMouseState ();
			}
		}
		
		public void FireOptionsChange ()
		{
			this.OptionsChanged (null, null);
		}
		
		protected override void OptionsChanged (object sender, EventArgs args)
		{
			if (view.Control != null) {
				if (!Options.ShowFoldMargin)
					this.Document.ClearFoldSegments ();
			}
			UpdateEditMode ();
			base.OptionsChanged (sender, args);
		}
		bool isInKeyStroke = false;
		protected override bool OnKeyPressEvent (Gdk.EventKey evnt)
		{
			isInKeyStroke = true;
			try {
				// Handle keyboard menu popup
				if (evnt.Key == Gdk.Key.Menu || (evnt.Key == Gdk.Key.F10 && (evnt.State & Gdk.ModifierType.ShiftMask) == Gdk.ModifierType.ShiftMask)) {
					this.menuPopupLocation = LocationToPoint (this.Caret.Location);
					this.menuPopupLocation.Y += (int)LineHeight;
					this.ShowPopup ();
					return true;
				}
				
				// Handle keyboard toolip popup
	/*			if ((evnt.Key == Gdk.Key.F1 && (evnt.State & Gdk.ModifierType.ControlMask) == Gdk.ModifierType.ControlMask)) {
					Gdk.Point p = this.TextViewMargin.LocationToDisplayCoordinates (this.Caret.Location);
					this.mx = p.X;
					this.my = p.Y;
					this.ShowTooltip ();
					return true;
				}
	*/			
				return base.OnKeyPressEvent (evnt);
			} finally {
				isInKeyStroke = false;
			}
		}
		
		bool ExtensionKeyPress (Gdk.Key key, uint ch, Gdk.ModifierType state)
		{
			try {
				return Extension.KeyPress (key, (char)ch, state);
			} catch (Exception ex) {
				ReportExtensionError (ex);
			}
			return false;
		}
		
		void ReportExtensionError (Exception ex) 
		{
			MonoDevelop.Core.LoggingService.LogError ("Error in text editor extension chain", ex);
			MessageService.ShowException (ex, "Error in text editor extension chain");
		}
		
		IEnumerable<char> TextWithoutCommentsAndStrings {
			get {
				return from p in GetTextWithoutCommentsAndStrings (Document, 0, Document.Length) select p.Key;
			}
		}
		
		static IEnumerable<KeyValuePair <char, int>> GetTextWithoutCommentsAndStrings (Mono.TextEditor.Document doc, int start, int end) 
		{
			bool isInString = false, isInChar = false;
			bool isInLineComment = false, isInBlockComment = false;
			
			for (int pos = start; pos < end; pos++) {
				char ch = doc.GetCharAt (pos);
				switch (ch) {
					case '\r':
					case '\n':
						isInLineComment = false;
						break;
					case '/':
						if (isInBlockComment) {
							if (pos > 0 && doc.GetCharAt (pos - 1) == '*') 
								isInBlockComment = false;
						} else  if (!isInString && !isInChar && pos + 1 < doc.Length) {
							char nextChar = doc.GetCharAt (pos + 1);
							if (nextChar == '/')
								isInLineComment = true;
							if (!isInLineComment && nextChar == '*')
								isInBlockComment = true;
						}
						break;
					case '"':
						if (!(isInChar || isInLineComment || isInBlockComment)) 
							isInString = !isInString;
						break;
					case '\'':
						if (!(isInString || isInLineComment || isInBlockComment)) 
							isInChar = !isInChar;
						break;
					default :
						if (!(isInString || isInChar || isInLineComment || isInBlockComment))
							yield return new KeyValuePair<char, int> (ch, pos);
						break;
				}
			}
		}
		
		
		protected override bool OnIMProcessedKeyPressEvent (Gdk.Key key, uint ch, Gdk.ModifierType state)
		{
			bool result = true;
			if (key == Gdk.Key.Escape) {
				bool b = Extension != null ? ExtensionKeyPress (key, ch, state) : base.OnIMProcessedKeyPressEvent (key, ch, state);
				if (b) {
					view.SourceEditorWidget.RemoveSearchWidget ();
					return true;
				}
				return false; 
			}

			if (Document == null)
				return true;

			bool inStringOrComment = false;
			LineSegment line = Document.GetLine (Caret.Line);
			if (line == null)
				return true;
			bool inChar = false;
			bool inComment = false;
			bool inString = false;
//			string escape = "\"";
			var stack = line.StartSpan.Clone ();
			Mono.TextEditor.Highlighting.SyntaxModeService.ScanSpans (Document, Document.SyntaxMode, Document.SyntaxMode, stack, line.Offset, Caret.Offset);
			foreach (Span span in stack) {
				if (string.IsNullOrEmpty (span.Color))
					continue;
				if (span.Color == "string.other") {
					inStringOrComment = inChar = inString = true;
					break;
				}
				if (span.Color == "string.single" || span.Color == "string.double" || span.Color.StartsWith ("comment")) {
					inStringOrComment = true;
					inChar |= span.Color == "string.single";
					inComment |= span.Color.StartsWith ("comment");
					inString = !inChar && !inComment;
					//escape = span.Escape;
					break;
				}
			}
			if (Caret.Offset > 0) {
				char c = GetCharAt (Caret.Offset - 1);
				if (c == '"' || c == '\'')
					inStringOrComment = inChar = inString = true;
			}

			// insert template when space is typed (currently disabled - it's annoying).
			bool templateInserted = false;
			//!inStringOrComment && (key == Gdk.Key.space) && DoInsertTemplate ();
			bool returnBetweenBraces = key == Gdk.Key.Return && (state & (Gdk.ModifierType.ControlMask | Gdk.ModifierType.ShiftMask)) == Gdk.ModifierType.None && Caret.Offset > 0 && Caret.Offset < Document.Length && Document.GetCharAt (Caret.Offset - 1) == '{' && Document.GetCharAt (Caret.Offset) == '}' && !inStringOrComment;
//			int initialOffset = Caret.Offset;
			const string openBrackets = "{[('\"";
			const string closingBrackets = "}])'\"";
			int braceIndex = openBrackets.IndexOf ((char)ch);
			var skipChars = GetTextEditorData ().SkipChars;
			var skipChar = skipChars.Find (sc => sc.Char == (char)ch && sc.Offset == Caret.Offset);
			bool startedAtomicOperation = false;

			// special handling for escape chars inside ' and "
			if (Caret.Offset > 0) {
				char charBefore = Document.GetCharAt (Caret.Offset - 1);
				if (inStringOrComment && (ch == '"' || (inChar && ch == '\'')) && charBefore == '\\')
					skipChar = null;
			}
			char insertionChar = '\0';
			IDisposable undoGroup = null;
			if (skipChar == null && Options.AutoInsertMatchingBracket && braceIndex >= 0) {
				if (!inStringOrComment) {
					char closingBrace = closingBrackets [braceIndex];
					char openingBrace = openBrackets [braceIndex];

					int count = 0;
					foreach (char curCh in TextWithoutCommentsAndStrings) {
						if (curCh == openingBrace) {
							count++;
						} else if (curCh == closingBrace) {
							count--;
						}
					}

					if (count >= 0) {
						startedAtomicOperation = true;
						undoGroup = Document.OpenUndoGroup ();
						GetTextEditorData ().EnsureCaretIsNotVirtual ();
						
						int offset = Caret.Offset;
						insertionChar = closingBrace;
						Insert (offset, closingBrace.ToString ());
						Caret.Offset = offset;
						GetTextEditorData ().SetSkipChar (offset, insertionChar);
					}
				} else {
					char charBefore = Document.GetCharAt (Caret.Offset - 1);
					if (!inString && !inComment && !inChar && ch == '"' && charBefore != '\\') {
						startedAtomicOperation = true;
						undoGroup = Document.OpenUndoGroup ();
						GetTextEditorData ().EnsureCaretIsNotVirtual ();
						insertionChar = '"';
						int offset = Caret.Offset;
						Insert (Caret.Offset, "\"");
						Caret.Offset = offset;
						GetTextEditorData ().SetSkipChar (offset, '"');
					}
				}
			}
			
			//Console.WriteLine (Caret.Offset + "/" + insOff);
			if (skipChar != null) {
				Caret.Offset++;
				skipChars.Remove (skipChar);
			} else {
				if (Extension != null) {
					if (ExtensionKeyPress (key, ch, state)) 
						result = base.OnIMProcessedKeyPressEvent (key, ch, state);
					if (returnBetweenBraces)
						HitReturn ();
				} else {
					result = base.OnIMProcessedKeyPressEvent (key, ch, state);
					if (returnBetweenBraces)
						HitReturn ();
				}
			}
			if (undoGroup != null)
				undoGroup.Dispose ();
			return templateInserted || result;
		}
		
		void HitReturn ()
		{
			int o = Caret.Offset - 1;
			while (o > 0 && char.IsWhiteSpace (GetCharAt (o - 1))) 
				o--;
			Caret.Offset = o;
			ExtensionKeyPress (Gdk.Key.Return, (char)0, Gdk.ModifierType.None);			
		}
		
		internal string GetErrorInformationAt (int offset)
		{
			DocumentLocation location = Document.OffsetToLocation (offset);
			LineSegment line = Document.GetLine (location.Line);
			if (line == null)
				return null;
			var error = line.Markers.FirstOrDefault (m => m is ErrorMarker) as ErrorMarker;
			
			if (error != null) {
				if (error.Info.ErrorType == ErrorType.Warning)
					return GettextCatalog.GetString ("<b>Parser Warning</b>: {0}",
					                                 GLib.Markup.EscapeText (error.Info.Message));
				return GettextCatalog.GetString ("<b>Parser Error</b>: {0}",
				                                 GLib.Markup.EscapeText (error.Info.Message));
			}
			return null;
		}
		
		public ITypeResolveContext ITypeResolveContext {
			get {
				var doc = IdeApp.Workbench.ActiveDocument;
				if (doc != null) 
					return doc.TypeResolveContext;
				return null;
			}
		}
		
		internal ParsedDocument ParsedDocument {
			get {
				var doc = IdeApp.Workbench.ActiveDocument;
				if (doc != null) 
					return doc.ParsedDocument;
				return null;
			}
		}
		
		public MonoDevelop.Projects.Project Project {
			get {
				var doc = IdeApp.Workbench.ActiveDocument;
				if (doc != null) 
					return doc.Project;
				return null;
			}
		}
		
		int           oldOffset = -1;
		ResolveResult resolveResult = null;
		public ResolveResult GetLanguageItem (int offset, out DomRegion region)
		{
			// we'll cache old results.
			if (offset == oldOffset) {
				region = DomRegion.Empty;
				return this.resolveResult;
			}
			
			oldOffset = offset;
			
			if (textEditorResolverProvider != null) {
				this.resolveResult = textEditorResolverProvider.GetLanguageItem (this.ITypeResolveContext, GetTextEditorData (), offset, out region);
			} else {
				region = DomRegion.Empty;
				this.resolveResult = null;
			}
			
			return this.resolveResult;
		}
		
		public CodeTemplateContext GetTemplateContext ()
		{
			if (IsSomethingSelected) {
				var result = GetLanguageItem (Caret.Offset, Document.GetTextAt (SelectionRange));
				if (result != null && !result.IsError)
					return CodeTemplateContext.InExpression;
			}
			return CodeTemplateContext.Standard;
		}
		
		ITextEditorResolverProvider textEditorResolverProvider;
		
		public ITextEditorResolverProvider TextEditorResolverProvider {
			get { return this.textEditorResolverProvider; }
			internal set { this.textEditorResolverProvider = value; }
		}
		
		public ResolveResult GetLanguageItem (int offset, string expression)
		{
			oldOffset = offset;
			
			if (textEditorResolverProvider != null) {
				this.resolveResult = textEditorResolverProvider.GetLanguageItem (this.ITypeResolveContext, GetTextEditorData (), offset, expression);
			} else {
				this.resolveResult = null;
			}
	
			return this.resolveResult;
		}

		public string GetExpression (int offset)
		{
			if (textEditorResolverProvider != null) 
				return textEditorResolverProvider.GetExpression (this.ITypeResolveContext, GetTextEditorData (), offset);
			return string.Empty;
		}
		
		string GetExpressionBeforeOffset (int offset)
		{
			int start = offset;
			while (start > 0 && IsIdChar (Document.GetCharAt (start)))
				start--;
			while (offset < Document.Length && IsIdChar (Document.GetCharAt (offset)))
				offset++;
			start++;
			if (offset - start > 0 && start < Document.Length)
				return Document.GetTextAt (start, offset - start);
			else
				return string.Empty;
		}
		
		bool IsIdChar (char c)
		{
			return char.IsLetterOrDigit (c) || c == '_';
		}
		
		protected override bool OnFocusOutEvent (Gdk.EventFocus evnt)
		{
			CompletionWindowManager.HideWindow ();
			ParameterInformationWindowManager.HideWindow (null, view);
			return base.OnFocusOutEvent (evnt); 
		}
		
		void ShowPopup ()
		{
			HideTooltip ();
			CommandEntrySet cset = IdeApp.CommandService.CreateCommandEntrySet (ExtensionContext ?? AddinManager.AddinEngine, "/MonoDevelop/SourceEditor2/ContextMenu/Editor");
			Gtk.Menu menu = IdeApp.CommandService.CreateMenu (cset);
			menu.Append (new SeparatorMenuItem ());
			var imMenu = CreateInputMethodMenuItem (GettextCatalog.GetString ("_Input Methods"));
			if (imMenu != null) {
				menu.Append (imMenu);
			}
			menu.Destroyed += delegate {
				this.QueueDraw ();
			};
			
			menu.Popup (null, null, new Gtk.MenuPositionFunc (PositionPopupMenu), 0, Gtk.Global.CurrentEventTime);
		}
		
		void PositionPopupMenu (Menu menu, out int x, out int y, out bool pushIn)
		{
			this.GdkWindow.GetOrigin (out x, out y);
			x += this.menuPopupLocation.X;
			y += this.menuPopupLocation.Y;
			Requisition request = menu.SizeRequest ();
			Gdk.Rectangle geometry = DesktopService.GetUsableMonitorGeometry (Screen, Screen.GetMonitorAtPoint (x, y));
			
			y = Math.Max (geometry.Top, Math.Min (y, geometry.Bottom - request.Height));
			x = Math.Max (geometry.Left, Math.Min (x, geometry.Right - request.Width));
			pushIn = true;
		}
		
#region Templates
		int FindPrevWordStart (int offset)
		{
			while (--offset >= 0 && !Char.IsWhiteSpace (Document.GetCharAt (offset))) 
				;
			return ++offset;
		}

		public string GetWordBeforeCaret ()
		{
			int offset = this.Caret.Offset;
			int start  = FindPrevWordStart (offset);
			return Document.GetTextAt (start, offset - start);
		}
		
		public bool IsTemplateKnown ()
		{
			string word = GetWordBeforeCaret ();
			bool result = false;
			foreach (CodeTemplate template in CodeTemplateService.GetCodeTemplates (Document.MimeType)) {
				if (template.Shortcut == word) {
					result = true;
				} else if (template.Shortcut.StartsWith (word)) {
					result = false;
					break;
				}
			}
			return result;
		}
		
		public bool DoInsertTemplate ()
		{
			string word = GetWordBeforeCaret ();
			foreach (CodeTemplate template in CodeTemplateService.GetCodeTemplates (Document.MimeType)) {
				if (template.Shortcut == word) {
					InsertTemplate (template, view.WorkbenchWindow.Document);
					return true;
				}
			}
			return false;
		}
		
		void HandleTextPaste (int insertionOffset, string text, int insertedChars)
		{
			if (PropertyService.Get ("OnTheFlyFormatting", true)) {
				var prettyPrinter = CodeFormatterService.GetFormatter (Document.MimeType);
				if (prettyPrinter != null && Project != null && text != null) {
					try {
<<<<<<< HEAD
						var policies = Project.Policies;
						string newText = prettyPrinter.FormatText (policies, Document.Text, insertionOffset, insertionOffset + text.Length);
=======
						var policies = ProjectDom != null && ProjectDom.Project != null ? ProjectDom.Project.Policies : null;
						string newText = prettyPrinter.FormatText (policies, Document.Text, insertionOffset, insertionOffset + insertedChars);
>>>>>>> ec035e02
						if (!string.IsNullOrEmpty (newText)) {
							int replaceResult = Replace (insertionOffset, insertedChars, newText);
							Caret.Offset = insertionOffset + replaceResult;
						}
					} catch (Exception e) {
						LoggingService.LogError ("Error formatting pasted text", e);
					}
				}
			}
		}
		
		internal void InsertTemplate (CodeTemplate template, MonoDevelop.Ide.Gui.Document document)
		{
			using (var undo = Document.OpenUndoGroup ()) {
				var result = template.InsertTemplateContents (document);
				var tle = new TextLinkEditMode (this, result.InsertPosition, result.TextLinks);
				
				if (PropertyService.Get ("OnTheFlyFormatting", true)) {
					var prettyPrinter = CodeFormatterService.GetFormatter (Document.MimeType);
					if (prettyPrinter != null) {
						int endOffset = result.InsertPosition + result.Code.Length;
						string oldText = Document.GetTextAt (result.InsertPosition, result.Code.Length);
						var policies = document.Project != null ? document.Project.Policies : null;
						string text = prettyPrinter.FormatText (policies, Document.Text, result.InsertPosition, endOffset);
						
						if (text != null)
							Replace (result.InsertPosition, result.Code.Length, text);
						else
							//if formatting failed, just use the unformatted text
							text = oldText;
						
						Caret.Offset = result.InsertPosition + TranslateOffset (oldText, text, Caret.Offset - result.InsertPosition);
						foreach (TextLink textLink in tle.Links) {
							foreach (ISegment segment in textLink.Links) {
								segment.Offset = TranslateOffset (oldText, text, segment.Offset);
							}
						}
					}
				}
				
				if (tle.ShouldStartTextLinkMode) {
					tle.OldMode = CurrentMode;
					tle.StartMode ();
					CurrentMode = tle;
				}
			}
		}
		
		static int TranslateOffset (string baseInput, string formattedInput, int offset)
		{
			int i = 0;
			int j = 0;
			while (i < baseInput.Length && j < formattedInput.Length && i < offset) {
				char ch1 = baseInput[i];
				char ch2 = formattedInput[j];
				bool ch1IsWs = Char.IsWhiteSpace (ch1);
				bool ch2IsWs = Char.IsWhiteSpace (ch2);
				if (ch1 == ch2 || ch1IsWs && ch2IsWs) {
					i++;
					j++;
				} else if (!ch1IsWs && ch2IsWs) {
					j++;
				} else if (ch1IsWs && !ch2IsWs) {
					i++;
				} else {
					return -1;
				}
			}
			return j;
		}
		
		protected override void HAdjustmentValueChanged ()
		{
			base.HAdjustmentValueChanged ();
			if (!isInKeyStroke) {
				CompletionWindowManager.HideWindow ();
				ParameterInformationWindowManager.HideWindow (null, view);
			}
		}
		
		protected override void VAdjustmentValueChanged ()
		{
			base.VAdjustmentValueChanged ();
			CompletionWindowManager.HideWindow ();
			ParameterInformationWindowManager.HideWindow (null, view);
		}
		
		
#endregion
		
#region Key bindings

		[CommandHandler (MonoDevelop.Ide.Commands.TextEditorCommands.LineEnd)]
		internal void OnLineEnd ()
		{
			RunAction (CaretMoveActions.LineEnd);
		}
		
		[CommandHandler (MonoDevelop.Ide.Commands.TextEditorCommands.LineStart)]
		internal void OnLineStart ()
		{
			RunAction (CaretMoveActions.LineHome);
		}
		
		[CommandHandler (MonoDevelop.Ide.Commands.TextEditorCommands.DeleteLeftChar)]
		internal void OnDeleteLeftChar ()
		{
			RunAction (DeleteActions.Backspace);
		}
		
		[CommandHandler (MonoDevelop.Ide.Commands.TextEditorCommands.DeleteRightChar)]
		internal void OnDeleteRightChar ()
		{
			RunAction (DeleteActions.Delete);
		}
		
		[CommandHandler (MonoDevelop.Ide.Commands.TextEditorCommands.CharLeft)]
		internal void OnCharLeft ()
		{
			RunAction (CaretMoveActions.Left);
		}
		
		[CommandHandler (MonoDevelop.Ide.Commands.TextEditorCommands.CharRight)]
		internal void OnCharRight ()
		{
			RunAction (CaretMoveActions.Right);
		}
		
		[CommandHandler (MonoDevelop.Ide.Commands.TextEditorCommands.LineUp)]
		internal void OnLineUp ()
		{
			RunAction (CaretMoveActions.Up);
		}
		
		[CommandHandler (MonoDevelop.Ide.Commands.TextEditorCommands.LineDown)]
		internal void OnLineDown ()
		{
			RunAction (CaretMoveActions.Down);
		}
		
		[CommandHandler (MonoDevelop.Ide.Commands.TextEditorCommands.DocumentStart)]
		internal void OnDocumentStart ()
		{
			RunAction (CaretMoveActions.ToDocumentStart);
		}
		
		[CommandHandler (MonoDevelop.Ide.Commands.TextEditorCommands.DocumentEnd)]
		internal void OnDocumentEnd ()
		{
			RunAction (CaretMoveActions.ToDocumentEnd);
		}
		
		[CommandHandler (MonoDevelop.Ide.Commands.TextEditorCommands.PageUp)]
		internal void OnPageUp ()
		{
			RunAction (CaretMoveActions.PageUp);
		}
		
		[CommandHandler (MonoDevelop.Ide.Commands.TextEditorCommands.PageDown)]
		internal void OnPageDown ()
		{
			RunAction (CaretMoveActions.PageDown);
		}
		
		[CommandHandler (MonoDevelop.Ide.Commands.TextEditorCommands.DeleteLine)]
		internal void OnDeleteLine ()
		{
			RunAction (DeleteActions.CaretLine);
		}
		
		[CommandHandler (MonoDevelop.Ide.Commands.TextEditorCommands.DeleteToLineEnd)]
		internal void OnDeleteToLineEnd ()
		{
			RunAction (DeleteActions.CaretLineToEnd);
		}
		
 		[CommandHandler (MonoDevelop.Ide.Commands.TextEditorCommands.ScrollLineUp)]
		internal void OnScrollLineUp ()
		{
			RunAction (ScrollActions.Up);
		}
		
		[CommandHandler (MonoDevelop.Ide.Commands.TextEditorCommands.ScrollLineDown)]
		internal void OnScrollLineDown ()
		{
			RunAction (ScrollActions.Down);
		}
		
		[CommandHandler (MonoDevelop.Ide.Commands.TextEditorCommands.ScrollPageUp)]
		internal void OnScrollPageUp ()
		{
			RunAction (ScrollActions.PageUp);
		}
		
		[CommandHandler (MonoDevelop.Ide.Commands.TextEditorCommands.ScrollPageDown)]
		internal void OnScrollPageDown ()
		{
			RunAction (ScrollActions.PageDown);
		}

		[CommandHandler (MonoDevelop.Ide.Commands.TextEditorCommands.GotoMatchingBrace)]
		internal void OnGotoMatchingBrace ()
		{
			RunAction (MiscActions.GotoMatchingBracket);
		}

		[CommandHandler (MonoDevelop.Ide.Commands.TextEditorCommands.SelectionMoveLeft)]
		internal void OnSelectionMoveLeft ()
		{
			RunAction (SelectionActions.MoveLeft);
		}

		[CommandHandler (MonoDevelop.Ide.Commands.TextEditorCommands.SelectionMoveRight)]
		internal void OnSelectionMoveRight ()
		{
			RunAction (SelectionActions.MoveRight);
		}

		[CommandHandler (MonoDevelop.Ide.Commands.TextEditorCommands.MovePrevWord)]
		internal void OnMovePrevWord ()
		{
			RunAction (CaretMoveActions.PreviousWord);
		}

		[CommandHandler (MonoDevelop.Ide.Commands.TextEditorCommands.MoveNextWord)]
		internal void OnMoveNextWord ()
		{
			RunAction (CaretMoveActions.NextWord);
		}

		[CommandHandler (MonoDevelop.Ide.Commands.TextEditorCommands.SelectionMovePrevWord)]
		internal void OnSelectionMovePrevWord ()
		{
			RunAction (SelectionActions.MovePreviousWord);
		}

		[CommandHandler (MonoDevelop.Ide.Commands.TextEditorCommands.SelectionMoveNextWord)]
		internal void OnSelectionMoveNextWord ()
		{
			RunAction (SelectionActions.MoveNextWord);
		}
		
		[CommandHandler (MonoDevelop.Ide.Commands.TextEditorCommands.MovePrevSubword)]
		internal void OnMovePrevSubword ()
		{
			RunAction (CaretMoveActions.PreviousSubword);
		}

		[CommandHandler (MonoDevelop.Ide.Commands.TextEditorCommands.MoveNextSubword)]
		internal void OnMoveNextSubword ()
		{
			RunAction (CaretMoveActions.NextSubword);
		}

		[CommandHandler (MonoDevelop.Ide.Commands.TextEditorCommands.SelectionMovePrevSubword)]
		internal void OnSelectionMovePrevSubword ()
		{
			RunAction (SelectionActions.MovePreviousSubword);
		}

		[CommandHandler (MonoDevelop.Ide.Commands.TextEditorCommands.SelectionMoveNextSubword)]
		internal void OnSelectionMoveNextSubword ()
		{
			RunAction (SelectionActions.MoveNextSubword);
		}

		[CommandHandler (MonoDevelop.Ide.Commands.TextEditorCommands.SelectionMoveUp)]
		internal void OnSelectionMoveUp ()
		{
			RunAction (SelectionActions.MoveUp);
		}

		[CommandHandler (MonoDevelop.Ide.Commands.TextEditorCommands.SelectionMoveDown)]
		internal void OnSelectionMoveDown ()
		{
			RunAction (SelectionActions.MoveDown);
		}

		[CommandHandler (MonoDevelop.Ide.Commands.TextEditorCommands.SelectionMoveHome)]
		internal void OnSelectionMoveHome ()
		{
			RunAction (SelectionActions.MoveLineHome);
		}

		[CommandHandler (MonoDevelop.Ide.Commands.TextEditorCommands.SelectionMoveEnd)]
		internal void OnSelectionMoveEnd ()
		{
			RunAction (SelectionActions.MoveLineEnd);
		}

		[CommandHandler (MonoDevelop.Ide.Commands.TextEditorCommands.SelectionMoveToDocumentStart)]
		internal void OnSelectionMoveToDocumentStart ()
		{
			RunAction (SelectionActions.MoveToDocumentStart);
		}

		[CommandHandler (MonoDevelop.Ide.Commands.TextEditorCommands.SelectionMoveToDocumentEnd)]
		internal void OnSelectionMoveToDocumentEnd ()
		{
			RunAction (SelectionActions.MoveToDocumentEnd);
		}

		[CommandHandler (MonoDevelop.Ide.Commands.TextEditorCommands.SwitchCaretMode)]
		internal void OnSwitchCaretMode ()
		{
			RunAction (MiscActions.SwitchCaretMode);
		}

		[CommandHandler (MonoDevelop.Ide.Commands.TextEditorCommands.InsertTab)]
		internal void OnInsertTab ()
		{
			RunAction (MiscActions.InsertTab);
		}

		[CommandHandler (MonoDevelop.Ide.Commands.TextEditorCommands.RemoveTab)]
		internal void OnRemoveTab ()
		{
			RunAction (MiscActions.RemoveTab);
		}

		[CommandHandler (MonoDevelop.Ide.Commands.TextEditorCommands.InsertNewLine)]
		internal void OnInsertNewLine ()
		{
			RunAction (MiscActions.InsertNewLine);
		}
		
		[CommandHandler (MonoDevelop.Ide.Commands.TextEditorCommands.InsertNewLineAtEnd)]
		internal void OnInsertNewLineAtEnd ()
		{
			RunAction (MiscActions.InsertNewLineAtEnd);
		}
		
		[CommandHandler (MonoDevelop.Ide.Commands.TextEditorCommands.InsertNewLinePreserveCaretPosition)]
		internal void OnInsertNewLinePreserveCaretPosition ()
		{
			RunAction (MiscActions.InsertNewLinePreserveCaretPosition);
		}
		
		[CommandHandler (MonoDevelop.Ide.Commands.TextEditorCommands.CompleteStatement)]
		internal void OnCompleteStatement ()
		{
			var generator = CodeGenerator.CreateGenerator (GetTextEditorData ());
			if (generator != null) {
				var doc = IdeApp.Workbench.ActiveDocument;
				generator.CompleteStatement (doc);
			}
		}
		
		[CommandHandler (MonoDevelop.Ide.Commands.TextEditorCommands.DeletePrevWord)]
		internal void OnDeletePrevWord ()
		{
			RunAction (DeleteActions.PreviousWord);
		}

		[CommandHandler (MonoDevelop.Ide.Commands.TextEditorCommands.DeleteNextWord)]
		internal void OnDeleteNextWord ()
		{
			RunAction (DeleteActions.NextWord);
		}
		
		[CommandHandler (MonoDevelop.Ide.Commands.TextEditorCommands.DeletePrevSubword)]
		internal void OnDeletePrevSubword ()
		{
			RunAction (DeleteActions.PreviousSubword);
		}

		[CommandHandler (MonoDevelop.Ide.Commands.TextEditorCommands.DeleteNextSubword)]
		internal void OnDeleteNextSubword ()
		{
			RunAction (DeleteActions.NextSubword);
		}

		[CommandHandler (MonoDevelop.Ide.Commands.TextEditorCommands.SelectionPageDownAction)]
		internal void OnSelectionPageDownAction ()
		{
			RunAction (SelectionActions.MovePageDown);
		}

		[CommandHandler (MonoDevelop.Ide.Commands.TextEditorCommands.SelectionPageUpAction)]
		internal void OnSelectionPageUpAction ()
		{
			RunAction (SelectionActions.MovePageUp);
		}
		
		[CommandHandler (MonoDevelop.SourceEditor.SourceEditorCommands.PulseCaret)]
		internal void OnPulseCaretCommand ()
		{
			StartCaretPulseAnimation ();
		}
		
		[CommandHandler (MonoDevelop.SourceEditor.SourceEditorCommands.ToggleCodeFocus)]
		internal void OnToggleCodeFocus ()
		{
			foldMarkerMargin.IsInCodeFocusMode = !foldMarkerMargin.IsInCodeFocusMode;
		}
		
		[CommandHandler (MonoDevelop.Ide.Commands.TextEditorCommands.TransposeCharacters)]
		internal void TransposeCharacters ()
		{
			RunAction (MiscActions.TransposeCharacters);
		}
		
		[CommandHandler (MonoDevelop.Ide.Commands.TextEditorCommands.RecenterEditor)]
		internal void RecenterEditor ()
		{
			RunAction (MiscActions.RecenterEditor);
		}
		
		[CommandHandler (MonoDevelop.Ide.Commands.EditCommands.JoinWithNextLine)]
		internal void JoinLines ()
		{
			using (var undo = Document.OpenUndoGroup ()) {
				RunAction (Mono.TextEditor.Vi.ViActions.Join);
			}
		}
		
#endregion
		
	}
}<|MERGE_RESOLUTION|>--- conflicted
+++ resolved
@@ -666,13 +666,8 @@
 				var prettyPrinter = CodeFormatterService.GetFormatter (Document.MimeType);
 				if (prettyPrinter != null && Project != null && text != null) {
 					try {
-<<<<<<< HEAD
 						var policies = Project.Policies;
-						string newText = prettyPrinter.FormatText (policies, Document.Text, insertionOffset, insertionOffset + text.Length);
-=======
-						var policies = ProjectDom != null && ProjectDom.Project != null ? ProjectDom.Project.Policies : null;
 						string newText = prettyPrinter.FormatText (policies, Document.Text, insertionOffset, insertionOffset + insertedChars);
->>>>>>> ec035e02
 						if (!string.IsNullOrEmpty (newText)) {
 							int replaceResult = Replace (insertionOffset, insertedChars, newText);
 							Caret.Offset = insertionOffset + replaceResult;
