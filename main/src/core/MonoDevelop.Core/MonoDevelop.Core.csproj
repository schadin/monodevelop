<?xml version="1.0" encoding="utf-8"?>
<Project DefaultTargets="Build" xmlns="http://schemas.microsoft.com/developer/msbuild/2003" ToolsVersion="4.0">
  <Import Project="..\..\..\MonoDevelop.props" />
  <PropertyGroup>
    <ReferencesVSEditorCopyToOutput>true</ReferencesVSEditorCopyToOutput>
    <ReferencesRoslynCopyToOutput>true</ReferencesRoslynCopyToOutput>
  </PropertyGroup>
  <Import Project="$(ReferencesRoslyn)" />
  <Import Project="$(ReferencesVSEditor)" />
  <PropertyGroup>
    <Configuration Condition=" '$(Configuration)' == '' ">Debug</Configuration>
    <Platform Condition=" '$(Platform)' == '' ">AnyCPU</Platform>
    <ProjectGuid>{7525BB88-6142-4A26-93B9-A30C6983390A}</ProjectGuid>
    <OutputType>Library</OutputType>
    <AssemblyName>MonoDevelop.Core</AssemblyName>
    <RootNamespace>MonoDevelop.Core</RootNamespace>
    <BuildInfo>..\..\..\build\bin\buildinfo</BuildInfo>
    <VcRevision>..\..\..\vcrevision</VcRevision>
    <ConfigureScript>$(MSBuildProjectDirectory)\..\..\..\..\scripts\configure.cs</ConfigureScript>
    <ConfigureScriptExe>$(MSBuildProjectDirectory)\..\..\..\..\scripts\configure.exe</ConfigureScriptExe>
    <FullBuildInfo>fullbuildinfo</FullBuildInfo>
    <MonoLauncher Condition=" '$(VisualStudioVersion)' == '' ">mono </MonoLauncher>
    <TargetFrameworkVersion>v4.6.1</TargetFrameworkVersion>
  </PropertyGroup>
  <Choose>
    <When Condition=" Exists('c:\Program Files\Git\bin\git.exe') ">
      <PropertyGroup>
        <Git>c:\Program Files\Git\bin\git.exe</Git>
      </PropertyGroup>
    </When>
    <When Condition=" Exists('c:\Program Files (x86)\Git\bin\git.exe') ">
      <PropertyGroup>
        <Git>c:\Program Files (x86)\Git\bin\git.exe</Git>
      </PropertyGroup>
    </When>
    <When Condition=" Exists('c:\msysgit\bin\git.exe') ">
      <PropertyGroup>
        <Git>c:\msysgit\bin\git.exe</Git>
      </PropertyGroup>
    </When>
    <When Condition=" Exists('/usr/bin/git') ">
      <PropertyGroup>
        <Git>/usr/bin/git</Git>
      </PropertyGroup>
    </When>
    <Otherwise>
      <PropertyGroup>
        <Git>git</Git>
      </PropertyGroup>
    </Otherwise>
  </Choose>
  <PropertyGroup Condition=" '$(Configuration)|$(Platform)' == 'Debug|AnyCPU' ">
    <DebugSymbols>True</DebugSymbols>
    <DebugType>full</DebugType>
    <Optimize>False</Optimize>
    <OutputPath>..\..\..\build\bin\</OutputPath>
    <ErrorReport>prompt</ErrorReport>
    <WarningLevel>4</WarningLevel>
    <Execution>
      <Execution clr-version="Net_2_0" />
    </Execution>
    <AllowUnsafeBlocks>True</AllowUnsafeBlocks>
    <DefineConstants>DEBUG</DefineConstants>
    <NoWarn>1591;1573</NoWarn>
    <DocumentationFile>..\..\..\build\bin\MonoDevelop.Core.xml</DocumentationFile>
  </PropertyGroup>
  <PropertyGroup Condition=" '$(Configuration)|$(Platform)' == 'Release|AnyCPU' ">
    <DebugType>pdbonly</DebugType>
    <Optimize>True</Optimize>
    <OutputPath>..\..\..\build\bin\</OutputPath>
    <ErrorReport>prompt</ErrorReport>
    <WarningLevel>4</WarningLevel>
    <Execution>
      <Execution clr-version="Net_2_0" />
    </Execution>
    <AllowUnsafeBlocks>True</AllowUnsafeBlocks>
    <DebugSymbols>true</DebugSymbols>
    <NoWarn>1591;1573</NoWarn>
    <DocumentationFile>..\..\..\build\bin\MonoDevelop.Core.xml</DocumentationFile>
  </PropertyGroup>
  <PropertyGroup Condition=" '$(Configuration)|$(Platform)' == 'DebugWin32|AnyCPU' ">
    <DebugSymbols>true</DebugSymbols>
    <DebugType>full</DebugType>
    <Optimize>false</Optimize>
    <OutputPath>..\..\..\build\bin\</OutputPath>
    <DefineConstants>DEBUG;WINDOWS</DefineConstants>
    <ErrorReport>prompt</ErrorReport>
    <WarningLevel>4</WarningLevel>
    <DocumentationFile>..\..\..\build\bin\MonoDevelop.Core.xml</DocumentationFile>
    <Execution>
      <Execution clr-version="Net_2_0" />
    </Execution>
    <NoWarn>1591;1573</NoWarn>
    <AllowUnsafeBlocks>true</AllowUnsafeBlocks>
  </PropertyGroup>
  <PropertyGroup>
    <MSBuild_OSS_BinDir Condition="'$(OS)' == 'Windows_NT'">$(MSBuildToolsPath)\</MSBuild_OSS_BinDir>
    <!-- when building with xbuild on Unix, $(MSBuildToolsPath) is like `$prefix/lib/mono/xbuild/*/bin`
	 when building with msbuild on Unix, $(MSBuildToolsPath) is like `$prefix/lib/mono/msbuild/*/bin`
	 Prefer referencing msbuild 15.* assemblies over 14.1 . At runtime, we use correct one anyway
	 -->
    <MSBuild_OSS_BinDir Condition="'$(OS)' == 'Unix' and '$(MSBuild_OSS_BinDir)' == '' and Exists('$(MSBuildToolsPath)\..\..\..\msbuild\15.0\bin\MSBuild.exe')">$(MSBuildToolsPath)\..\..\..\msbuild\15.0\bin\</MSBuild_OSS_BinDir>
    <MSBuild_OSS_BinDir Condition="'$(OS)' == 'Unix' and '$(MSBuild_OSS_BinDir)' == '' and Exists('$(MSBuildToolsPath)\..\..\..\msbuild\15.0\bin\MSBuild.dll')">$(MSBuildToolsPath)\..\..\..\msbuild\15.0\bin\</MSBuild_OSS_BinDir>
  </PropertyGroup>
  <ItemGroup>
    <Reference Include="Humanizer.Core">
      <HintPath>..\..\..\packages\Humanizer.Core.2.2.0\lib\netstandard1.0\Humanizer.dll</HintPath>
    </Reference>
    <Reference Include="Esent.Interop, Version=1.9.4.0, Culture=neutral, PublicKeyToken=31bf3856ad364e35, processorArchitecture=MSIL">
      <HintPath>..\..\..\packages\ManagedEsent.1.9.4\lib\net40\Esent.Interop.dll</HintPath>
    </Reference>
    <Reference Include="SQLitePCLRaw.batteries_e_sqlite3, Version=1.0.0.0, Culture=neutral, PublicKeyToken=17faffbb2a73a73f, processorArchitecture=MSIL">
      <HintPath>..\..\..\packages\SQLitePCLRaw.bundle_e_sqlite3.1.1.6\lib\net45\SQLitePCLRaw.batteries_e_sqlite3.dll</HintPath>
    </Reference>
    <Reference Include="SQLitePCLRaw.batteries_v2, Version=1.0.0.0, Culture=neutral, PublicKeyToken=8226ea5df37bcae9, processorArchitecture=MSIL">
      <HintPath>..\..\..\packages\SQLitePCLRaw.bundle_e_sqlite3.1.1.6\lib\net45\SQLitePCLRaw.batteries_v2.dll</HintPath>
    </Reference>
    <Reference Include="SQLitePCLRaw.core, Version=1.0.0.0, Culture=neutral, PublicKeyToken=1488e028ca7ab535, processorArchitecture=MSIL">
      <HintPath>..\..\..\packages\SQLitePCLRaw.core.1.1.6\lib\net45\SQLitePCLRaw.core.dll</HintPath>
    </Reference>
    <Reference Include="SQLitePCLRaw.provider.e_sqlite3, Version=1.0.0.0, Culture=neutral, PublicKeyToken=9c301db686d0bd12, processorArchitecture=MSIL">
      <HintPath>..\..\..\packages\SQLitePCLRaw.provider.e_sqlite3.net45.1.1.6\lib\net45\SQLitePCLRaw.provider.e_sqlite3.dll</HintPath>
    </Reference>
    <Reference Include="Mono.Posix" />
    <Reference Include="System.Composition.AttributedModel, Version=1.0.31.0, Culture=neutral, PublicKeyToken=b03f5f7f11d50a3a, processorArchitecture=MSIL">
      <HintPath>..\..\..\packages\System.Composition.AttributedModel.1.0.31\lib\portable-net45+win8+wp8+wpa81\System.Composition.AttributedModel.dll</HintPath>
    </Reference>
    <Reference Include="System.Composition.Hosting, Version=1.0.31.0, Culture=neutral, PublicKeyToken=b03f5f7f11d50a3a, processorArchitecture=MSIL">
      <HintPath>..\..\..\packages\System.Composition.Hosting.1.0.31\lib\portable-net45+win8+wp8+wpa81\System.Composition.Hosting.dll</HintPath>
    </Reference>
    <Reference Include="System.Composition.Runtime, Version=1.0.31.0, Culture=neutral, PublicKeyToken=b03f5f7f11d50a3a, processorArchitecture=MSIL">
      <HintPath>..\..\..\packages\System.Composition.Runtime.1.0.31\lib\portable-net45+win8+wp8+wpa81\System.Composition.Runtime.dll</HintPath>
    </Reference>
    <Reference Include="System.Composition.TypedParts, Version=1.0.31.0, Culture=neutral, PublicKeyToken=b03f5f7f11d50a3a, processorArchitecture=MSIL">
      <HintPath>..\..\..\packages\System.Composition.TypedParts.1.0.31\lib\portable-net45+win8+wp8+wpa81\System.Composition.TypedParts.dll</HintPath>
    </Reference>
    <Reference Include="System.Xml" />
    <Reference Include="System.Configuration" />
    <Reference Include="System.Core" />
    <Reference Include="monodoc, Version=1.0.0.0, Culture=neutral, PublicKeyToken=0738eb9f132ed756" />
    <Reference Include="System.Xml.Linq" />
    <Reference Include="System.Web" />
    <Reference Include="System.ServiceModel" />
    <Reference Include="Microsoft.CSharp" />
    <Reference Include="Microsoft.Build">
      <HintPath>$(MSBuild_OSS_BinDir)Microsoft.Build.dll</HintPath>
      <Private>False</Private>
    </Reference>
    <Reference Include="Microsoft.Build.Framework">
      <HintPath>$(MSBuild_OSS_BinDir)Microsoft.Build.Framework.dll</HintPath>
      <Private>False</Private>
    </Reference>
    <Reference Include="Microsoft.Build.Utilities.Core">
      <HintPath>$(MSBuild_OSS_BinDir)Microsoft.Build.Utilities.Core.dll</HintPath>
      <Private>False</Private>
    </Reference>
    <Reference Include="Microsoft.Build.Tasks.Core">
      <HintPath>$(MSBuild_OSS_BinDir)Microsoft.Build.Tasks.Core.dll</HintPath>
      <Private>False</Private>
    </Reference>
    <Reference Include="Mono.Cecil">
      <HintPath>..\..\..\packages\Mono.Cecil.0.10.0-beta6\lib\net40\Mono.Cecil.dll</HintPath>
    </Reference>
    <Reference Include="Mono.Cecil.Mdb">
      <HintPath>..\..\..\packages\Mono.Cecil.0.10.0-beta6\lib\net40\Mono.Cecil.Mdb.dll</HintPath>
    </Reference>
    <Reference Include="Mono.Cecil.Pdb">
      <HintPath>..\..\..\packages\Mono.Cecil.0.10.0-beta6\lib\net40\Mono.Cecil.Pdb.dll</HintPath>
    </Reference>
    <Reference Include="Mono.Cecil.Rocks">
      <HintPath>..\..\..\packages\Mono.Cecil.0.10.0-beta6\lib\net40\Mono.Cecil.Rocks.dll</HintPath>
    </Reference>
    <Reference Include="monodoc, Version=1.0.0.0, Culture=neutral, PublicKeyToken=0738eb9f132ed756" />
    <Reference Include="mscorlib" />
    <Reference Include="Newtonsoft.Json">
      <HintPath>..\..\..\packages\Newtonsoft.Json.10.0.3\lib\net45\Newtonsoft.Json.dll</HintPath>
    </Reference>
    <Reference Include="System" />
    <Reference Include="System.AppContext">
      <HintPath>..\..\..\packages\System.AppContext.4.3.0\lib\net46\System.AppContext.dll</HintPath>
    </Reference>
    <Reference Include="System.Collections.Immutable">
      <HintPath>..\..\..\packages\System.Collections.Immutable.1.3.1\lib\portable-net45+win8+wp8+wpa81\System.Collections.Immutable.dll</HintPath>
    </Reference>
    <Reference Include="System.Console">
      <HintPath>..\..\..\packages\System.Console.4.3.0\lib\net46\System.Console.dll</HintPath>
    </Reference>
    <Reference Include="System.Diagnostics.FileVersionInfo">
      <HintPath>..\..\..\packages\System.Diagnostics.FileVersionInfo.4.3.0\lib\net46\System.Diagnostics.FileVersionInfo.dll</HintPath>
    </Reference>
    <Reference Include="System.Diagnostics.StackTrace">
      <HintPath>..\..\..\packages\System.Diagnostics.StackTrace.4.3.0\lib\net46\System.Diagnostics.StackTrace.dll</HintPath>
    </Reference>
    <Reference Include="System.IO.Compression">
      <HintPath>..\..\..\packages\System.IO.Compression.4.3.0\lib\net46\System.IO.Compression.dll</HintPath>
    </Reference>
    <Reference Include="System.IO.FileSystem">
      <HintPath>..\..\..\packages\System.IO.FileSystem.4.3.0\lib\net46\System.IO.FileSystem.dll</HintPath>
    </Reference>
    <Reference Include="System.IO.FileSystem.Primitives">
      <HintPath>..\..\..\packages\System.IO.FileSystem.Primitives.4.3.0\lib\net46\System.IO.FileSystem.Primitives.dll</HintPath>
    </Reference>
    <Reference Include="System.Runtime.Remoting" />
    <!-- NOTE: NuGet installs the PCL version of System.Reflection.Metadata by default but it is windows-specific. Use netstandard version instead. -->
    <Reference Include="System.Reflection.Metadata">
      <HintPath>..\..\..\packages\System.Reflection.Metadata.1.4.2\lib\netstandard1.1\System.Reflection.Metadata.dll</HintPath>
    </Reference>
    <Reference Include="System.Runtime.InteropServices.RuntimeInformation">
      <HintPath>..\..\..\packages\System.Runtime.InteropServices.RuntimeInformation.4.3.0\lib\net45\System.Runtime.InteropServices.RuntimeInformation.dll</HintPath>
    </Reference>
    <Reference Include="System.Security.Cryptography.Algorithms">
      <HintPath>..\..\..\packages\System.Security.Cryptography.Algorithms.4.3.0\lib\net461\System.Security.Cryptography.Algorithms.dll</HintPath>
    </Reference>
    <Reference Include="System.Security.Cryptography.Encoding">
      <HintPath>..\..\..\packages\System.Security.Cryptography.Encoding.4.3.0\lib\net46\System.Security.Cryptography.Encoding.dll</HintPath>
    </Reference>
    <Reference Include="System.Security.Cryptography.Primitives">
      <HintPath>..\..\..\packages\System.Security.Cryptography.Primitives.4.3.0\lib\net46\System.Security.Cryptography.Primitives.dll</HintPath>
    </Reference>
    <Reference Include="System.Security.Cryptography.X509Certificates">
      <HintPath>..\..\..\packages\System.Security.Cryptography.X509Certificates.4.3.0\lib\net461\System.Security.Cryptography.X509Certificates.dll</HintPath>
    </Reference>
    <Reference Include="System.Text.Encoding.CodePages">
      <HintPath>..\..\..\packages\System.Text.Encoding.CodePages.4.3.0\lib\net46\System.Text.Encoding.CodePages.dll</HintPath>
    </Reference>
    <Reference Include="System.Threading.Thread">
      <HintPath>..\..\..\packages\System.Threading.Thread.4.3.0\lib\net46\System.Threading.Thread.dll</HintPath>
    </Reference>
    <Reference Include="System.ValueTuple">
      <HintPath>..\..\..\packages\System.ValueTuple.4.4.0\lib\netstandard1.0\System.ValueTuple.dll</HintPath>
    </Reference>
    <Reference Include="System.Xml.ReaderWriter">
      <HintPath>..\..\..\packages\System.Xml.ReaderWriter.4.3.0\lib\net46\System.Xml.ReaderWriter.dll</HintPath>
    </Reference>
    <Reference Include="System.Xml.XmlDocument">
      <HintPath>..\..\..\packages\System.Xml.XmlDocument.4.3.0\lib\net46\System.Xml.XmlDocument.dll</HintPath>
    </Reference>
    <Reference Include="System.Xml.XPath">
      <HintPath>..\..\..\packages\System.Xml.XPath.4.3.0\lib\net46\System.Xml.XPath.dll</HintPath>
    </Reference>
    <Reference Include="System.Xml.XPath.XDocument">
      <HintPath>..\..\..\packages\System.Xml.XPath.XDocument.4.3.0\lib\net46\System.Xml.XPath.XDocument.dll</HintPath>
    </Reference>
  </ItemGroup>
  <ItemGroup>
    <Compile Include="MonoDevelop.Core\StringParserService.cs" />
    <Compile Include="MonoDevelop.Core\UserException.cs" />
    <Compile Include="MonoDevelop.Core\Runtime.cs" />
    <Compile Include="MonoDevelop.Core.Execution\AddinDependencyAttribute.cs" />
    <Compile Include="MonoDevelop.Core.Execution\BreakpointEventHandler.cs" />
    <Compile Include="MonoDevelop.Core.Execution\IBreakpoint.cs" />
    <Compile Include="MonoDevelop.Core.Execution\IProcessHost.cs" />
    <Compile Include="MonoDevelop.Core.Execution\IProcessHostController.cs" />
    <Compile Include="MonoDevelop.Core.Execution\ProcessHostController.cs" />
    <Compile Include="MonoDevelop.Core.Execution\ProcessService.cs" />
    <Compile Include="MonoDevelop.Core.Execution\ProcessWrapper.cs" />
    <Compile Include="MonoDevelop.Core.Execution\RemoteProcessObject.cs" />
    <Compile Include="MonoDevelop.Core.ProgressMonitoring\AggregatedProgressMonitor.cs" />
    <Compile Include="MonoDevelop.Core.ProgressMonitoring\ConsoleProgressMonitor.cs" />
    <Compile Include="MonoDevelop.Core\IProgressMonitor.cs" />
    <Compile Include="MonoDevelop.Core.ProgressMonitoring\LogTextWriter.cs" />
    <Compile Include="MonoDevelop.Core.ProgressMonitoring\ProgressTracker.cs" />
    <Compile Include="MonoDevelop.Core.Execution\DefaultExecutionHandler.cs" />
    <Compile Include="MonoDevelop.Core.Execution\ExternalConsoleFactory.cs" />
    <Compile Include="MonoDevelop.Core.Execution\IExecutionHandler.cs" />
    <Compile Include="MonoDevelop.Core.Execution\MonoPlatformExecutionHandler.cs" />
    <Compile Include="MonoDevelop.Core.Execution\NativePlatformExecutionHandler.cs" />
    <Compile Include="MonoDevelop.Core\ClrVersion.cs" />
    <Compile Include="MonoDevelop.Core\FileService.cs" />
    <Compile Include="MonoDevelop.Core\FileEventArgs.cs" />
    <Compile Include="MonoDevelop.Core.FileSystem\FileSystemExtension.cs" />
    <Compile Include="MonoDevelop.Core.FileSystem\DefaultFileSystemExtension.cs" />
    <Compile Include="AssemblyInfo.cs" />
    <Compile Include="MonoDevelop.Core.AddIns\AssemblyExtensionNode.cs" />
    <Compile Include="MonoDevelop.Core.AddIns\PackageExtensionNode.cs" />
    <Compile Include="MonoDevelop.Core.AddIns\ApplicationExtensionNode.cs" />
    <Compile Include="MonoDevelop.Core.ProgressMonitoring\FilteredProgressMonitor.cs" />
    <Compile Include="MonoDevelop.Core\Properties.cs" />
    <Compile Include="MonoDevelop.Core\PropertyChangedEventArgs.cs" />
    <Compile Include="MonoDevelop.Core\PropertyService.cs" />
    <Compile Include="MonoDevelop.Core\XmlReadHelper.cs" />
    <Compile Include="MonoDevelop.Core\ICustomXmlSerializer.cs" />
    <Compile Include="MonoDevelop.Core.Logging\LogLevel.cs" />
    <Compile Include="MonoDevelop.Core.Logging\ILogger.cs" />
    <Compile Include="MonoDevelop.Core\LoggingService.cs" />
    <Compile Include="MonoDevelop.Core.Logging\ConsoleLogger.cs" />
    <Compile Include="MonoDevelop.Core.Logging\FileLogger.cs" />
    <Compile Include="MonoDevelop.Core\DefaultAddinLocalizer.cs" />
    <Compile Include="MonoDevelop.Core.Logging\ConsoleCrayon.cs" />
    <Compile Include="MonoDevelop.Core.Execution\ExecutionPlatform.cs" />
    <Compile Include="MonoDevelop.Core.AddIns\ExecutionModeNode.cs" />
    <Compile Include="MonoDevelop.Core.Execution\IExecutionMode.cs" />
    <Compile Include="MonoDevelop.Core.Serialization\ArrayHandler.cs" />
    <Compile Include="MonoDevelop.Core.Serialization\ArrayListHandler.cs" />
    <Compile Include="MonoDevelop.Core.Serialization\ClassDataType.cs" />
    <Compile Include="MonoDevelop.Core.Serialization\CollectionDataType.cs" />
    <Compile Include="MonoDevelop.Core.Serialization\DataCollection.cs" />
    <Compile Include="MonoDevelop.Core.Serialization\DataContext.cs" />
    <Compile Include="MonoDevelop.Core.Serialization\DataIncludeAttribute.cs" />
    <Compile Include="MonoDevelop.Core.Serialization\DataItem.cs" />
    <Compile Include="MonoDevelop.Core.Serialization\DataItemAttribute.cs" />
    <Compile Include="MonoDevelop.Core.Serialization\DataNode.cs" />
    <Compile Include="MonoDevelop.Core.Serialization\DataSerializer.cs" />
    <Compile Include="MonoDevelop.Core.Serialization\DataType.cs" />
    <Compile Include="MonoDevelop.Core.Serialization\DataValue.cs" />
    <Compile Include="MonoDevelop.Core.Serialization\DictionaryDataType.cs" />
    <Compile Include="MonoDevelop.Core.Serialization\EnumDataType.cs" />
    <Compile Include="MonoDevelop.Core.Serialization\ExpandedCollectionAttribute.cs" />
    <Compile Include="MonoDevelop.Core.Serialization\GenericCollectionHandler.cs" />
    <Compile Include="MonoDevelop.Core.Serialization\ICollectionHandler.cs" />
    <Compile Include="MonoDevelop.Core.Serialization\ICustomDataItemHandler.cs" />
    <Compile Include="MonoDevelop.Core.Serialization\IExtendedDataItem.cs" />
    <Compile Include="MonoDevelop.Core.Serialization\IPropertyFilter.cs" />
    <Compile Include="MonoDevelop.Core.Serialization\ISerializationAttributeProvider.cs" />
    <Compile Include="MonoDevelop.Core.Serialization\ItemProperty.cs" />
    <Compile Include="MonoDevelop.Core.Serialization\ItemPropertyAttribute.cs" />
    <Compile Include="MonoDevelop.Core.Serialization\PrimitiveDataType.cs" />
    <Compile Include="MonoDevelop.Core.Serialization\SerializationContext.cs" />
    <Compile Include="MonoDevelop.Core.Serialization\TypeAttributeProvider.cs" />
    <Compile Include="MonoDevelop.Core.Serialization\XmlDataSerializer.cs" />
    <Compile Include="MonoDevelop.Core.Serialization\XmlElementDataType.cs" />
    <Compile Include="MonoDevelop.Core.Serialization\XmlMapAttributeProvider.cs" />
    <Compile Include="MonoDevelop.Core.Collections\Set.cs" />
    <Compile Include="MonoDevelop.Core\Gettext.cs" />
    <Compile Include="MonoDevelop.Core.AddIns\PackageInstalledCondition.cs" />
    <Compile Include="MonoDevelop.Core\ComponentModelLocalization.cs" />
    <Compile Include="MonoDevelop.Core.AddIns\ITargetRuntimeFactory.cs" />
    <Compile Include="MonoDevelop.Core.Assemblies\SystemAssembly.cs" />
    <Compile Include="MonoDevelop.Core.Assemblies\SystemPackage.cs" />
    <Compile Include="MonoDevelop.Core.Assemblies\MonoTargetRuntime.cs" />
    <Compile Include="MonoDevelop.Core.Assemblies\MonoTargetRuntimeFactory.cs" />
    <Compile Include="MonoDevelop.Core.Assemblies\TargetRuntime.cs" />
    <Compile Include="MonoDevelop.Core.Assemblies\TargetFramework.cs" />
    <Compile Include="MonoDevelop.Core.Assemblies\SystemAssemblyService.cs" />
    <Compile Include="MonoDevelop.Core.Assemblies\MonoRuntimeInfo.cs" />
    <Compile Include="MonoDevelop.Core.Execution\IExecutionModeSet.cs" />
    <Compile Include="MonoDevelop.Core.Execution\ExecutionMode.cs" />
    <Compile Include="MonoDevelop.Core.Execution\ExecutionCommand.cs" />
    <Compile Include="MonoDevelop.Core.Execution\DotNetExecutionCommand.cs" />
    <Compile Include="MonoDevelop.Core.Execution\NativeExecutionCommand.cs" />
    <Compile Include="MonoDevelop.Core.Execution\ProcessExecutionCommand.cs" />
    <Compile Include="MonoDevelop.Core.Execution\DotNetExecutionHandler.cs" />
    <Compile Include="MonoDevelop.Core.Assemblies\MsNetTargetRuntime.cs" />
    <Compile Include="MonoDevelop.Core.Assemblies\MsNetTargetRuntimeFactory.cs" />
    <Compile Include="MonoDevelop.Core.Execution\MsNetExecutionHandler.cs" />
    <Compile Include="MonoDevelop.Core.Assemblies\PcFileCache.cs" />
    <Compile Include="MonoDevelop.Core.Assemblies\TargetFrameworkBackend.cs" />
    <Compile Include="MonoDevelop.Core.Assemblies\MonoFrameworkBackend.cs" />
    <Compile Include="MonoDevelop.Core.Assemblies\MsNetFrameworkBackend.cs" />
    <Compile Include="MonoDevelop.Core\PropertyBag.cs" />
    <Compile Include="MonoDevelop.Core.AddIns\ExecutionModeSetNode.cs" />
    <Compile Include="MonoDevelop.Core.Execution\DefaultExecutionMode.cs" />
    <Compile Include="MonoDevelop.Core.Execution\DisposerFormatterSink.cs" />
    <Compile Include="MonoDevelop.Core.Execution\RemotingService.cs" />
    <Compile Include="MonoDevelop.Core.Instrumentation\InstrumentationService.cs" />
    <Compile Include="MonoDevelop.Core.Instrumentation\Counter.cs" />
    <Compile Include="MonoDevelop.Core.Instrumentation\CounterCategory.cs" />
    <Compile Include="MonoDevelop.Core.Instrumentation\MemoryProbe.cs" />
    <Compile Include="MonoDevelop.Core.Assemblies\IAssemblyContext.cs" />
    <Compile Include="MonoDevelop.Core.Assemblies\ComposedAssemblyContext.cs" />
    <Compile Include="MonoDevelop.Core.Assemblies\DirectoryAssemblyContext.cs" />
    <Compile Include="MonoDevelop.Core.Assemblies\AssemblyContext.cs" />
    <Compile Include="MonoDevelop.Core.Assemblies\RuntimeAssemblyContext.cs" />
    <Compile Include="MonoDevelop.Core.Assemblies\LibraryPcFileCache.cs" />
    <Compile Include="MonoDevelop.Core.Logging\RemoteLogger.cs" />
    <Compile Include="MonoDevelop.Core.Instrumentation\TimeCounter.cs" />
    <Compile Include="MonoDevelop.Core.AddIns\PlatformCondition.cs" />
    <Compile Include="MonoDevelop.Core.AddIns\BrandingCondition.cs" />
    <Compile Include="MonoDevelop.Core.Serialization\BinaryDataSerializer.cs" />
    <Compile Include="MonoDevelop.Core.Execution\LocalConsole.cs" />
    <Compile Include="MonoDevelop.Core\IconId.cs" />
    <Compile Include="Mono.Options.cs" />
    <Compile Include="MonoDevelop.Core.Logging\InstrumentationLogger.cs" />
    <Compile Include="MonoDevelop.Core.Instrumentation\TimerCounter.cs" />
    <Compile Include="MonoDevelop.Projects\AppliesToAttribute.cs" />
    <Compile Include="MonoDevelop.Projects\ProjectService.cs" />
    <Compile Include="MonoDevelop.Projects\ProjectPathItemPropertyAttribute.cs" />
    <Compile Include="MonoDevelop.Projects\SolutionConfiguration.cs" />
    <Compile Include="MonoDevelop.Projects\SolutionItemEventArgs.cs" />
    <Compile Include="MonoDevelop.Projects\CombineEntryRenamedEventArgs.cs" />
    <Compile Include="MonoDevelop.Projects\SolutionItemConfiguration.cs" />
    <Compile Include="MonoDevelop.Projects\ProjectConfiguration.cs" />
    <Compile Include="MonoDevelop.Projects\DotNetProjectConfiguration.cs" />
    <Compile Include="MonoDevelop.Projects\Project.cs" />
    <Compile Include="MonoDevelop.Projects\ProjectFile.cs" />
    <Compile Include="MonoDevelop.Projects\ProjectFileEventArgs.cs" />
    <Compile Include="MonoDevelop.Projects\ProjectReference.cs" />
    <Compile Include="MonoDevelop.Projects\ProjectReferenceEventArgs.cs" />
    <Compile Include="MonoDevelop.Projects\ProjectFileCollection.cs" />
    <Compile Include="MonoDevelop.Projects\ProjectReferenceCollection.cs" />
    <Compile Include="MonoDevelop.Projects\ProjectCreateInformation.cs" />
    <Compile Include="MonoDevelop.Projects\SolutionItemConfigurationCollection.cs" />
    <Compile Include="MonoDevelop.Projects\ConfigurationEventHandler.cs" />
    <Compile Include="MonoDevelop.Projects\ExecutionContext.cs" />
    <Compile Include="MonoDevelop.Projects\BuildTool.cs" />
    <Compile Include="MonoDevelop.Projects\BuildEventHandler.cs" />
    <Compile Include="MonoDevelop.Projects\CustomCommandCollection.cs" />
    <Compile Include="MonoDevelop.Projects\CustomCommand.cs" />
    <Compile Include="MonoDevelop.Projects\CustomCommandType.cs" />
    <Compile Include="MonoDevelop.Projects\GenericProject.cs" />
    <Compile Include="MonoDevelop.Projects\ProjectConvertTool.cs" />
    <Compile Include="MonoDevelop.Projects\ProjectsServices.cs" />
    <Compile Include="MonoDevelop.Projects\UnknownSolutionItem.cs" />
    <Compile Include="MonoDevelop.Projects\Workspace.cs" />
    <Compile Include="MonoDevelop.Projects\UnknownConfiguration.cs" />
    <Compile Include="MonoDevelop.Projects\WorkspaceItem.cs" />
    <Compile Include="MonoDevelop.Projects\WorkspaceItemRenamedEventArgs.cs" />
    <Compile Include="MonoDevelop.Projects\Solution.cs" />
    <Compile Include="MonoDevelop.Projects\SolutionFolder.cs" />
    <Compile Include="MonoDevelop.Projects\IBuildTarget.cs" />
    <Compile Include="MonoDevelop.Projects\WorkspaceItemCollection.cs" />
    <Compile Include="MonoDevelop.Projects\WorkspaceItemEventArgs.cs" />
    <Compile Include="MonoDevelop.Projects\SolutionEventArgs.cs" />
    <Compile Include="MonoDevelop.Projects\SolutionConfigurationCollection.cs" />
    <Compile Include="MonoDevelop.Projects\ItemConfiguration.cs" />
    <Compile Include="MonoDevelop.Projects\ItemConfigurationCollection.cs" />
    <Compile Include="MonoDevelop.Projects\IConfigurationTarget.cs" />
    <Compile Include="MonoDevelop.Projects\ItemCollection.cs" />
    <Compile Include="MonoDevelop.Projects\SolutionFolderItemCollection.cs" />
    <Compile Include="MonoDevelop.Projects\SolutionItemReference.cs" />
    <Compile Include="MonoDevelop.Projects\UnknownWorkspaceItem.cs" />
    <Compile Include="MonoDevelop.Projects\BuildResult.cs" />
    <Compile Include="MonoDevelop.Projects\BuildAction.cs" />
    <Compile Include="MonoDevelop.Projects\FileCopyMode.cs" />
    <Compile Include="MonoDevelop.Projects\DotNetProject.cs" />
    <Compile Include="MonoDevelop.Projects\FileCopySet.cs" />
    <Compile Include="MonoDevelop.Projects\ProjectItem.cs" />
    <Compile Include="MonoDevelop.Projects\ProjectItemCollection.cs" />
    <Compile Include="MonoDevelop.Projects\IFolderItem.cs" />
    <Compile Include="MonoDevelop.Projects\IFileItem.cs" />
    <Compile Include="MonoDevelop.Projects\CyclicDependencyException.cs" />
    <Compile Include="MonoDevelop.Projects\ItemConfigurationSelector.cs" />
    <Compile Include="MonoDevelop.Projects\SolutionConfigurationSelector.cs" />
    <Compile Include="MonoDevelop.Projects\DefaultConfigurationSelector.cs" />
    <Compile Include="MonoDevelop.Projects\ConfigurationSelector.cs" />
    <Compile Include="MonoDevelop.Projects\HelpService.cs" />
    <Compile Include="MonoDevelop.Projects\CompiledAssemblyProject.cs" />
    <Compile Include="MonoDevelop.Projects\IAssemblyProject.cs" />
    <Compile Include="MonoDevelop.Projects.Extensions\ItemPropertyCodon.cs" />
    <Compile Include="MonoDevelop.Projects.Extensions\DataTypeCodon.cs" />
    <Compile Include="MonoDevelop.Projects.Extensions\SerlializationMapNode.cs" />
    <Compile Include="MonoDevelop.Projects.Extensions\FileFormatNode.cs" />
    <Compile Include="MonoDevelop.Projects.Extensions\PolicySetNode.cs" />
    <Compile Include="MonoDevelop.Projects.Extensions\PolicyNode.cs" />
    <Compile Include="MonoDevelop.Projects.Extensions\ItemTypeCondition.cs" />
    <Compile Include="MonoDevelop.Projects.Extensions\MonoDocSourceNode.cs" />
    <Compile Include="MonoDevelop.Projects.Extensions\ProjectLanguageCondition.cs" />
    <Compile Include="MonoDevelop.Projects.Extensions\IAssemblyReferenceHandler.cs" />
    <Compile Include="MonoDevelop.Projects.MD1\MD1DotNetProjectHandler.cs" />
    <Compile Include="MonoDevelop.Projects.MD1\MD1FileFormat.cs" />
    <Compile Include="MonoDevelop.Projects.MSBuild\ConfigFileUtilities.cs" />
    <Compile Include="MonoDevelop.Projects.MSBuild\MSBuildFileFormat.cs" />
    <Compile Include="MonoDevelop.Projects.MSBuild\SlnFileFormat.cs" />
    <Compile Include="MonoDevelop.Projects.MSBuild\MSBuildProjectService.cs" />
    <Compile Include="MonoDevelop.Projects.MSBuild\MSBuildProject.cs" />
    <Compile Include="MonoDevelop.Projects.MSBuild\MSBuildImportAttribute.cs" />
    <Compile Include="MonoDevelop.Projects.MSBuild\RemoteProjectBuilder.cs" />
    <Compile Include="MonoDevelop.Projects.MSBuild\MergeToProjectAttribute.cs" />
    <Compile Include="MonoDevelop.Projects.MSBuild.Conditions\ConditionAndExpression.cs" />
    <Compile Include="MonoDevelop.Projects.MSBuild.Conditions\ConditionExpression.cs" />
    <Compile Include="MonoDevelop.Projects.MSBuild.Conditions\ConditionFactorExpresion.cs" />
    <Compile Include="MonoDevelop.Projects.MSBuild.Conditions\ConditionFunctionExpression.cs" />
    <Compile Include="MonoDevelop.Projects.MSBuild.Conditions\ConditionNotExpression.cs" />
    <Compile Include="MonoDevelop.Projects.MSBuild.Conditions\ConditionOrExpression.cs" />
    <Compile Include="MonoDevelop.Projects.MSBuild.Conditions\ConditionParser.cs" />
    <Compile Include="MonoDevelop.Projects.MSBuild.Conditions\ConditionRelationalExpression.cs" />
    <Compile Include="MonoDevelop.Projects.MSBuild.Conditions\ConditionTokenizer.cs" />
    <Compile Include="MonoDevelop.Projects.MSBuild.Conditions\ExpressionParseException.cs" />
    <Compile Include="MonoDevelop.Projects.MSBuild.Conditions\Token.cs" />
    <Compile Include="MonoDevelop.Projects.Policies\PolicyBag.cs" />
    <Compile Include="MonoDevelop.Projects.Policies\PolicyService.cs" />
    <Compile Include="MonoDevelop.Projects.Policies\PolicySet.cs" />
    <Compile Include="MonoDevelop.Projects.Policies\DotNetNamingPolicy.cs" />
    <Compile Include="MonoDevelop.Projects.Policies\PolicyChangedEventArgs.cs" />
    <Compile Include="MonoDevelop.Projects.Policies\PolicyContainer.cs" />
    <Compile Include="MonoDevelop.Projects.Policies\ScopedPolicy.cs" />
    <Compile Include="MonoDevelop.Projects.Policies\PolicyDictionary.cs" />
    <Compile Include="MonoDevelop.Projects.Text\ITextFile.cs" />
    <Compile Include="MonoDevelop.Projects.Text\TextFile.cs" />
    <Compile Include="MonoDevelop.Projects.Text\TextEncoding.cs" />
    <Compile Include="MonoDevelop.Projects.Text\TextFileReader.cs" />
    <Compile Include="MonoDevelop.Projects.Text\TextFormatter.cs" />
    <Compile Include="MonoDevelop.Projects.Utility\DiffUtility.cs" />
    <Compile Include="MonoDevelop.Core.StringParsing\IStringTagProvider.cs" />
    <Compile Include="MonoDevelop.Core.StringParsing\StringTagProvider.cs" />
    <Compile Include="MonoDevelop.Core.StringParsing\StringTagDescription.cs" />
    <Compile Include="MonoDevelop.Core.StringParsing\StringTagModel.cs" />
    <Compile Include="MonoDevelop.Core.StringParsing\StringTagModelDescription.cs" />
    <Compile Include="MonoDevelop.Core.StringParsing\IStringTagModel.cs" />
    <Compile Include="MonoDevelop.Core.Execution\ExecutionEnvironment.cs" />
    <Compile Include="MonoDevelop.Projects\AuthorInformation.cs" />
    <Compile Include="MonoDevelop.Core.Text\StringMatcher.cs" />
    <Compile Include="MonoDevelop.Core.Text\LaneStringMatcher.cs" />
    <Compile Include="MonoDevelop.Core.Text\BacktrackingStringMatcher.cs" />
    <Compile Include="MonoDevelop.Projects.Text\DocGenerator.cs" />
    <Compile Include="MonoDevelop.Core\EventArgsChain.cs" />
    <Compile Include="MonoDevelop.Core.Execution\ProcessExtensions.cs" />
    <Compile Include="MonoDevelop.Core.Execution\ProcessArgumentBuilder.cs" />
    <Compile Include="MonoDevelop.Projects.Policies\IPolicyProvider.cs" />
    <Compile Include="MonoDevelop.Projects\ProjectItemEventArgs.cs" />
    <Compile Include="MonoDevelop.Core.Assemblies\TargetFrameworkMoniker.cs" />
    <Compile Include="MonoDevelop.Core\UserDataMigrationService.cs" />
    <Compile Include="MonoDevelop.Core.AddIns\UserDataMigrationNode.cs" />
    <Compile Include="MonoDevelop.Core.Serialization\IDataItemAttribute.cs" />
    <Compile Include="MonoDevelop.Projects\ProjectModelDataItemAttribute.cs" />
    <Compile Include="MonoDevelop.Core\FilePath.cs" />
    <Compile Include="MonoDevelop.Projects.Policies\PolicyTypeAttribute.cs" />
    <Compile Include="MonoDevelop.Core.Setup\UpdateLevel.cs" />
    <Compile Include="MonoDevelop.Core.Setup\AddinSetupService.cs" />
    <Compile Include="MonoDevelop.Core\IApplication.cs" />
    <Compile Include="MonoDevelop.Core\IApplicationInfo.cs" />
    <Compile Include="MonoDevelop.Core\ApplicationService.cs" />
    <Compile Include="MonoDevelop.Core.ProgressMonitoring\ProgressStatusMonitor.cs" />
    <Compile Include="MonoDevelop.Projects\LanguageBindingService.cs" />
    <Compile Include="MonoDevelop.Core\Platform.cs" />
    <Compile Include="MonoDevelop.Core\UserProfile.cs" />
    <Compile Include="MonoDevelop.Core\BrandingService.cs" />
    <Compile Include="MonoDevelop.Projects\CleanEventHandler.cs" />
    <Compile Include="MonoDevelop.Core.ProgressMonitoring\ConsoleProjectLoadProgressMonitor.cs" />
    <Compile Include="MonoDevelop.Core\SystemInformation.cs" />
    <Compile Include="MonoDevelop.Core\MacSystemInformation.cs" />
    <Compile Include="MonoDevelop.Core\WindowsSystemInformation.cs" />
    <Compile Include="MonoDevelop.Core\LinuxSystemInformation.cs" />
    <Compile Include="MonoDevelop.Core\UnixSystemInformation.cs" />
    <Compile Include="MonoDevelop.Core\ISystemInformationProvider.cs" />
    <Compile Include="MonoDevelop.Core.LogReporting\CrashEventArgs.cs" />
    <Compile Include="MonoDevelop.Core.LogReporting\CrashMonitor.cs" />
    <Compile Include="MonoDevelop.Core.LogReporting\ICrashMonitor.cs" />
    <Compile Include="MonoDevelop.Core.LogReporting\MacCrashMonitor.cs" />
    <Compile Include="MonoDevelop.Core\PasswordService.cs" />
    <Compile Include="MonoDevelop.Core\IPasswordProvider.cs" />
    <Compile Include="MonoDevelop.Projects.Utility\ByteOrderMark.cs" />
    <Compile Include="MonoDevelop.Core.AddIns\FilePathExtensionNode.cs" />
    <Compile Include="MonoDevelop.Projects.MSBuild\TargetsAvailableCondition.cs" />
    <Compile Include="MonoDevelop.Core.AddIns\AssemblyInstalledCondition.cs" />
    <Compile Include="MonoDevelop.Core\WebCertificateService.cs" />
    <Compile Include="MonoDevelop.Core\IWebCertificateProvider.cs" />
    <Compile Include="MonoDevelop.Core.Execution\ExecutionTarget.cs" />
    <Compile Include="MonoDevelop.Core.Assemblies\SupportedFramework.cs" />
    <Compile Include="MonoDevelop.Projects.Extensions\UnknownProjectTypeNode.cs" />
    <Compile Include="MonoDevelop.Core.Execution\ICommandFactory.cs" />
    <Compile Include="MonoDevelop.Core.Execution\DotNetCommandFactory.cs" />
    <Compile Include="BuildVariables.cs" />
    <Compile Include="AddinInfo.cs" />
    <Compile Include="MonoDevelop.Core.Logging\AssertLoggingTraceListener.cs" />
    <Compile Include="MonoDevelop.Projects.MD1\MD1ProjectService.cs" />
    <Compile Include="MonoDevelop.Projects\UnknownProject.cs" />
    <Compile Include="MonoDevelop.Projects.SharedAssetsProjects\SharedAssetsProject.cs" />
    <Compile Include="MonoDevelop.Projects.SharedAssetsProjects\SharedAssetsProjectMSBuildExtension.cs" />
    <Compile Include="MonoDevelop.Core\WebRequestHelper.cs" />
    <Compile Include="MonoDevelop.Core.Web\IProxyAuthenticationHandler.cs" />
    <Compile Include="MonoDevelop.Core.Web\CredentialStore.cs" />
    <Compile Include="MonoDevelop.Core.Web\CredentialType.cs" />
    <Compile Include="MonoDevelop.Core.Web\ICredentialCache.cs" />
    <Compile Include="MonoDevelop.Core.Web\ICredentialProvider.cs" />
    <Compile Include="MonoDevelop.Core.Web\IHttpWebResponse.cs" />
    <Compile Include="MonoDevelop.Core.Web\IProxyCache.cs" />
    <Compile Include="MonoDevelop.Core.Web\MemoryCache.cs" />
    <Compile Include="MonoDevelop.Core.Web\NullCredentialProvider.cs" />
    <Compile Include="MonoDevelop.Core.Web\ProxyCache.cs" />
    <Compile Include="MonoDevelop.Core.Web\RequestHelper.cs" />
    <Compile Include="MonoDevelop.Core.Web\StringExtensions.cs" />
    <Compile Include="MonoDevelop.Core.Web\STSAuthHelper.cs" />
    <Compile Include="MonoDevelop.Core.Web\WIFTypeProvider.cs" />
    <Compile Include="MonoDevelop.Core.Web\CredentialProviderExtensions.cs" />
    <Compile Include="MonoDevelop.Core.Text\ISegment.cs" />
    <Compile Include="MonoDevelop.Core.Text\UnicodeNewLine.cs" />
    <Compile Include="MonoDevelop.Core.Text\ITextSource.cs" />
    <Compile Include="MonoDevelop.Core.Text\TextChangeEventArgs.cs" />
    <Compile Include="MonoDevelop.Core.Text\StringTextSource.cs" />
    <Compile Include="MonoDevelop.Core.Text\TextFileUtility.cs" />
    <Compile Include="MonoDevelop.Core.Text\ITextSourceVersion.cs" />
    <Compile Include="MonoDevelop.Projects\IDotNetFileContainer.cs" />
    <Compile Include="MonoDevelop.Projects.MSBuild\IMSBuildGlobalPropertyProvider.cs" />
    <Compile Include="MonoDevelop.Projects\DotNetProjectImport.cs" />
    <Compile Include="MonoDevelop.Core.Text\TextSourceVersionProvider.cs" />
    <Compile Include="MonoDevelop.Core.LogReporting\CrashReporter.cs" />
    <Compile Include="MonoDevelop.Core.Instrumentation\InstrumentationConsumer.cs" />
    <Compile Include="MonoDevelop.Projects\DotNetProjectExtension.cs" />
    <Compile Include="MonoDevelop.Projects.Extensions\MSBuildProjectExtensionNode.cs" />
    <Compile Include="MonoDevelop.Projects\ChainedExtension.cs" />
    <Compile Include="MonoDevelop.Projects\ExtensionChain.cs" />
    <Compile Include="MonoDevelop.Projects\SolutionFolderItem.cs" />
    <Compile Include="MonoDevelop.Projects\SolutionItem.cs" />
    <Compile Include="MonoDevelop.Projects\SolutionItemExtension.cs" />
    <Compile Include="MonoDevelop.Projects\WorkspaceItemExtension.cs" />
    <Compile Include="MonoDevelop.Projects\SolutionExtension.cs" />
    <Compile Include="MonoDevelop.Projects.Extensions\ProjectModelExtensionNode.cs" />
    <Compile Include="MonoDevelop.Projects.Extensions\SolutionItemExtensionNode.cs" />
    <Compile Include="MonoDevelop.Projects.Extensions\FlavorTypeCondition.cs" />
    <Compile Include="MonoDevelop.Projects\WorkspaceObject.cs" />
    <Compile Include="MonoDevelop.Projects\WorkspaceObjectExtension.cs" />
    <Compile Include="MonoDevelop.Core.Execution\ProcessAsyncOperation.cs" />
    <Compile Include="MonoDevelop.Projects.MSBuild\MSBuildProperty.cs" />
    <Compile Include="MonoDevelop.Projects.MSBuild\MSBuildPropertyGroup.cs" />
    <Compile Include="MonoDevelop.Projects.MSBuild\MSBuildItem.cs" />
    <Compile Include="MonoDevelop.Projects.MSBuild\MSBuildItemGroup.cs" />
    <Compile Include="MonoDevelop.Projects.MSBuild\MSBuildEvaluationContext.cs" />
    <Compile Include="MonoDevelop.Projects.MSBuild\MSBuildImport.cs" />
    <Compile Include="MonoDevelop.Projects.MSBuild\MSBuildObject.cs" />
    <Compile Include="MonoDevelop.Projects\IPropertySet.cs" />
    <Compile Include="MonoDevelop.Projects.MSBuild\IMSBuildPropertySet.cs" />
    <Compile Include="MonoDevelop.Projects.MSBuild\MSBuildPropertyGroupEvaluated.cs" />
    <Compile Include="MonoDevelop.Projects.MSBuild\SlnFile.cs" />
    <Compile Include="MonoDevelop.Projects.MSBuild\UnknownSolutionItemTypeException.cs" />
    <Compile Include="MonoDevelop.Projects\DotNetCompilerParameters.cs" />
    <Compile Include="MonoDevelop.Projects\PortableDotNetProjectFlavor.cs" />
    <Compile Include="MonoDevelop.Projects\SolutionItemFactory.cs" />
    <Compile Include="MonoDevelop.Projects.Extensions\ProjectMigrationHandler.cs" />
    <Compile Include="MonoDevelop.Projects.Extensions\ProjectMigrationHandlerNode.cs" />
    <Compile Include="MonoDevelop.Projects.Extensions\SolutionItemTypeNode.cs" />
    <Compile Include="MonoDevelop.Projects.Extensions\ProjectTypeNode.cs" />
    <Compile Include="MonoDevelop.Projects.Extensions\DotNetProjectTypeNode.cs" />
    <Compile Include="MonoDevelop.Projects\ProjectExtension.cs" />
    <Compile Include="MonoDevelop.Core\ProgressMonitor.cs" />
    <Compile Include="MonoDevelop.Core.ProgressMonitoring\ProjectLoadProgressMonitor.cs" />
    <Compile Include="MonoDevelop.Projects\ExportProjectModelExtensionAttribute.cs" />
    <Compile Include="MonoDevelop.Projects\ExportSolutionItemTypeAttribute.cs" />
    <Compile Include="MonoDevelop.Projects\ExportProjectFlavorAttribute.cs" />
    <Compile Include="MonoDevelop.Projects\ExportProjectTypeAttribute.cs" />
    <Compile Include="MonoDevelop.Projects\ExportDotNetProjectTypeAttribute.cs" />
    <Compile Include="MonoDevelop.Projects\ProjectCreateParameters.cs" />
    <Compile Include="MonoDevelop.Projects\BuildError.cs" />
    <Compile Include="MonoDevelop.Projects\MSBuildErrorParser.cs" />
    <Compile Include="MonoDevelop.Projects\ProjectItemMetadata.cs" />
    <Compile Include="MonoDevelop.Projects\ProjectFeature.cs" />
    <Compile Include="MonoDevelop.Projects\MSBuildSupport.cs" />
    <Compile Include="MonoDevelop.Projects\ThreadSafeAttribute.cs" />
    <Compile Include="MonoDevelop.Projects\MSBuildSerializationExtension.cs" />
    <Compile Include="MonoDevelop.Projects\WorkspaceSerializationExtension.cs" />
    <Compile Include="MonoDevelop.Projects\IMSBuildFileObject.cs" />
    <Compile Include="MonoDevelop.Projects.Extensions\TypeTagCondition.cs" />
    <Compile Include="MonoDevelop.Projects.MSBuild\MSBuildEngine.cs" />
    <Compile Include="MonoDevelop.Projects.MSBuild\ProjectEvaluationException.cs" />
    <Compile Include="MonoDevelop.Projects.Extensions\ImportRedirectTypeNode.cs" />
    <Compile Include="MonoDevelop.Projects.MSBuild\FileUtil.cs" />
    <Compile Include="MonoDevelop.Projects.MSBuild\DefaultMSBuildEngine.cs" />
    <Compile Include="MonoDevelop.Projects\SolutionDataSectionAttribute.cs" />
    <Compile Include="MonoDevelop.Core.Serialization\DataDeletedValue.cs" />
    <Compile Include="MonoDevelop.Projects\WorkspaceObjectReader.cs" />
    <Compile Include="MonoDevelop.Projects\LanguageBinding.cs" />
    <Compile Include="MonoDevelop.Projects.Extensions\LanguageBindingExtensionNode.cs" />
    <Compile Include="MonoDevelop.Core.Execution\OperationConsole.cs" />
    <Compile Include="MonoDevelop.Core.Execution\OutputProgressMonitor.cs" />
    <Compile Include="MonoDevelop.Core.Execution\OperationConsoleFactory.cs" />
    <Compile Include="MonoDevelop.Projects\PathBasedProjectItem.cs" />
    <Compile Include="MonoDevelop.Projects\ExportProjectItemTypeAttribute.cs" />
    <Compile Include="MonoDevelop.Projects.MSBuild\MSBuildProjectInstance.cs" />
    <Compile Include="MonoDevelop.Projects.MSBuild\MSBuildEngineV12.cs" />
    <Compile Include="MonoDevelop.Projects.MSBuild\MSBuildEngineManager.cs" />
    <Compile Include="MonoDevelop.Projects.MSBuild.Conditions\ExpressionEvaluationException.cs" />
    <Compile Include="MonoDevelop.Projects.MSBuild\MSBuildValueType.cs" />
    <Compile Include="MonoDevelop.Projects\ConfigurationKind.cs" />
    <Compile Include="MonoDevelop.Projects.MSBuild\IMetadataProperty.cs" />
    <Compile Include="MonoDevelop.Projects.MSBuild\IMSBuildPropertyEvaluated.cs" />
    <Compile Include="MonoDevelop.Projects.MSBuild\MSBuildPropertyEvaluated.cs" />
    <Compile Include="MonoDevelop.Projects.MSBuild\MSBuildPropertyCore.cs" />
    <Compile Include="MonoDevelop.Projects\TargetEvaluationResult.cs" />
    <Compile Include="MonoDevelop.Projects\TargetEvaluationContext.cs" />
    <Compile Include="MonoDevelop.Projects.MSBuild\MSBuildImportGroup.cs" />
    <Compile Include="MonoDevelop.Projects.MSBuild\MSBuildChoose.cs" />
    <Compile Include="MonoDevelop.Core.StringParsing\StringTagModelExtensions.cs" />
    <Compile Include="MonoDevelop.Projects\OperationContext.cs" />
    <Compile Include="MonoDevelop.Projects\ProjectOperationContext.cs" />
    <Compile Include="MonoDevelop.Projects\AsyncCriticalSection.cs" />
    <Compile Include="MonoDevelop.Projects.MSBuild\MSBuildTarget.cs" />
    <Compile Include="MonoDevelop.Projects.Extensions\SupportsTargetCondition.cs" />
    <Compile Include="MonoDevelop.Projects.MSBuild\MSBuildTask.cs" />
    <Compile Include="MonoDevelop.Projects.MSBuild\MSBuildProjectExtensions.cs" />
    <Compile Include="MonoDevelop.Projects.MSBuild\MSBuildWhitespace.cs" />
    <Compile Include="MonoDevelop.Projects.MSBuild\MSBuildXmlReader.cs" />
    <Compile Include="MonoDevelop.Projects.MSBuild\MSBuildElement.cs" />
    <Compile Include="MonoDevelop.Projects.MSBuild\MSBuildXmlNode.cs" />
    <Compile Include="MonoDevelop.Projects.MSBuild\MSBuildFileFormatException.cs" />
    <Compile Include="MonoDevelop.Projects.MSBuild\MSBuildXmlElement.cs" />
    <Compile Include="MonoDevelop.Projects.MSBuild\IMSBuildProjectObject.cs" />
    <Compile Include="MonoDevelop.Projects.MSBuild\IntrinsicFunctions.cs" />
    <Compile Include="MonoDevelop.Projects.MSBuild\EscapingUtilities.cs" />
    <Compile Include="CoreExtensions.cs" />
    <Compile Include="MonoDevelop.Core\FileWriteableState.cs" />
    <Compile Include="MonoDevelop.Projects\ConditionedPropertyCollection.cs" />
    <Compile Include="MonoDevelop.Core\AsyncEventHandler.cs" />
    <Compile Include="MonoDevelop.Core.Execution\MultipleOperationConsoles.cs" />
    <Compile Include="MonoDevelop.Core.Execution\BinaryMessage.cs" />
    <Compile Include="MonoDevelop.Core.Execution\RemoteProcessConnection.cs" />
    <Compile Include="MonoDevelop.Core.Execution\RemoteProcessServer.cs" />
    <Compile Include="MonoDevelop.Projects\AssemblyReference.cs" />
    <Compile Include="MonoDevelop.Projects\SolutionItemRunConfiguration.cs" />
    <Compile Include="MonoDevelop.Projects\ProjectRunConfiguration.cs" />
    <Compile Include="MonoDevelop.Projects\RunConfigurationCollection.cs" />
    <Compile Include="MonoDevelop.Projects\AssemblyRunConfiguration.cs" />
    <Compile Include="MonoDevelop.Projects\MonoExecutionParameters.cs" />
    <Compile Include="MonoDevelop.Projects\SolutionRunConfiguration.cs" />
    <Compile Include="MonoDevelop.Projects\SingleItemSolutionRunConfiguration.cs" />
    <Compile Include="MonoDevelop.Projects\MultiItemSolutionRunConfiguration.cs" />
    <Compile Include="MonoDevelop.Projects\SolutionRunConfigurationCollection.cs" />
    <Compile Include="MonoDevelop.Projects\EnvironmentVariableCollection.cs" />
    <Compile Include="MonoDevelop.Projects\RunConfiguration.cs" />
    <Compile Include="MonoDevelop.Projects\IRunTarget.cs" />
    <Compile Include="MonoDevelop.Projects\ProcessRunConfiguration.cs" />
    <Compile Include="MonoDevelop.Core\ErrorHelper.cs" />
    <Compile Include="MonoDevelop.Projects\DotNetProjectRunConfiguration.cs" />
    <Compile Include="MonoDevelop.Core\StructEqualityComparer.cs" />
    <Compile Include="MonoDevelop.Projects\SimpleExpressionEvaluator.cs" />
    <Compile Include="MonoDevelop.Projects\PackageDependency.cs" />
    <Compile Include="..\MonoDevelop.Projects.Formats.MSBuild\MonoDevelop.Projects.MSBuild.Shared\RemoteBuildEngineMessages.cs">
      <Link>MonoDevelop.Projects.MSBuild\RemoteBuildEngineMessages.cs</Link>
    </Compile>
    <Compile Include="..\MonoDevelop.Projects.Formats.MSBuild\MonoDevelop.Projects.MSBuild.Shared\MSBuildEvaluatedItem.cs">
      <Link>MonoDevelop.Projects.MSBuild\MSBuildEvaluatedItem.cs</Link>
    </Compile>
    <Compile Include="..\MonoDevelop.Projects.Formats.MSBuild\MonoDevelop.Projects.MSBuild.Shared\MSBuildResult.cs">
      <Link>MonoDevelop.Projects.MSBuild\MSBuildResult.cs</Link>
    </Compile>
    <Compile Include="..\MonoDevelop.Projects.Formats.MSBuild\MonoDevelop.Projects.MSBuild.Shared\MSBuildTargetResult.cs">
      <Link>MonoDevelop.Projects.MSBuild\MSBuildTargetResult.cs</Link>
    </Compile>
    <Compile Include="MonoDevelop.Projects.MSBuild\MSBuildEvent.cs" />
    <Compile Include="MonoDevelop.Projects\MSBuildLogger.cs" />
    <Compile Include="MonoDevelop.Projects.Extensions\ImportSearchPathExtensionNode.cs" />
    <Compile Include="MonoDevelop.Projects.Extensions\AppliesToCondition.cs" />
    <Compile Include="MonoDevelop.Projects.MSBuild\DefaultSdkResolver.cs" />
    <Compile Include="MonoDevelop.Projects.MSBuild\SdkResolution.cs" />
    <Compile Include="..\MonoDevelop.Projects.Formats.MSBuild\MonoDevelop.MSBuildResolver\Resolver.cs">
      <Link>MonoDevelop.Projects.MSBuild\Resolver.cs</Link>
    </Compile>
    <Compile Include="MonoDevelop.Projects.MSBuild\SdkVersion.cs" />
    <Compile Include="MonoDevelop.Projects\ProjectConfigurationItem.cs" />
    <Compile Include="MonoDevelop.Core\StringInternPool.cs" />
    <Compile Include="MonoDevelop.Core\Hash.cs" />
    <Compile Include="MonoDevelop.Core\StringTable.cs" />
    <Compile Include="MonoDevelop.Core.AddIns\FalseCondition.cs" />
    <Compile Include="MonoDevelop.Core.AddIns\TrueCondition.cs" />
    <Compile Include="MonoDevelop.Projects.MSBuild\MSBuildSolutionExtension.cs" />
    <Compile Include="MonoDevelop.Projects.MSBuild\RemoteBuildEngine.cs" />
    <Compile Include="MonoDevelop.Projects.MSBuild\RemoteBuildEngineManager.cs" />
    <Compile Include="MonoDevelop.Projects.MSBuild\FileUtilities.cs" />
<<<<<<< HEAD
    <Compile Include="MonoDevelop.Core.Setup\UpdateChannel.cs" />
=======
    <Compile Include="MonoDevelop.FSW\OSX\FileSystemWatcher.cs" />
    <Compile Include="MonoDevelop.FSW\OSX\FileSystemWatcher.OSX.cs" />
    <Compile Include="MonoDevelop.FSW\OSX\Interop.CoreFoundation.cs" />
    <Compile Include="MonoDevelop.FSW\OSX\Interop.Error.cs" />
    <Compile Include="MonoDevelop.FSW\OSX\Interop.EventStream.cs" />
    <Compile Include="MonoDevelop.FSW\OSX\Interop.IOError.cs" />
    <Compile Include="MonoDevelop.FSW\OSX\Interop.Libraries.cs" />
    <Compile Include="MonoDevelop.FSW\OSX\Interop.PathConf.cs" />
    <Compile Include="MonoDevelop.FSW\OSX\Interop.RealPath.cs" />
    <Compile Include="MonoDevelop.FSW\OSX\Interop.RunLoop.cs" />
    <Compile Include="MonoDevelop.FSW\OSX\Interop.Sync.cs" />
    <Compile Include="MonoDevelop.FSW\OSX\PathInternal.CaseSensitivity.cs" />
    <Compile Include="MonoDevelop.FSW\OSX\PathInternal.cs" />
    <Compile Include="MonoDevelop.FSW\OSX\PathInternal.Unix.cs" />
    <Compile Include="MonoDevelop.FSW\OSX\PatternMatcher.cs" />
    <Compile Include="MonoDevelop.FSW\OSX\SafeCreateHandle.OSX.cs" />
    <Compile Include="MonoDevelop.FSW\OSX\SafeEventStreamHandle.OSX.cs" />
    <Compile Include="MonoDevelop.FSW\OSX\SR.cs" />
    <Compile Include="MonoDevelop.FSW\FileSystemWatcher.cs" />
    <Compile Include="MonoDevelop.FSW\Mono\FileSystemWatcher.cs" />
>>>>>>> 1f7a6bf9
  </ItemGroup>
  <ItemGroup>
    <None Include="Makefile.am" />
    <None Include="BuildVariables.cs.in" />
    <None Include="packages.config" />
    <None Include="MSBuild\CodeSharing.Common.props">
      <CopyToOutputDirectory>PreserveNewest</CopyToOutputDirectory>
    </None>
    <None Include="MSBuild\CodeSharing.Common.Default.props">
      <CopyToOutputDirectory>PreserveNewest</CopyToOutputDirectory>
    </None>
    <None Include="MSBuild\CodeSharing.CSharp.targets">
      <CopyToOutputDirectory>PreserveNewest</CopyToOutputDirectory>
    </None>
  </ItemGroup>
  <ItemGroup>
    <EmbeddedResource Include="MonoDevelop.Core.addin.xml">
      <LogicalName>MonoDevelop.Core.addin.xml</LogicalName>
      <SubType>Designer</SubType>
    </EmbeddedResource>
    <EmbeddedResource Include="MonoDevelop.Projects.Policies\DefaultDotNetNamingPolicy.xml">
      <LogicalName>DefaultDotNetNamingPolicy.xml</LogicalName>
    </EmbeddedResource>
  </ItemGroup>
  <ItemGroup>
    <ProjectReference Include="..\..\..\external\mono-addins\Mono.Addins\Mono.Addins.csproj">
      <Project>{91DD5A2D-9FE3-4C3C-9253-876141874DAD}</Project>
      <Name>Mono.Addins</Name>
    </ProjectReference>
    <ProjectReference Include="..\..\..\external\mono-addins\Mono.Addins.Setup\Mono.Addins.Setup.csproj">
      <Project>{A85C9721-C054-4BD8-A1F3-0227615F0A36}</Project>
      <Name>Mono.Addins.Setup</Name>
    </ProjectReference>
  </ItemGroup>
  <ItemGroup>
    <Content Include="MonoDevelop.Core.dll.config">
      <CopyToOutputDirectory>PreserveNewest</CopyToOutputDirectory>
    </Content>
  </ItemGroup>
  <ItemGroup>
    <InternalsVisibleTo Include="MonoDevelop.Core.Tests" />
    <InternalsVisibleTo Include="MonoDevelop.Ide.Tests" />
  </ItemGroup>
  <Import Project="$(MSBuildBinPath)\Microsoft.CSharp.targets" />
  <Target Name="BeforeBuild" Inputs="BuildVariables.cs.in; $(MSBuildProjectDirectory)\..\..\..\..\version.config" Outputs="BuildVariables.cs">
    <MakeDir Directories="$(FullBuildInfo)" />
    <Csc Sources="$(ConfigureScript)" OutputAssembly="$(ConfigureScriptExe)" ToolExe="$(CscToolExe)" ToolPath="$(CscToolPath)" Condition="!Exists('$(ConfigureScriptExe)')" />
    <Exec Command="$(MonoLauncher)$(ConfigureScriptExe) gen-buildinfo $(FullBuildInfo)" WorkingDirectory="$(MSBuildProjectDirectory)" />
    <Csc Sources="BuildVariables.gen.cs" OutputAssembly="BuildVariables.gen.exe" ToolExe="$(CscToolExe)" ToolPath="$(CscToolPath)" />
    <Exec Command="$(MonoLauncher)$(MSBuildProjectDirectory)\BuildVariables.gen.exe ." WorkingDirectory="$(MSBuildProjectDirectory)" />
    <Delete Files="BuildVariables.gen.exe" />
    <MakeDir Directories="$(OutputPath)" />
    <Exec Command="&quot;$(Git)&quot; rev-parse HEAD &gt; $(BuildInfo)" WorkingDirectory="$(MSBuildProjectDirectory)" IgnoreExitCode="True" />
    <Exec Command="&quot;$(Git)&quot; rev-parse HEAD &gt; $(VcRevision)" WorkingDirectory="$(MSBuildProjectDirectory)" IgnoreExitCode="True" />
    <RemoveDir Directories="$(FullBuildInfo)" />
  </Target>
  <Import Project="..\..\..\packages\SQLitePCLRaw.lib.e_sqlite3.linux.1.1.6\build\net35\SQLitePCLRaw.lib.e_sqlite3.linux.targets" Condition="Exists('..\..\..\packages\SQLitePCLRaw.lib.e_sqlite3.linux.1.1.6\build\net35\SQLitePCLRaw.lib.e_sqlite3.linux.targets')" />
  <Target Name="EnsureNuGetPackageBuildImports" BeforeTargets="PrepareForBuild">
    <PropertyGroup>
      <ErrorText>This project references NuGet package(s) that are missing on this computer. Use NuGet Package Restore to download them.  For more information, see http://go.microsoft.com/fwlink/?LinkID=322105. The missing file is {0}.</ErrorText>
    </PropertyGroup>
    <Error Condition="!Exists('..\..\..\packages\SQLitePCLRaw.lib.e_sqlite3.linux.1.1.6\build\net35\SQLitePCLRaw.lib.e_sqlite3.linux.targets')" Text="$([System.String]::Format('$(ErrorText)', '..\..\..\packages\SQLitePCLRaw.lib.e_sqlite3.linux.1.1.6\build\net35\SQLitePCLRaw.lib.e_sqlite3.linux.targets'))" />
    <Error Condition="!Exists('..\..\..\packages\SQLitePCLRaw.lib.e_sqlite3.osx.1.1.6\build\net35\SQLitePCLRaw.lib.e_sqlite3.osx.targets')" Text="$([System.String]::Format('$(ErrorText)', '..\..\..\packages\SQLitePCLRaw.lib.e_sqlite3.osx.1.1.6\build\net35\SQLitePCLRaw.lib.e_sqlite3.osx.targets'))" />
    <Error Condition="!Exists('..\..\..\packages\SQLitePCLRaw.lib.e_sqlite3.v110_xp.1.1.6\build\net35\SQLitePCLRaw.lib.e_sqlite3.v110_xp.targets')" Text="$([System.String]::Format('$(ErrorText)', '..\..\..\packages\SQLitePCLRaw.lib.e_sqlite3.v110_xp.1.1.6\build\net35\SQLitePCLRaw.lib.e_sqlite3.v110_xp.targets'))" />
  </Target>
  <Import Project="..\..\..\packages\SQLitePCLRaw.lib.e_sqlite3.osx.1.1.6\build\net35\SQLitePCLRaw.lib.e_sqlite3.osx.targets" Condition="Exists('..\..\..\packages\SQLitePCLRaw.lib.e_sqlite3.osx.1.1.6\build\net35\SQLitePCLRaw.lib.e_sqlite3.osx.targets')" />
  <Import Project="..\..\..\packages\SQLitePCLRaw.lib.e_sqlite3.v110_xp.1.1.6\build\net35\SQLitePCLRaw.lib.e_sqlite3.v110_xp.targets" Condition="Exists('..\..\..\packages\SQLitePCLRaw.lib.e_sqlite3.v110_xp.1.1.6\build\net35\SQLitePCLRaw.lib.e_sqlite3.v110_xp.targets')" />
</Project><|MERGE_RESOLUTION|>--- conflicted
+++ resolved
@@ -735,9 +735,7 @@
     <Compile Include="MonoDevelop.Projects.MSBuild\RemoteBuildEngine.cs" />
     <Compile Include="MonoDevelop.Projects.MSBuild\RemoteBuildEngineManager.cs" />
     <Compile Include="MonoDevelop.Projects.MSBuild\FileUtilities.cs" />
-<<<<<<< HEAD
     <Compile Include="MonoDevelop.Core.Setup\UpdateChannel.cs" />
-=======
     <Compile Include="MonoDevelop.FSW\OSX\FileSystemWatcher.cs" />
     <Compile Include="MonoDevelop.FSW\OSX\FileSystemWatcher.OSX.cs" />
     <Compile Include="MonoDevelop.FSW\OSX\Interop.CoreFoundation.cs" />
@@ -758,7 +756,6 @@
     <Compile Include="MonoDevelop.FSW\OSX\SR.cs" />
     <Compile Include="MonoDevelop.FSW\FileSystemWatcher.cs" />
     <Compile Include="MonoDevelop.FSW\Mono\FileSystemWatcher.cs" />
->>>>>>> 1f7a6bf9
   </ItemGroup>
   <ItemGroup>
     <None Include="Makefile.am" />
