<?xml version="1.0" encoding="utf-8"?>
<Project DefaultTargets="Build" xmlns="http://schemas.microsoft.com/developer/msbuild/2003" ToolsVersion="4.0">
  <PropertyGroup>
    <Configuration Condition=" '$(Configuration)' == '' ">Debug</Configuration>
    <Platform Condition=" '$(Platform)' == '' ">AnyCPU</Platform>
    <ProductVersion>8.0.30703</ProductVersion>
    <SchemaVersion>2.0</SchemaVersion>
    <ProjectGuid>{7525BB88-6142-4A26-93B9-A30C6983390A}</ProjectGuid>
    <OutputType>Library</OutputType>
    <AssemblyName>MonoDevelop.Core</AssemblyName>
    <RootNamespace>MonoDevelop.Core</RootNamespace>
    <BuildInfo>..\..\..\build\bin\buildinfo</BuildInfo>
    <VcRevision>..\..\..\vcrevision</VcRevision>
    <MonoLauncher Condition=" '$(VisualStudioVersion)' == '' ">mono </MonoLauncher>
    <TargetFrameworkVersion>v4.5</TargetFrameworkVersion>
  </PropertyGroup>
  <Choose>
    <When Condition=" Exists('c:\Program Files\Git\bin\git.exe') ">
      <PropertyGroup>
        <Git>c:\Program Files\Git\bin\git.exe</Git>
      </PropertyGroup>
    </When>
    <When Condition=" Exists('c:\Program Files (x86)\Git\bin\git.exe') ">
      <PropertyGroup>
        <Git>c:\Program Files (x86)\Git\bin\git.exe</Git>
      </PropertyGroup>
    </When>
    <When Condition=" Exists('c:\msysgit\bin\git.exe') ">
      <PropertyGroup>
        <Git>c:\msysgit\bin\git.exe</Git>
      </PropertyGroup>
    </When>
    <When Condition=" Exists('/usr/bin/git') ">
      <PropertyGroup>
        <Git>/usr/bin/git</Git>
      </PropertyGroup>
    </When>
    <Otherwise>
      <PropertyGroup>
        <Git>git</Git>
      </PropertyGroup>
    </Otherwise>
  </Choose>
  <PropertyGroup Condition=" '$(Configuration)|$(Platform)' == 'Debug|AnyCPU' ">
    <DebugSymbols>True</DebugSymbols>
    <DebugType>full</DebugType>
    <Optimize>False</Optimize>
    <OutputPath>..\..\..\build\bin\</OutputPath>
    <ErrorReport>prompt</ErrorReport>
    <WarningLevel>4</WarningLevel>
    <Execution>
      <Execution clr-version="Net_2_0" />
    </Execution>
    <AllowUnsafeBlocks>True</AllowUnsafeBlocks>
    <DefineConstants>DEBUG</DefineConstants>
    <NoWarn>1591;1573</NoWarn>
    <DocumentationFile>..\..\..\build\bin\MonoDevelop.Core.xml</DocumentationFile>
  </PropertyGroup>
  <PropertyGroup Condition=" '$(Configuration)|$(Platform)' == 'Release|AnyCPU' ">
    <DebugType>pdbonly</DebugType>
    <Optimize>True</Optimize>
    <OutputPath>..\..\..\build\bin\</OutputPath>
    <ErrorReport>prompt</ErrorReport>
    <WarningLevel>4</WarningLevel>
    <Execution>
      <Execution clr-version="Net_2_0" />
    </Execution>
    <AllowUnsafeBlocks>True</AllowUnsafeBlocks>
    <DebugSymbols>true</DebugSymbols>
    <NoWarn>1591;1573</NoWarn>
    <DocumentationFile>..\..\..\build\bin\MonoDevelop.Core.xml</DocumentationFile>
  </PropertyGroup>
  <PropertyGroup Condition=" '$(Configuration)|$(Platform)' == 'DebugWin32|AnyCPU' ">
    <DebugSymbols>true</DebugSymbols>
    <DebugType>full</DebugType>
    <Optimize>false</Optimize>
    <OutputPath>..\..\..\build\bin\</OutputPath>
    <DefineConstants>DEBUG;WINDOWS</DefineConstants>
    <ErrorReport>prompt</ErrorReport>
    <WarningLevel>4</WarningLevel>
    <DocumentationFile>..\..\..\build\bin\MonoDevelop.Core.xml</DocumentationFile>
    <Execution>
      <Execution clr-version="Net_2_0" />
    </Execution>
    <NoWarn>1591;1573</NoWarn>
    <AllowUnsafeBlocks>true</AllowUnsafeBlocks>
  </PropertyGroup>
  <ItemGroup>
    <Reference Include="System" />
    <Reference Include="Mono.Posix" />
    <Reference Include="System.Xml" />
    <Reference Include="System.Runtime.Remoting" />
    <Reference Include="System.Configuration" />
    <Reference Include="System.Core" />
    <Reference Include="monodoc, Version=1.0.0.0, Culture=neutral, PublicKeyToken=0738eb9f132ed756">
    </Reference>
    <Reference Include="System.Xml.Linq" />
    <Reference Include="System.Web" />
    <Reference Include="System.ServiceModel" />
    <Reference Include="Microsoft.CSharp" />
    <Reference Include="Microsoft.Build.Engine" />
    <Reference Include="Microsoft.Build" />
    <Reference Include="Microsoft.Build.Utilities.v12.0, Version=12.0.0.0, Culture=neutral, PublicKeyToken=b03f5f7f11d50a3a" />
    <Reference Include="System.Reflection.Metadata">
      <HintPath>..\..\..\external\roslyn\Binaries\Release\System.Reflection.Metadata.dll</HintPath>
      <Private>False</Private>
    </Reference>
    <Reference Include="ICSharpCode.SharpZipLib">
      <HintPath>..\..\..\packages\SharpZipLib.0.86.0\lib\20\ICSharpCode.SharpZipLib.dll</HintPath>
    </Reference>
    <Reference Include="System.Collections.Immutable">
      <HintPath>..\..\..\packages\System.Collections.Immutable.1.1.37\lib\portable-net45+win8+wp8+wpa81\System.Collections.Immutable.dll</HintPath>
    </Reference>
    <Reference Include="System.Composition.AttributedModel">
      <HintPath>..\..\..\packages\Microsoft.Composition.1.0.27\lib\portable-net45+win8+wp8+wpa81\System.Composition.AttributedModel.dll</HintPath>
    </Reference>
    <Reference Include="System.Composition.Convention">
      <HintPath>..\..\..\packages\Microsoft.Composition.1.0.27\lib\portable-net45+win8+wp8+wpa81\System.Composition.Convention.dll</HintPath>
    </Reference>
    <Reference Include="System.Composition.Hosting">
      <HintPath>..\..\..\packages\Microsoft.Composition.1.0.27\lib\portable-net45+win8+wp8+wpa81\System.Composition.Hosting.dll</HintPath>
    </Reference>
    <Reference Include="System.Composition.Runtime">
      <HintPath>..\..\..\packages\Microsoft.Composition.1.0.27\lib\portable-net45+win8+wp8+wpa81\System.Composition.Runtime.dll</HintPath>
    </Reference>
    <Reference Include="System.Composition.TypedParts">
      <HintPath>..\..\..\packages\Microsoft.Composition.1.0.27\lib\portable-net45+win8+wp8+wpa81\System.Composition.TypedParts.dll</HintPath>
    </Reference>
    <Reference Include="System.Reflection.Metadata">
      <HintPath>..\..\..\packages\System.Reflection.Metadata.1.2.0\lib\portable-net45+win8\System.Reflection.Metadata.dll</HintPath>
    </Reference>
    <Reference Include="Microsoft.CodeAnalysis">
      <HintPath>..\..\..\packages\Microsoft.CodeAnalysis.Common.1.3.2\lib\net45\Microsoft.CodeAnalysis.dll</HintPath>
    </Reference>
    <Reference Include="Microsoft.CodeAnalysis.CSharp">
      <HintPath>..\..\..\packages\Microsoft.CodeAnalysis.CSharp.1.3.2\lib\net45\Microsoft.CodeAnalysis.CSharp.dll</HintPath>
    </Reference>
    <Reference Include="Microsoft.CodeAnalysis.VisualBasic">
      <HintPath>..\..\..\packages\Microsoft.CodeAnalysis.VisualBasic.1.3.2\lib\net45\Microsoft.CodeAnalysis.VisualBasic.dll</HintPath>
    </Reference>
    <Reference Include="Microsoft.CodeAnalysis.Workspaces.Desktop">
      <HintPath>..\..\..\packages\Microsoft.CodeAnalysis.Workspaces.Common.1.3.2\lib\net45\Microsoft.CodeAnalysis.Workspaces.Desktop.dll</HintPath>
    </Reference>
    <Reference Include="Microsoft.CodeAnalysis.Workspaces">
      <HintPath>..\..\..\packages\Microsoft.CodeAnalysis.Workspaces.Common.1.3.2\lib\net45\Microsoft.CodeAnalysis.Workspaces.dll</HintPath>
    </Reference>
    <Reference Include="Microsoft.CodeAnalysis.CSharp.Workspaces">
      <HintPath>..\..\..\packages\Microsoft.CodeAnalysis.CSharp.Workspaces.1.3.2\lib\net45\Microsoft.CodeAnalysis.CSharp.Workspaces.dll</HintPath>
    </Reference>
    <Reference Include="Microsoft.CodeAnalysis.VisualBasic.Workspaces">
      <HintPath>..\..\..\packages\Microsoft.CodeAnalysis.VisualBasic.Workspaces.1.3.2\lib\net45\Microsoft.CodeAnalysis.VisualBasic.Workspaces.dll</HintPath>
    </Reference>
    <Reference Include="Microsoft.CodeAnalysis.Features">
      <HintPath>..\..\..\packages\Microsoft.CodeAnalysis.Features.1.3.2\lib\net45\Microsoft.CodeAnalysis.Features.dll</HintPath>
    </Reference>
    <Reference Include="Microsoft.CodeAnalysis.CSharp.Features">
      <HintPath>..\..\..\packages\Microsoft.CodeAnalysis.CSharp.Features.1.3.2\lib\net45\Microsoft.CodeAnalysis.CSharp.Features.dll</HintPath>
    </Reference>
    <Reference Include="Newtonsoft.Json">
      <HintPath>..\..\..\packages\Newtonsoft.Json.9.0.1\lib\net45\Newtonsoft.Json.dll</HintPath>
    </Reference>
  </ItemGroup>
  <ItemGroup>
    <Compile Include="MonoDevelop.Core\StringParserService.cs" />
    <Compile Include="MonoDevelop.Core\UserException.cs" />
    <Compile Include="MonoDevelop.Core\Runtime.cs" />
    <Compile Include="MonoDevelop.Core.Execution\AddinDependencyAttribute.cs" />
    <Compile Include="MonoDevelop.Core.Execution\BreakpointEventHandler.cs" />
    <Compile Include="MonoDevelop.Core.Execution\IBreakpoint.cs" />
    <Compile Include="MonoDevelop.Core.Execution\IProcessHost.cs" />
    <Compile Include="MonoDevelop.Core.Execution\IProcessHostController.cs" />
    <Compile Include="MonoDevelop.Core.Execution\ProcessHostController.cs" />
    <Compile Include="MonoDevelop.Core.Execution\ProcessService.cs" />
    <Compile Include="MonoDevelop.Core.Execution\ProcessWrapper.cs" />
    <Compile Include="MonoDevelop.Core.Execution\RemoteProcessObject.cs" />
    <Compile Include="MonoDevelop.Core.ProgressMonitoring\AggregatedProgressMonitor.cs" />
    <Compile Include="MonoDevelop.Core.ProgressMonitoring\ConsoleProgressMonitor.cs" />
    <Compile Include="MonoDevelop.Core\IProgressMonitor.cs" />
    <Compile Include="MonoDevelop.Core.ProgressMonitoring\LogTextWriter.cs" />
    <Compile Include="MonoDevelop.Core.ProgressMonitoring\ProgressTracker.cs" />
    <Compile Include="MonoDevelop.Core.Execution\DefaultExecutionHandler.cs" />
    <Compile Include="MonoDevelop.Core.Execution\ExternalConsoleFactory.cs" />
    <Compile Include="MonoDevelop.Core.Execution\IExecutionHandler.cs" />
    <Compile Include="MonoDevelop.Core.Execution\MonoPlatformExecutionHandler.cs" />
    <Compile Include="MonoDevelop.Core.Execution\NativePlatformExecutionHandler.cs" />
    <Compile Include="MonoDevelop.Core\ClrVersion.cs" />
    <Compile Include="MonoDevelop.Core\FileService.cs" />
    <Compile Include="MonoDevelop.Core\FileEventArgs.cs" />
    <Compile Include="MonoDevelop.Core.FileSystem\FileSystemExtension.cs" />
    <Compile Include="MonoDevelop.Core.FileSystem\DefaultFileSystemExtension.cs" />
    <Compile Include="AssemblyInfo.cs" />
    <Compile Include="MonoDevelop.Core.AddIns\AssemblyExtensionNode.cs" />
    <Compile Include="MonoDevelop.Core.AddIns\PackageExtensionNode.cs" />
    <Compile Include="MonoDevelop.Core.AddIns\ApplicationExtensionNode.cs" />
    <Compile Include="MonoDevelop.Core.ProgressMonitoring\FilteredProgressMonitor.cs" />
    <Compile Include="MonoDevelop.Core\Properties.cs" />
    <Compile Include="MonoDevelop.Core\PropertyChangedEventArgs.cs" />
    <Compile Include="MonoDevelop.Core\PropertyService.cs" />
    <Compile Include="MonoDevelop.Core\XmlReadHelper.cs" />
    <Compile Include="MonoDevelop.Core\ICustomXmlSerializer.cs" />
    <Compile Include="MonoDevelop.Core.Logging\LogLevel.cs" />
    <Compile Include="MonoDevelop.Core.Logging\ILogger.cs" />
    <Compile Include="MonoDevelop.Core\LoggingService.cs" />
    <Compile Include="MonoDevelop.Core.Logging\ConsoleLogger.cs" />
    <Compile Include="MonoDevelop.Core.Logging\FileLogger.cs" />
    <Compile Include="MonoDevelop.Core\DefaultAddinLocalizer.cs" />
    <Compile Include="MonoDevelop.Core.Logging\ConsoleCrayon.cs" />
    <Compile Include="MonoDevelop.Core.Execution\ExecutionPlatform.cs" />
    <Compile Include="MonoDevelop.Core.AddIns\ExecutionModeNode.cs" />
    <Compile Include="MonoDevelop.Core.Execution\IExecutionMode.cs" />
    <Compile Include="MonoDevelop.Core.Serialization\ArrayHandler.cs" />
    <Compile Include="MonoDevelop.Core.Serialization\ArrayListHandler.cs" />
    <Compile Include="MonoDevelop.Core.Serialization\ClassDataType.cs" />
    <Compile Include="MonoDevelop.Core.Serialization\CollectionDataType.cs" />
    <Compile Include="MonoDevelop.Core.Serialization\DataCollection.cs" />
    <Compile Include="MonoDevelop.Core.Serialization\DataContext.cs" />
    <Compile Include="MonoDevelop.Core.Serialization\DataIncludeAttribute.cs" />
    <Compile Include="MonoDevelop.Core.Serialization\DataItem.cs" />
    <Compile Include="MonoDevelop.Core.Serialization\DataItemAttribute.cs" />
    <Compile Include="MonoDevelop.Core.Serialization\DataNode.cs" />
    <Compile Include="MonoDevelop.Core.Serialization\DataSerializer.cs" />
    <Compile Include="MonoDevelop.Core.Serialization\DataType.cs" />
    <Compile Include="MonoDevelop.Core.Serialization\DataValue.cs" />
    <Compile Include="MonoDevelop.Core.Serialization\DictionaryDataType.cs" />
    <Compile Include="MonoDevelop.Core.Serialization\EnumDataType.cs" />
    <Compile Include="MonoDevelop.Core.Serialization\ExpandedCollectionAttribute.cs" />
    <Compile Include="MonoDevelop.Core.Serialization\GenericCollectionHandler.cs" />
    <Compile Include="MonoDevelop.Core.Serialization\ICollectionHandler.cs" />
    <Compile Include="MonoDevelop.Core.Serialization\ICustomDataItemHandler.cs" />
    <Compile Include="MonoDevelop.Core.Serialization\IExtendedDataItem.cs" />
    <Compile Include="MonoDevelop.Core.Serialization\IPropertyFilter.cs" />
    <Compile Include="MonoDevelop.Core.Serialization\ISerializationAttributeProvider.cs" />
    <Compile Include="MonoDevelop.Core.Serialization\ItemProperty.cs" />
    <Compile Include="MonoDevelop.Core.Serialization\ItemPropertyAttribute.cs" />
    <Compile Include="MonoDevelop.Core.Serialization\PrimitiveDataType.cs" />
    <Compile Include="MonoDevelop.Core.Serialization\SerializationContext.cs" />
    <Compile Include="MonoDevelop.Core.Serialization\TypeAttributeProvider.cs" />
    <Compile Include="MonoDevelop.Core.Serialization\XmlDataSerializer.cs" />
    <Compile Include="MonoDevelop.Core.Serialization\XmlElementDataType.cs" />
    <Compile Include="MonoDevelop.Core.Serialization\XmlMapAttributeProvider.cs" />
    <Compile Include="MonoDevelop.Core.Collections\Set.cs" />
    <Compile Include="MonoDevelop.Core\Gettext.cs" />
    <Compile Include="MonoDevelop.Core.AddIns\PackageInstalledCondition.cs" />
    <Compile Include="MonoDevelop.Core\ComponentModelLocalization.cs" />
    <Compile Include="MonoDevelop.Core.AddIns\ITargetRuntimeFactory.cs" />
    <Compile Include="MonoDevelop.Core.Assemblies\SystemAssembly.cs" />
    <Compile Include="MonoDevelop.Core.Assemblies\SystemPackage.cs" />
    <Compile Include="MonoDevelop.Core.Assemblies\MonoTargetRuntime.cs" />
    <Compile Include="MonoDevelop.Core.Assemblies\MonoTargetRuntimeFactory.cs" />
    <Compile Include="MonoDevelop.Core.Assemblies\TargetRuntime.cs" />
    <Compile Include="MonoDevelop.Core.Assemblies\TargetFramework.cs" />
    <Compile Include="MonoDevelop.Core.Assemblies\SystemAssemblyService.cs" />
    <Compile Include="MonoDevelop.Core.Assemblies\MonoRuntimeInfo.cs" />
    <Compile Include="MonoDevelop.Core.Execution\IExecutionModeSet.cs" />
    <Compile Include="MonoDevelop.Core.Execution\ExecutionMode.cs" />
    <Compile Include="MonoDevelop.Core.Execution\ExecutionCommand.cs" />
    <Compile Include="MonoDevelop.Core.Execution\DotNetExecutionCommand.cs" />
    <Compile Include="MonoDevelop.Core.Execution\NativeExecutionCommand.cs" />
    <Compile Include="MonoDevelop.Core.Execution\ProcessExecutionCommand.cs" />
    <Compile Include="MonoDevelop.Core.Execution\DotNetExecutionHandler.cs" />
    <Compile Include="MonoDevelop.Core.Assemblies\MsNetTargetRuntime.cs" />
    <Compile Include="MonoDevelop.Core.Assemblies\MsNetTargetRuntimeFactory.cs" />
    <Compile Include="MonoDevelop.Core.Execution\MsNetExecutionHandler.cs" />
    <Compile Include="MonoDevelop.Core.Assemblies\PcFileCache.cs" />
    <Compile Include="MonoDevelop.Core.AddIns\TargetFrameworkNode.cs" />
    <Compile Include="MonoDevelop.Core.Assemblies\TargetFrameworkBackend.cs" />
    <Compile Include="MonoDevelop.Core.Assemblies\MonoFrameworkBackend.cs" />
    <Compile Include="MonoDevelop.Core.Assemblies\MsNetFrameworkBackend.cs" />
    <Compile Include="MonoDevelop.Core\PropertyBag.cs" />
    <Compile Include="MonoDevelop.Core.AddIns\ExecutionModeSetNode.cs" />
    <Compile Include="MonoDevelop.Core.Execution\DefaultExecutionMode.cs" />
    <Compile Include="MonoDevelop.Core.Execution\DisposerFormatterSink.cs" />
    <Compile Include="MonoDevelop.Core.Execution\RemotingService.cs" />
    <Compile Include="MonoDevelop.Core.Instrumentation\InstrumentationService.cs" />
    <Compile Include="MonoDevelop.Core.Instrumentation\Counter.cs" />
    <Compile Include="MonoDevelop.Core.Instrumentation\CounterCategory.cs" />
    <Compile Include="MonoDevelop.Core.Instrumentation\MemoryProbe.cs" />
    <Compile Include="MonoDevelop.Core.Assemblies\IAssemblyContext.cs" />
    <Compile Include="MonoDevelop.Core.Assemblies\ComposedAssemblyContext.cs" />
    <Compile Include="MonoDevelop.Core.Assemblies\DirectoryAssemblyContext.cs" />
    <Compile Include="MonoDevelop.Core.Assemblies\AssemblyContext.cs" />
    <Compile Include="MonoDevelop.Core.Assemblies\RuntimeAssemblyContext.cs" />
    <Compile Include="MonoDevelop.Core.Assemblies\LibraryPcFileCache.cs" />
    <Compile Include="MonoDevelop.Core.Logging\RemoteLogger.cs" />
    <Compile Include="MonoDevelop.Core.Instrumentation\TimeCounter.cs" />
    <Compile Include="MonoDevelop.Core.AddIns\PlatformCondition.cs" />
    <Compile Include="MonoDevelop.Core.AddIns\BrandingCondition.cs" />
    <Compile Include="MonoDevelop.Core.Serialization\BinaryDataSerializer.cs" />
    <Compile Include="MonoDevelop.Core.Execution\LocalConsole.cs" />
    <Compile Include="MonoDevelop.Core\IconId.cs" />
    <Compile Include="Mono.Options.cs" />
    <Compile Include="MonoDevelop.Core.Logging\InstrumentationLogger.cs" />
    <Compile Include="MonoDevelop.Core.Instrumentation\TimerCounter.cs" />
    <Compile Include="MonoDevelop.Projects\ProjectService.cs" />
    <Compile Include="MonoDevelop.Projects\ProjectPathItemPropertyAttribute.cs" />
    <Compile Include="MonoDevelop.Projects\SolutionConfiguration.cs" />
    <Compile Include="MonoDevelop.Projects\SolutionItemEventArgs.cs" />
    <Compile Include="MonoDevelop.Projects\CombineEntryRenamedEventArgs.cs" />
    <Compile Include="MonoDevelop.Projects\SolutionItemConfiguration.cs" />
    <Compile Include="MonoDevelop.Projects\ProjectConfiguration.cs" />
    <Compile Include="MonoDevelop.Projects\DotNetProjectConfiguration.cs" />
    <Compile Include="MonoDevelop.Projects\Project.cs" />
    <Compile Include="MonoDevelop.Projects\ProjectFile.cs" />
    <Compile Include="MonoDevelop.Projects\ProjectFileEventArgs.cs" />
    <Compile Include="MonoDevelop.Projects\ProjectReference.cs" />
    <Compile Include="MonoDevelop.Projects\ProjectReferenceEventArgs.cs" />
    <Compile Include="MonoDevelop.Projects\ProjectFileCollection.cs" />
    <Compile Include="MonoDevelop.Projects\ProjectReferenceCollection.cs" />
    <Compile Include="MonoDevelop.Projects\ProjectCreateInformation.cs" />
    <Compile Include="MonoDevelop.Projects\SolutionItemConfigurationCollection.cs" />
    <Compile Include="MonoDevelop.Projects\ConfigurationEventHandler.cs" />
    <Compile Include="MonoDevelop.Projects\ExecutionContext.cs" />
    <Compile Include="MonoDevelop.Projects\BuildTool.cs" />
    <Compile Include="MonoDevelop.Projects\BuildEventHandler.cs" />
    <Compile Include="MonoDevelop.Projects\CustomCommandCollection.cs" />
    <Compile Include="MonoDevelop.Projects\CustomCommand.cs" />
    <Compile Include="MonoDevelop.Projects\CustomCommandType.cs" />
    <Compile Include="MonoDevelop.Projects\GenericProject.cs" />
    <Compile Include="MonoDevelop.Projects\ProjectConvertTool.cs" />
    <Compile Include="MonoDevelop.Projects\ProjectsServices.cs" />
    <Compile Include="MonoDevelop.Projects\UnknownSolutionItem.cs" />
    <Compile Include="MonoDevelop.Projects\Workspace.cs" />
    <Compile Include="MonoDevelop.Projects\UnknownConfiguration.cs" />
    <Compile Include="MonoDevelop.Projects\WorkspaceItem.cs" />
    <Compile Include="MonoDevelop.Projects\WorkspaceItemRenamedEventArgs.cs" />
    <Compile Include="MonoDevelop.Projects\Solution.cs" />
    <Compile Include="MonoDevelop.Projects\SolutionFolder.cs" />
    <Compile Include="MonoDevelop.Projects\IBuildTarget.cs" />
    <Compile Include="MonoDevelop.Projects\WorkspaceItemCollection.cs" />
    <Compile Include="MonoDevelop.Projects\WorkspaceItemEventArgs.cs" />
    <Compile Include="MonoDevelop.Projects\SolutionEventArgs.cs" />
    <Compile Include="MonoDevelop.Projects\SolutionConfigurationCollection.cs" />
    <Compile Include="MonoDevelop.Projects\ItemConfiguration.cs" />
    <Compile Include="MonoDevelop.Projects\ItemConfigurationCollection.cs" />
    <Compile Include="MonoDevelop.Projects\IConfigurationTarget.cs" />
    <Compile Include="MonoDevelop.Projects\ItemCollection.cs" />
    <Compile Include="MonoDevelop.Projects\SolutionFolderItemCollection.cs" />
    <Compile Include="MonoDevelop.Projects\SolutionItemReference.cs" />
    <Compile Include="MonoDevelop.Projects\UnknownWorkspaceItem.cs" />
    <Compile Include="MonoDevelop.Projects\BuildResult.cs" />
    <Compile Include="MonoDevelop.Projects\BuildAction.cs" />
    <Compile Include="MonoDevelop.Projects\FileCopyMode.cs" />
    <Compile Include="MonoDevelop.Projects\DotNetProject.cs" />
    <Compile Include="MonoDevelop.Projects\FileCopySet.cs" />
    <Compile Include="MonoDevelop.Projects\ProjectItem.cs" />
    <Compile Include="MonoDevelop.Projects\ProjectItemCollection.cs" />
    <Compile Include="MonoDevelop.Projects\IFolderItem.cs" />
    <Compile Include="MonoDevelop.Projects\IFileItem.cs" />
    <Compile Include="MonoDevelop.Projects\CyclicDependencyException.cs" />
    <Compile Include="MonoDevelop.Projects\ItemConfigurationSelector.cs" />
    <Compile Include="MonoDevelop.Projects\SolutionConfigurationSelector.cs" />
    <Compile Include="MonoDevelop.Projects\DefaultConfigurationSelector.cs" />
    <Compile Include="MonoDevelop.Projects\ConfigurationSelector.cs" />
    <Compile Include="MonoDevelop.Projects\HelpService.cs" />
    <Compile Include="MonoDevelop.Projects\CompiledAssemblyProject.cs" />
    <Compile Include="MonoDevelop.Projects\IAssemblyProject.cs" />
    <Compile Include="MonoDevelop.Projects.Extensions\ItemPropertyCodon.cs" />
    <Compile Include="MonoDevelop.Projects.Extensions\DataTypeCodon.cs" />
    <Compile Include="MonoDevelop.Projects.Extensions\SerlializationMapNode.cs" />
    <Compile Include="MonoDevelop.Projects.Extensions\FileFormatNode.cs" />
    <Compile Include="MonoDevelop.Projects.Extensions\PolicySetNode.cs" />
    <Compile Include="MonoDevelop.Projects.Extensions\PolicyNode.cs" />
    <Compile Include="MonoDevelop.Projects.Extensions\ItemTypeCondition.cs" />
    <Compile Include="MonoDevelop.Projects.Extensions\MonoDocSourceNode.cs" />
    <Compile Include="MonoDevelop.Projects.Extensions\ProjectLanguageCondition.cs" />
    <Compile Include="MonoDevelop.Projects.Extensions\IAssemblyReferenceHandler.cs" />
    <Compile Include="MonoDevelop.Projects.MD1\MD1DotNetProjectHandler.cs" />
    <Compile Include="MonoDevelop.Projects.MD1\MD1FileFormat.cs" />
    <Compile Include="MonoDevelop.Projects.MSBuild\MSBuildFileFormat.cs" />
    <Compile Include="MonoDevelop.Projects.MSBuild\SlnFileFormat.cs" />
    <Compile Include="MonoDevelop.Projects.MSBuild\MSBuildProjectService.cs" />
    <Compile Include="MonoDevelop.Projects.MSBuild\MSBuildProject.cs" />
    <Compile Include="MonoDevelop.Projects.MSBuild\MSBuildImportAttribute.cs" />
    <Compile Include="MonoDevelop.Projects.MSBuild\RemoteProjectBuilder.cs" />
    <Compile Include="MonoDevelop.Projects.MSBuild\MergeToProjectAttribute.cs" />
    <Compile Include="MonoDevelop.Projects.MSBuild.Conditions\ConditionAndExpression.cs" />
    <Compile Include="MonoDevelop.Projects.MSBuild.Conditions\ConditionExpression.cs" />
    <Compile Include="MonoDevelop.Projects.MSBuild.Conditions\ConditionFactorExpresion.cs" />
    <Compile Include="MonoDevelop.Projects.MSBuild.Conditions\ConditionFunctionExpression.cs" />
    <Compile Include="MonoDevelop.Projects.MSBuild.Conditions\ConditionNotExpression.cs" />
    <Compile Include="MonoDevelop.Projects.MSBuild.Conditions\ConditionOrExpression.cs" />
    <Compile Include="MonoDevelop.Projects.MSBuild.Conditions\ConditionParser.cs" />
    <Compile Include="MonoDevelop.Projects.MSBuild.Conditions\ConditionRelationalExpression.cs" />
    <Compile Include="MonoDevelop.Projects.MSBuild.Conditions\ConditionTokenizer.cs" />
    <Compile Include="MonoDevelop.Projects.MSBuild.Conditions\ExpressionParseException.cs" />
    <Compile Include="MonoDevelop.Projects.MSBuild.Conditions\Token.cs" />
    <Compile Include="MonoDevelop.Projects.Policies\PolicyBag.cs" />
    <Compile Include="MonoDevelop.Projects.Policies\PolicyService.cs" />
    <Compile Include="MonoDevelop.Projects.Policies\PolicySet.cs" />
    <Compile Include="MonoDevelop.Projects.Policies\DotNetNamingPolicy.cs" />
    <Compile Include="MonoDevelop.Projects.Policies\PolicyChangedEventArgs.cs" />
    <Compile Include="MonoDevelop.Projects.Policies\PolicyContainer.cs" />
    <Compile Include="MonoDevelop.Projects.Policies\ScopedPolicy.cs" />
    <Compile Include="MonoDevelop.Projects.Policies\PolicyDictionary.cs" />
    <Compile Include="MonoDevelop.Projects.Text\ITextFile.cs" />
    <Compile Include="MonoDevelop.Projects.Text\TextFile.cs" />
    <Compile Include="MonoDevelop.Projects.Text\TextEncoding.cs" />
    <Compile Include="MonoDevelop.Projects.Text\TextFileReader.cs" />
    <Compile Include="MonoDevelop.Projects.Text\TextFormatter.cs" />
    <Compile Include="MonoDevelop.Projects.Utility\DiffUtility.cs" />
    <Compile Include="MonoDevelop.Core.StringParsing\IStringTagProvider.cs" />
    <Compile Include="MonoDevelop.Core.StringParsing\StringTagProvider.cs" />
    <Compile Include="MonoDevelop.Core.StringParsing\StringTagDescription.cs" />
    <Compile Include="MonoDevelop.Core.StringParsing\StringTagModel.cs" />
    <Compile Include="MonoDevelop.Core.StringParsing\StringTagModelDescription.cs" />
    <Compile Include="MonoDevelop.Core.StringParsing\IStringTagModel.cs" />
    <Compile Include="MonoDevelop.Core.Execution\ExecutionEnvironment.cs" />
    <Compile Include="MonoDevelop.Projects\AuthorInformation.cs" />
    <Compile Include="MonoDevelop.Core.Text\StringMatcher.cs" />
    <Compile Include="MonoDevelop.Core.Text\LaneStringMatcher.cs" />
    <Compile Include="MonoDevelop.Core.Text\BacktrackingStringMatcher.cs" />
    <Compile Include="MonoDevelop.Projects.Text\DocGenerator.cs" />
    <Compile Include="MonoDevelop.Core\EventArgsChain.cs" />
    <Compile Include="MonoDevelop.Core.Execution\ProcessExtensions.cs" />
    <Compile Include="MonoDevelop.Core.Execution\ProcessArgumentBuilder.cs" />
    <Compile Include="MonoDevelop.Projects.Policies\IPolicyProvider.cs" />
    <Compile Include="MonoDevelop.Projects\ProjectItemEventArgs.cs" />
    <Compile Include="MonoDevelop.Core.Assemblies\TargetFrameworkMoniker.cs" />
    <Compile Include="MonoDevelop.Core\UserDataMigrationService.cs" />
    <Compile Include="MonoDevelop.Core.AddIns\UserDataMigrationNode.cs" />
    <Compile Include="MonoDevelop.Core.Serialization\IDataItemAttribute.cs" />
    <Compile Include="MonoDevelop.Projects\ProjectModelDataItemAttribute.cs" />
    <Compile Include="MonoDevelop.Core\FilePath.cs" />
    <Compile Include="MonoDevelop.Projects.Policies\PolicyTypeAttribute.cs" />
    <Compile Include="MonoDevelop.Core.Setup\UpdateLevel.cs" />
    <Compile Include="MonoDevelop.Core.Setup\AddinSetupService.cs" />
    <Compile Include="MonoDevelop.Core\IApplication.cs" />
    <Compile Include="MonoDevelop.Core\IApplicationInfo.cs" />
    <Compile Include="MonoDevelop.Core\ApplicationService.cs" />
    <Compile Include="MonoDevelop.Core.ProgressMonitoring\ProgressStatusMonitor.cs" />
    <Compile Include="MonoDevelop.Projects\LanguageBindingService.cs" />
    <Compile Include="MonoDevelop.Core\Platform.cs" />
    <Compile Include="MonoDevelop.Core\UserProfile.cs" />
    <Compile Include="MonoDevelop.Core\BrandingService.cs" />
    <Compile Include="MonoDevelop.Projects\CleanEventHandler.cs" />
    <Compile Include="MonoDevelop.Core.ProgressMonitoring\ConsoleProjectLoadProgressMonitor.cs" />
    <Compile Include="MonoDevelop.Core\SystemInformation.cs" />
    <Compile Include="MonoDevelop.Core\MacSystemInformation.cs" />
    <Compile Include="MonoDevelop.Core\WindowsSystemInformation.cs" />
    <Compile Include="MonoDevelop.Core\LinuxSystemInformation.cs" />
    <Compile Include="MonoDevelop.Core\UnixSystemInformation.cs" />
    <Compile Include="MonoDevelop.Core\ISystemInformationProvider.cs" />
    <Compile Include="MonoDevelop.Core.LogReporting\CrashEventArgs.cs" />
    <Compile Include="MonoDevelop.Core.LogReporting\CrashMonitor.cs" />
    <Compile Include="MonoDevelop.Core.LogReporting\ICrashMonitor.cs" />
    <Compile Include="MonoDevelop.Core.LogReporting\MacCrashMonitor.cs" />
    <Compile Include="MonoDevelop.Core\PasswordService.cs" />
    <Compile Include="MonoDevelop.Core\IPasswordProvider.cs" />
    <Compile Include="MonoDevelop.Projects.Utility\ByteOrderMark.cs" />
    <Compile Include="MonoDevelop.Core.AddIns\FilePathExtensionNode.cs" />
    <Compile Include="MonoDevelop.Projects.MSBuild\TargetsAvailableCondition.cs" />
    <Compile Include="MonoDevelop.Core.AddIns\AssemblyInstalledCondition.cs" />
    <Compile Include="MonoDevelop.Core\WebCertificateService.cs" />
    <Compile Include="MonoDevelop.Core\IWebCertificateProvider.cs" />
    <Compile Include="MonoDevelop.Core.Execution\ExecutionTarget.cs" />
    <Compile Include="MonoDevelop.Core.Assemblies\SupportedFramework.cs" />
    <Compile Include="MonoDevelop.Projects.Extensions\UnknownProjectTypeNode.cs" />
    <Compile Include="MonoDevelop.Core.Execution\ICommandFactory.cs" />
    <Compile Include="MonoDevelop.Core.Execution\DotNetCommandFactory.cs" />
    <Compile Include="BuildVariables.cs" />
    <Compile Include="AddinInfo.cs" />
    <Compile Include="MonoDevelop.Core.Logging\AssertLoggingTraceListener.cs" />
    <Compile Include="MonoDevelop.Projects.MD1\MD1ProjectService.cs" />
    <Compile Include="MonoDevelop.Projects\UnknownProject.cs" />
    <Compile Include="MonoDevelop.Projects.SharedAssetsProjects\SharedAssetsProject.cs" />
    <Compile Include="MonoDevelop.Projects.SharedAssetsProjects\SharedAssetsProjectMSBuildExtension.cs" />
    <Compile Include="MonoDevelop.Core\WebRequestHelper.cs" />
    <Compile Include="MonoDevelop.Core.Web\IProxyAuthenticationHandler.cs" />
    <Compile Include="MonoDevelop.Core.Web\CredentialStore.cs" />
    <Compile Include="MonoDevelop.Core.Web\CredentialType.cs" />
    <Compile Include="MonoDevelop.Core.Web\ICredentialCache.cs" />
    <Compile Include="MonoDevelop.Core.Web\ICredentialProvider.cs" />
    <Compile Include="MonoDevelop.Core.Web\IHttpWebResponse.cs" />
    <Compile Include="MonoDevelop.Core.Web\IProxyCache.cs" />
    <Compile Include="MonoDevelop.Core.Web\MemoryCache.cs" />
    <Compile Include="MonoDevelop.Core.Web\NullCredentialProvider.cs" />
    <Compile Include="MonoDevelop.Core.Web\ProxyCache.cs" />
    <Compile Include="MonoDevelop.Core.Web\RequestHelper.cs" />
    <Compile Include="MonoDevelop.Core.Web\StringExtensions.cs" />
    <Compile Include="MonoDevelop.Core.Web\STSAuthHelper.cs" />
    <Compile Include="MonoDevelop.Core.Web\WIFTypeProvider.cs" />
    <Compile Include="MonoDevelop.Core.Web\CredentialProviderExtensions.cs" />
    <Compile Include="MonoDevelop.Core.Text\ISegment.cs" />
    <Compile Include="MonoDevelop.Core.Text\UnicodeNewLine.cs" />
    <Compile Include="MonoDevelop.Core.Text\ITextSource.cs" />
    <Compile Include="MonoDevelop.Core.Text\TextChangeEventArgs.cs" />
    <Compile Include="MonoDevelop.Core.Text\StringTextSource.cs" />
    <Compile Include="MonoDevelop.Core.Text\TextFileUtility.cs" />
    <Compile Include="MonoDevelop.Core.Text\ITextSourceVersion.cs" />
    <Compile Include="MonoDevelop.Projects\IDotNetFileContainer.cs" />
    <Compile Include="MonoDevelop.Projects.MSBuild\IMSBuildGlobalPropertyProvider.cs" />
    <Compile Include="MonoDevelop.Projects\DotNetProjectImport.cs" />
    <Compile Include="MonoDevelop.Core.Text\TextSourceVersionProvider.cs" />
    <Compile Include="MonoDevelop.Core.LogReporting\CrashReporter.cs" />
    <Compile Include="MonoDevelop.Core.Instrumentation\InstrumentationConsumer.cs" />
    <Compile Include="MonoDevelop.Projects\DotNetProjectExtension.cs" />
    <Compile Include="MonoDevelop.Projects.Extensions\MSBuildProjectExtensionNode.cs" />
    <Compile Include="MonoDevelop.Projects\ChainedExtension.cs" />
    <Compile Include="MonoDevelop.Projects\ExtensionChain.cs" />
    <Compile Include="MonoDevelop.Projects\SolutionFolderItem.cs" />
    <Compile Include="MonoDevelop.Projects\SolutionItem.cs" />
    <Compile Include="MonoDevelop.Projects\SolutionItemExtension.cs" />
    <Compile Include="MonoDevelop.Projects\WorkspaceItemExtension.cs" />
    <Compile Include="MonoDevelop.Projects\SolutionExtension.cs" />
    <Compile Include="MonoDevelop.Projects.Extensions\ProjectModelExtensionNode.cs" />
    <Compile Include="MonoDevelop.Projects.Extensions\SolutionItemExtensionNode.cs" />
    <Compile Include="MonoDevelop.Projects.Extensions\FlavorTypeCondition.cs" />
    <Compile Include="MonoDevelop.Projects\WorkspaceObject.cs" />
    <Compile Include="MonoDevelop.Projects\WorkspaceObjectExtension.cs" />
    <Compile Include="MonoDevelop.Core.Execution\ProcessAsyncOperation.cs" />
    <Compile Include="MonoDevelop.Projects.MSBuild\MSBuildProperty.cs" />
    <Compile Include="MonoDevelop.Projects.MSBuild\MSBuildPropertyGroup.cs" />
    <Compile Include="MonoDevelop.Projects.MSBuild\MSBuildItem.cs" />
    <Compile Include="MonoDevelop.Projects.MSBuild\MSBuildItemGroup.cs" />
    <Compile Include="MonoDevelop.Projects.MSBuild\MSBuildEvaluationContext.cs" />
    <Compile Include="MonoDevelop.Projects.MSBuild\MSBuildImport.cs" />
    <Compile Include="MonoDevelop.Projects.MSBuild\MSBuildObject.cs" />
    <Compile Include="MonoDevelop.Projects\IPropertySet.cs" />
    <Compile Include="MonoDevelop.Projects.MSBuild\IMSBuildPropertySet.cs" />
    <Compile Include="MonoDevelop.Projects.MSBuild\MSBuildPropertyGroupEvaluated.cs" />
    <Compile Include="MonoDevelop.Projects.MSBuild\SlnFile.cs" />
    <Compile Include="MonoDevelop.Projects.MSBuild\UnknownSolutionItemTypeException.cs" />
    <Compile Include="MonoDevelop.Projects\DotNetCompilerParameters.cs" />
    <Compile Include="MonoDevelop.Projects\PortableDotNetProjectFlavor.cs" />
    <Compile Include="MonoDevelop.Projects\SolutionItemFactory.cs" />
    <Compile Include="MonoDevelop.Projects.Extensions\ProjectMigrationHandler.cs" />
    <Compile Include="MonoDevelop.Projects.Extensions\ProjectMigrationHandlerNode.cs" />
    <Compile Include="MonoDevelop.Projects.Extensions\SolutionItemTypeNode.cs" />
    <Compile Include="MonoDevelop.Projects.Extensions\ProjectTypeNode.cs" />
    <Compile Include="MonoDevelop.Projects.Extensions\DotNetProjectTypeNode.cs" />
    <Compile Include="MonoDevelop.Projects\ProjectExtension.cs" />
    <Compile Include="MonoDevelop.Core\ProgressMonitor.cs" />
    <Compile Include="MonoDevelop.Core.ProgressMonitoring\ProjectLoadProgressMonitor.cs" />
    <Compile Include="MonoDevelop.Projects\ExportProjectModelExtensionAttribute.cs" />
    <Compile Include="MonoDevelop.Projects\ExportSolutionItemTypeAttribute.cs" />
    <Compile Include="MonoDevelop.Projects\ExportProjectFlavorAttribute.cs" />
    <Compile Include="MonoDevelop.Projects\ExportProjectTypeAttribute.cs" />
    <Compile Include="MonoDevelop.Projects\ExportDotNetProjectTypeAttribute.cs" />
    <Compile Include="MonoDevelop.Projects\ProjectCreateParameters.cs" />
    <Compile Include="MonoDevelop.Projects\BuildError.cs" />
    <Compile Include="MonoDevelop.Projects\MSBuildErrorParser.cs" />
    <Compile Include="MonoDevelop.Projects\ProjectItemMetadata.cs" />
    <Compile Include="MonoDevelop.Projects\ProjectFeature.cs" />
    <Compile Include="MonoDevelop.Projects\MSBuildSupport.cs" />
    <Compile Include="MonoDevelop.Projects\ThreadSafeAttribute.cs" />
    <Compile Include="MonoDevelop.Projects\MSBuildSerializationExtension.cs" />
    <Compile Include="MonoDevelop.Projects\WorkspaceSerializationExtension.cs" />
    <Compile Include="MonoDevelop.Projects\IMSBuildFileObject.cs" />
    <Compile Include="MonoDevelop.Projects.Extensions\TypeTagCondition.cs" />
    <Compile Include="MonoDevelop.Projects.MSBuild\MSBuildEngine.cs" />
    <Compile Include="MonoDevelop.Projects.MSBuild\ProjectEvaluationException.cs" />
    <Compile Include="MonoDevelop.Projects.Extensions\ImportRedirectTypeNode.cs" />
    <Compile Include="MonoDevelop.Projects.MSBuild\FileUtil.cs" />
    <Compile Include="MonoDevelop.Projects.MSBuild\DefaultMSBuildEngine.cs" />
    <Compile Include="MonoDevelop.Projects\SolutionDataSectionAttribute.cs" />
    <Compile Include="MonoDevelop.Core.Serialization\DataDeletedValue.cs" />
    <Compile Include="MonoDevelop.Projects\WorkspaceObjectReader.cs" />
    <Compile Include="MonoDevelop.Projects\LanguageBinding.cs" />
    <Compile Include="MonoDevelop.Projects.Extensions\LanguageBindingExtensionNode.cs" />
    <Compile Include="MonoDevelop.Core.Execution\OperationConsole.cs" />
    <Compile Include="MonoDevelop.Core.Execution\OutputProgressMonitor.cs" />
    <Compile Include="MonoDevelop.Core.Execution\OperationConsoleFactory.cs" />
    <Compile Include="MonoDevelop.Projects\PathBasedProjectItem.cs" />
    <Compile Include="MonoDevelop.Projects\ExportProjectItemTypeAttribute.cs" />
    <Compile Include="MonoDevelop.Projects.MSBuild\MSBuildProjectInstance.cs" />
    <Compile Include="MonoDevelop.Projects.MSBuild\MSBuildEngineV12.cs" />
    <Compile Include="MonoDevelop.Projects.MSBuild\MSBuildEngineV4.cs" />
    <Compile Include="MonoDevelop.Projects.MSBuild\MSBuildEngineManager.cs" />
    <Compile Include="MonoDevelop.Projects.MSBuild.Conditions\ExpressionEvaluationException.cs" />
    <Compile Include="MonoDevelop.Projects.MSBuild\MSBuildValueType.cs" />
    <Compile Include="MonoDevelop.Projects\ConfigurationKind.cs" />
    <Compile Include="MonoDevelop.Projects.MSBuild\IMetadataProperty.cs" />
    <Compile Include="MonoDevelop.Projects.MSBuild\IMSBuildPropertyEvaluated.cs" />
    <Compile Include="MonoDevelop.Projects.MSBuild\MSBuildPropertyEvaluated.cs" />
    <Compile Include="MonoDevelop.Projects.MSBuild\MSBuildPropertyCore.cs" />
    <Compile Include="MonoDevelop.Projects\TargetEvaluationResult.cs" />
    <Compile Include="MonoDevelop.Projects\TargetEvaluationContext.cs" />
    <Compile Include="MonoDevelop.Projects.MSBuild\MSBuildImportGroup.cs" />
    <Compile Include="MonoDevelop.Projects.MSBuild\MSBuildChoose.cs" />
    <Compile Include="MonoDevelop.Core.StringParsing\StringTagModelExtensions.cs" />
    <Compile Include="MonoDevelop.Projects\OperationContext.cs" />
    <Compile Include="MonoDevelop.Projects\ProjectOperationContext.cs" />
    <Compile Include="MonoDevelop.Projects\AsyncCriticalSection.cs" />
    <Compile Include="MonoDevelop.Projects.MSBuild\MSBuildTarget.cs" />
    <Compile Include="MonoDevelop.Projects.Extensions\SupportsTargetCondition.cs" />
    <Compile Include="MonoDevelop.Projects.MSBuild\MSBuildTask.cs" />
    <Compile Include="MonoDevelop.Projects.MSBuild\MSBuildProjectExtensions.cs" />
    <Compile Include="MonoDevelop.Projects.MSBuild\MSBuildWhitespace.cs" />
    <Compile Include="MonoDevelop.Projects.MSBuild\MSBuildXmlReader.cs" />
    <Compile Include="MonoDevelop.Projects.MSBuild\MSBuildElement.cs" />
    <Compile Include="MonoDevelop.Projects.MSBuild\MSBuildXmlNode.cs" />
    <Compile Include="MonoDevelop.Projects.MSBuild\MSBuildFileFormatException.cs" />
    <Compile Include="MonoDevelop.Projects.MSBuild\MSBuildXmlElement.cs" />
    <Compile Include="MonoDevelop.Projects.MSBuild\IMSBuildProjectObject.cs" />
    <Compile Include="MonoDevelop.Projects.MSBuild\IntrinsicFunctions.cs" />
    <Compile Include="MonoDevelop.Projects.MSBuild\EscapingUtilities.cs" />
    <Compile Include="CoreExtensions.cs" />
    <Compile Include="MonoDevelop.Core\FileWriteableState.cs" />
    <Compile Include="MonoDevelop.Projects\ConditionedPropertyCollection.cs" />
    <Compile Include="MonoDevelop.Core\AsyncEventHandler.cs" />
    <Compile Include="MonoDevelop.Core.Execution\MultipleOperationConsoles.cs" />
    <Compile Include="MonoDevelop.Core.Execution\BinaryMessage.cs" />
    <Compile Include="MonoDevelop.Core.Execution\RemoteProcessConnection.cs" />
    <Compile Include="MonoDevelop.Core.Execution\RemoteProcessServer.cs" />
    <Compile Include="MonoDevelop.Projects\AssemblyReference.cs" />
    <Compile Include="MonoDevelop.Projects\SolutionItemRunConfiguration.cs" />
    <Compile Include="MonoDevelop.Projects\ProjectRunConfiguration.cs" />
    <Compile Include="MonoDevelop.Projects\RunConfigurationCollection.cs" />
    <Compile Include="MonoDevelop.Projects\AssemblyRunConfiguration.cs" />
    <Compile Include="MonoDevelop.Projects\MonoExecutionParameters.cs" />
    <Compile Include="MonoDevelop.Projects\SolutionRunConfiguration.cs" />
    <Compile Include="MonoDevelop.Projects\SingleItemSolutionRunConfiguration.cs" />
    <Compile Include="MonoDevelop.Projects\MultiItemSolutionRunConfiguration.cs" />
    <Compile Include="MonoDevelop.Projects\SolutionRunConfigurationCollection.cs" />
    <Compile Include="MonoDevelop.Projects\EnvironmentVariableCollection.cs" />
    <Compile Include="MonoDevelop.Projects\RunConfiguration.cs" />
    <Compile Include="MonoDevelop.Projects\IRunTarget.cs" />
    <Compile Include="MonoDevelop.Projects\ProcessRunConfiguration.cs" />
    <Compile Include="MonoDevelop.Core\ErrorHelper.cs" />
    <Compile Include="MonoDevelop.Projects\DotNetProjectRunConfiguration.cs" />
<<<<<<< HEAD
    <Compile Include="MonoDevelop.Core\StructEqualityComparer.cs" />
=======
    <Compile Include="MonoDevelop.Projects\SimpleExpressionEvaluator.cs" />
>>>>>>> efcb3489
  </ItemGroup>
  <ItemGroup>
    <None Include="Makefile.am" />
    <None Include="BuildVariables.cs.in" />
    <None Include="packages.config" />
    <None Include="MSBuild\CodeSharing.Common.props">
      <CopyToOutputDirectory>PreserveNewest</CopyToOutputDirectory>
    </None>
    <None Include="MSBuild\CodeSharing.Common.Default.props">
      <CopyToOutputDirectory>PreserveNewest</CopyToOutputDirectory>
    </None>
    <None Include="MSBuild\CodeSharing.CSharp.targets">
      <CopyToOutputDirectory>PreserveNewest</CopyToOutputDirectory>
    </None>
    <None Include="..\..\..\packages\Microsoft.CodeAnalysis.Workspaces.Common.1.3.2\lib\net45\Microsoft.CodeAnalysis.Workspaces.Desktop.dll">
      <Link>Microsoft.CodeAnalysis.Workspaces.Desktop.dll</Link>
      <CopyToOutputDirectory>PreserveNewest</CopyToOutputDirectory>
    </None>
  </ItemGroup>
  <ItemGroup>
    <EmbeddedResource Include="MonoDevelop.Core.addin.xml">
      <LogicalName>MonoDevelop.Core.addin.xml</LogicalName>
      <SubType>Designer</SubType>
    </EmbeddedResource>
    <EmbeddedResource Include="frameworks\framework_NET_1_1.xml">
      <LogicalName>framework_NET_1_1.xml</LogicalName>
    </EmbeddedResource>
    <EmbeddedResource Include="frameworks\framework_NET_2_0.xml">
      <LogicalName>framework_NET_2_0.xml</LogicalName>
    </EmbeddedResource>
    <EmbeddedResource Include="frameworks\framework_NET_3_0.xml">
      <LogicalName>framework_NET_3_0.xml</LogicalName>
    </EmbeddedResource>
    <EmbeddedResource Include="frameworks\framework_NET_3_5.xml">
      <LogicalName>framework_NET_3_5.xml</LogicalName>
    </EmbeddedResource>
    <EmbeddedResource Include="frameworks\framework_NET_4_0.xml">
      <LogicalName>framework_NET_4_0.xml</LogicalName>
    </EmbeddedResource>
    <EmbeddedResource Include="frameworks\framework_NET_4_5.xml">
      <LogicalName>framework_NET_4_5.xml</LogicalName>
    </EmbeddedResource>
    <EmbeddedResource Include="frameworks\framework_NET_3_5_client.xml">
      <LogicalName>framework_NET_3_5_client.xml</LogicalName>
    </EmbeddedResource>
    <EmbeddedResource Include="frameworks\framework_NET_4_0_client.xml">
      <LogicalName>framework_NET_4_0_client.xml</LogicalName>
    </EmbeddedResource>
  </ItemGroup>
  <Import Project="$(MSBuildBinPath)\Microsoft.CSharp.targets" />
  <ItemGroup>
    <ProjectReference Include="..\MonoDevelop.Projects.Formats.MSBuild\MonoDevelop.Projects.Formats.MSBuild.csproj">
      <Project>{A437F1A3-78DF-4F00-8053-D32A8B1EB679}</Project>
      <Name>MonoDevelop.Projects.Formats.MSBuild</Name>
      <Private>False</Private>
    </ProjectReference>
    <ProjectReference Include="..\..\..\external\cecil\Mono.Cecil.csproj">
      <Project>{D68133BD-1E63-496E-9EDE-4FBDBF77B486}</Project>
      <Name>Mono.Cecil</Name>
    </ProjectReference>
    <ProjectReference Include="..\..\..\external\cecil\symbols\mdb\Mono.Cecil.Mdb.csproj">
      <Project>{8559DD7F-A16F-46D0-A05A-9139FAEBA8FD}</Project>
      <Name>Mono.Cecil.Mdb</Name>
    </ProjectReference>
    <ProjectReference Include="..\..\..\external\mono-addins\Mono.Addins\Mono.Addins.csproj">
      <Project>{91DD5A2D-9FE3-4C3C-9253-876141874DAD}</Project>
      <Name>Mono.Addins</Name>
    </ProjectReference>
    <ProjectReference Include="..\..\..\external\mono-addins\Mono.Addins.Setup\Mono.Addins.Setup.csproj">
      <Project>{A85C9721-C054-4BD8-A1F3-0227615F0A36}</Project>
      <Name>Mono.Addins.Setup</Name>
    </ProjectReference>
    <ProjectReference Include="..\..\..\external\ikvm\reflect\IKVM.Reflection.csproj">
      <Project>{4CB170EF-DFE6-4A56-9E1B-A85449E827A7}</Project>
      <Name>IKVM.Reflection</Name>
    </ProjectReference>
    <ProjectReference Include="..\..\..\external\cecil\symbols\pdb\Mono.Cecil.Pdb.csproj">
      <Project>{63E6915C-7EA4-4D76-AB28-0D7191EEA626}</Project>
      <Name>Mono.Cecil.Pdb</Name>
    </ProjectReference>
  </ItemGroup>
  <ItemGroup>
    <Content Include="MonoDevelop.Core.dll.config">
      <CopyToOutputDirectory>Always</CopyToOutputDirectory>
    </Content>
  </ItemGroup>
  <ItemGroup>
    <Folder Include="MonoDevelop.Projects.SharedAssetsProjects\" />
    <Folder Include="MSBuild\" />
  </ItemGroup>
  <Target Name="BeforeBuild" Inputs="BuildVariables.cs.in; $(MSBuildProjectDirectory)\..\..\..\..\version.config" Outputs="BuildVariables.cs">
    <Csc Sources="BuildVariables.gen.cs" OutputAssembly="BuildVariables.gen.exe" ToolExe="$(CscToolExe)" ToolPath="$(CscToolPath)" />
    <Exec Command="$(MonoLauncher)$(MSBuildProjectDirectory)\BuildVariables.gen.exe ." WorkingDirectory="$(MSBuildProjectDirectory)" />
    <Delete Files="BuildVariables.gen.exe" />
    <MakeDir Directories="$(OutputPath)" />
    <Exec Command="&quot;$(Git)&quot; rev-parse HEAD &gt; $(BuildInfo)" WorkingDirectory="$(MSBuildProjectDirectory)" IgnoreExitCode="True" />
    <Exec Command="&quot;$(Git)&quot; rev-parse HEAD &gt; $(VcRevision)" WorkingDirectory="$(MSBuildProjectDirectory)" IgnoreExitCode="True" />
  </Target>
</Project><|MERGE_RESOLUTION|>--- conflicted
+++ resolved
@@ -618,11 +618,8 @@
     <Compile Include="MonoDevelop.Projects\ProcessRunConfiguration.cs" />
     <Compile Include="MonoDevelop.Core\ErrorHelper.cs" />
     <Compile Include="MonoDevelop.Projects\DotNetProjectRunConfiguration.cs" />
-<<<<<<< HEAD
     <Compile Include="MonoDevelop.Core\StructEqualityComparer.cs" />
-=======
     <Compile Include="MonoDevelop.Projects\SimpleExpressionEvaluator.cs" />
->>>>>>> efcb3489
   </ItemGroup>
   <ItemGroup>
     <None Include="Makefile.am" />
