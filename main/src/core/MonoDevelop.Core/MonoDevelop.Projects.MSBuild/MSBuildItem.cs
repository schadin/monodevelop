//
// MSBuildItem.cs
//
// Author:
//       Lluis Sanchez Gual <lluis@xamarin.com>
//
// Copyright (c) 2014 Xamarin, Inc (http://www.xamarin.com)
//
// Permission is hereby granted, free of charge, to any person obtaining a copy
// of this software and associated documentation files (the "Software"), to deal
// in the Software without restriction, including without limitation the rights
// to use, copy, modify, merge, publish, distribute, sublicense, and/or sell
// copies of the Software, and to permit persons to whom the Software is
// furnished to do so, subject to the following conditions:
//
// The above copyright notice and this permission notice shall be included in
// all copies or substantial portions of the Software.
//
// THE SOFTWARE IS PROVIDED "AS IS", WITHOUT WARRANTY OF ANY KIND, EXPRESS OR
// IMPLIED, INCLUDING BUT NOT LIMITED TO THE WARRANTIES OF MERCHANTABILITY,
// FITNESS FOR A PARTICULAR PURPOSE AND NONINFRINGEMENT. IN NO EVENT SHALL THE
// AUTHORS OR COPYRIGHT HOLDERS BE LIABLE FOR ANY CLAIM, DAMAGES OR OTHER
// LIABILITY, WHETHER IN AN ACTION OF CONTRACT, TORT OR OTHERWISE, ARISING FROM,
// OUT OF OR IN CONNECTION WITH THE SOFTWARE OR THE USE OR OTHER DEALINGS IN
// THE SOFTWARE.

using System.Xml;
using System.Collections.Generic;
using System;
using System.Collections.Immutable;
using System.Linq;


namespace MonoDevelop.Projects.MSBuild
{
	public class MSBuildItem: MSBuildElement
	{
		MSBuildPropertyGroup metadata;
		string name;
		string include;
		string exclude;
		string remove;
		string update;

		public MSBuildItem ()
		{
			metadata = new MSBuildPropertyGroup ();
			metadata.UppercaseBools = true;
			metadata.ParentNode = this;
		}

		public MSBuildItem (string name): this ()
		{
			this.name = name;
		}

		public bool IsUpdate {
			get { return string.IsNullOrEmpty (include) && !string.IsNullOrEmpty (update); }
		}

		public bool IsRemove {
			get { return string.IsNullOrEmpty (include) && !string.IsNullOrEmpty (remove); }
		}

		public bool IsInclusion {
			get { return !string.IsNullOrEmpty (include); }
		}

<<<<<<< HEAD
		static readonly string [] knownAttributes = { "Include", "Exclude", "Condition", "Label", "Remove", "Update" };
=======
		internal static readonly string [] KnownAttributes = { "Include", "Exclude", "Condition", "Label", "Remove", "Update" };
>>>>>>> 8d2ea17d

		internal override string [] GetKnownAttributes ()
		{
			var project = ParentProject;
			if (project != null)
				return project.GetKnownItemAttributes (name);

			return KnownAttributes;
		}

		internal override void ReadAttribute (string name, string value)
		{
			if (name == "Include")
				include = value;
			else if (name == "Exclude")
				exclude = value;
			else if (name == "Remove")
				remove = value;
			else if (name == "Update")
				update = value;
			else
				base.ReadAttribute (name, value);
		}

		internal override void ReadUnknownAttribute (MSBuildXmlReader reader, string lastAttr)
		{
			metadata.ReadUnknownAttribute (reader, lastAttr);
		}

		internal override string WriteAttribute (string name)
		{
			if (name == "Include")
				return !string.IsNullOrEmpty (include) || string.IsNullOrEmpty (update) ? include : null;
			else if (name == "Exclude")
				return exclude;
			else if (name == "Remove")
				return remove;
			else if (name == "Update")
				return string.IsNullOrEmpty (include) && !string.IsNullOrEmpty (update) ? update : null;
<<<<<<< HEAD
			else
				return base.WriteAttribute (name);
=======
			else {
				string result = base.WriteAttribute (name);
				if (result != null)
					return result;

				if (!ExistingPropertyAttribute (name))
					return WritePropertyAsAttribute (name);

				return null;
			}
		}

		bool ExistingPropertyAttribute (string propertyName)
		{
			return metadata.PropertiesAttributeOrder.Any (property => property.Name == propertyName);
		}

		string WritePropertyAsAttribute (string propertyName)
		{
			var prop = metadata.GetProperty (propertyName);
			if (prop != null) {
				prop.FromAttribute = true;
				return prop.Value;
			}
			return null;
>>>>>>> 8d2ea17d
		}

		internal override void Read (MSBuildXmlReader reader)
		{
			name = reader.LocalName;
			base.Read (reader);
		}

		internal override void ReadChildElement (MSBuildXmlReader reader)
		{
			metadata.ReadChildElement (reader);
		}

		internal override void Write (XmlWriter writer, WriteContext context)
		{
			MSBuildWhitespace.Write (StartWhitespace, writer);

			writer.WriteStartElement (NamespacePrefix, GetElementName (), Namespace);

			var props = metadata.PropertiesAttributeOrder;

			if (props.Count > 0) {
				int propIndex = 0;
				int knownIndex = 0;
				var knownAtts = attributeOrder ?? GetKnownAttributes ();
				string lastAttr = null;
				do {
					if (propIndex < props.Count && (lastAttr == props [propIndex].AfterAttribute || props [propIndex].AfterAttribute == null)) {
						var prop = props [propIndex++];
						writer.WriteAttributeString (prop.Name, prop.Value);
						lastAttr = prop.Name;
					} else if (knownIndex < knownAtts.Length) {
						var aname = knownAtts [knownIndex++];
						lastAttr = aname;
						var val = WriteAttribute (aname);
						if (val != null)
							writer.WriteAttributeString (aname, val);
					} else
						lastAttr = null;
				} while (propIndex < props.Count || knownIndex < knownAtts.Length);
			} else {
				var knownAtts = attributeOrder ?? GetKnownAttributes ();
				for (int i = 0; i < knownAtts.Length; i++) {
					var aname = knownAtts [i];
					var val = WriteAttribute (aname);
					if (val != null)
						writer.WriteAttributeString (aname, val);
				}
			}

			WriteContent (writer, context);

			writer.WriteEndElement ();

			MSBuildWhitespace.Write (EndWhitespace, writer);
			if (context.Evaluating) {
				string id = context.ItemMap.Count.ToString ();
				context.ItemMap [id] = this;
			}
		}

		internal override string GetElementName ()
		{
			return name;
		}

		public MSBuildItemGroup ParentGroup {
			get {
				return (MSBuildItemGroup)ParentObject;
			}
		}

		public string Include {
			get { return include; }
			set {
				AssertCanModify ();
				include = value;
				NotifyChanged ();
			}
		}
		
		public string Exclude {
			get { return exclude; }
			set {
				AssertCanModify ();
				exclude = value;
				NotifyChanged ();
			}
		}

		public string Remove {
			get { return remove; }
			set {
				AssertCanModify ();
				remove = value;
				NotifyChanged ();
			}
		}

		public string Update {
			get { return update; }
			set {
				AssertCanModify ();
				update = value;
				NotifyChanged ();
			}
		}

		public bool IsImported {
			get;
			set;
		}

		public string Name {
			get { return name; }
		}

		public IMSBuildPropertySet Metadata {
			get {
				return metadata; 
			}
		}

		internal int EvaluatedItemCount { get; set; }

		internal bool IsWildcardItem {
			get { return IsInclusion && EvaluatedItemCount > 1 && (Include.Contains ("*") || Include.Contains (";") || Include.StartsWith ("@(")); }
		}

		public void AddExclude (string excludePath)
		{
			if (string.IsNullOrWhiteSpace (exclude))
				exclude = excludePath;
			else if (!exclude.Contains (excludePath)){
				exclude += ";" + excludePath;
			} else {
				if (exclude.Split (new [] { ';' }, StringSplitOptions.RemoveEmptyEntries).Select (e => e.Trim ()).Contains (excludePath))
					exclude += ";" + excludePath;
			}
		}
	}

	class MSBuildItemEvaluated: IMSBuildItemEvaluated
	{
		MSBuildPropertyGroupEvaluated metadata;
		string evaluatedInclude;
		string include;
		object sourceItem;

		internal MSBuildItemEvaluated (MSBuildProject parent, string name, string include, string evaluatedInclude)
		{
			this.include = include;
			this.evaluatedInclude = evaluatedInclude;
			metadata = new MSBuildPropertyGroupEvaluated (parent);
			Name = name;
		}

		public string Label { get; internal set; }

		public string Condition { get; internal set; }

		public string Include {
			get { return evaluatedInclude; }
		}

		public string UnevaluatedInclude {
			get { return include; }
		}

		public bool IsImported {
			get;
			internal set;
		}

		public string Name { get; private set; }

		public IMSBuildPropertyGroupEvaluated Metadata {
			get {
				return metadata; 
			}
		}

		public void AddSourceItem (MSBuildItem item)
		{
			item.EvaluatedItemCount++;
			if (sourceItem == null)
				sourceItem = item;
			else if (sourceItem is MSBuildItem) {
				if (item != (MSBuildItem)sourceItem)
					sourceItem = new MSBuildItem [] { (MSBuildItem)sourceItem, item };
			}
			else {
				var items = (MSBuildItem [])sourceItem;
				if (!items.Contains (item)) {
					var newItems = new MSBuildItem [items.Length + 1];
					Array.Copy (items, newItems, items.Length);
					newItems [newItems.Length - 1] = item;
					sourceItem = newItems;
				}
			}
		}

		public MSBuildItem SourceItem {
			get {
				if (sourceItem is MSBuildItem)
					return (MSBuildItem) sourceItem;
				else
					return SourceItems.LastOrDefault (); 
			}
		}

		public IEnumerable<MSBuildItem> SourceItems {
			get {
				if (sourceItem == null)
					return Enumerable.Empty<MSBuildItem> ();
				if (sourceItem is MSBuildItem)
					return Enumerable.Repeat ((MSBuildItem)sourceItem, 1);
				return (IEnumerable<MSBuildItem>)sourceItem;
			}
		}

		public override string ToString ()
		{
			return string.Format ("<{0} Include='{1}'>", Name, Include);
		}
	}


	public interface IMSBuildItemEvaluated
	{
		string Include { get; }

		string UnevaluatedInclude { get; }

		string Condition { get; }

		bool IsImported { get; }

		string Name { get; }

		IMSBuildPropertyGroupEvaluated Metadata { get; }

		/// <summary>
		/// The project item that generated this item. Null if this item has not been
		/// generated by a project item declared in an ItemGroup.
		/// </summary>
		/// <value>The source item.</value>
		MSBuildItem SourceItem { get; }

		/// <summary>
		/// The project items that generated this item. It can be a combination of Include + Update itens.
		/// Empty if this item has not been generated by a project item declared in an ItemGroup.
		/// </summary>
		/// <value>The source items.</value>
		IEnumerable<MSBuildItem> SourceItems { get; }
	}
}<|MERGE_RESOLUTION|>--- conflicted
+++ resolved
@@ -66,11 +66,7 @@
 			get { return !string.IsNullOrEmpty (include); }
 		}
 
-<<<<<<< HEAD
-		static readonly string [] knownAttributes = { "Include", "Exclude", "Condition", "Label", "Remove", "Update" };
-=======
 		internal static readonly string [] KnownAttributes = { "Include", "Exclude", "Condition", "Label", "Remove", "Update" };
->>>>>>> 8d2ea17d
 
 		internal override string [] GetKnownAttributes ()
 		{
@@ -110,10 +106,6 @@
 				return remove;
 			else if (name == "Update")
 				return string.IsNullOrEmpty (include) && !string.IsNullOrEmpty (update) ? update : null;
-<<<<<<< HEAD
-			else
-				return base.WriteAttribute (name);
-=======
 			else {
 				string result = base.WriteAttribute (name);
 				if (result != null)
@@ -139,7 +131,6 @@
 				return prop.Value;
 			}
 			return null;
->>>>>>> 8d2ea17d
 		}
 
 		internal override void Read (MSBuildXmlReader reader)
