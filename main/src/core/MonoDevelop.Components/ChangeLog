--- conflicted
+++ resolved
@@ -1,9 +1,3 @@
-<<<<<<< HEAD
-2008-07-29  Mike Krüger <mkrueger@novell.com> 
-
-	* MonoDevelop.Components.mdp: Removed some parts of the documentation
-	  service.
-=======
 2008-08-06  Michael Hutchinson <mhutchinson@novell.com> 
 
 	* MonoDevelop.Components.Commands/MenuToolButton.cs: Show a down arrow
@@ -28,7 +22,11 @@
 	  initial command target when creating a toolbar.
 	* MonoDevelop.Components.Commands/CommandEntrySet.cs: Added helper
 	  method for adding separators to the set.
->>>>>>> 13f6f5bd
+
+2008-07-29  Mike Krüger <mkrueger@novell.com> 
+
+	* MonoDevelop.Components.mdp: Removed some parts of the documentation
+	  service.
 
 2008-07-18  Michael Hutchinson <mhutchinson@novell.com> 
 
