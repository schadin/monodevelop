--- conflicted
+++ resolved
@@ -1,4 +1,4 @@
-﻿// 
+// 
 // TextDocument.cs
 //  
 // Author:
@@ -35,7 +35,7 @@
 using System.Text;
 using System.Threading.Tasks;
 using System.Threading;
-using MonoDevelop.Ide.Composition;
+using MonoDevelop.Ide.Composition;
 using MonoDevelop.Core.Text;
 using MonoDevelop.Ide.Editor;
 using MonoDevelop.Core;
@@ -43,195 +43,190 @@
 using MonoDevelop.Ide.Editor.Highlighting;
 using Microsoft.VisualStudio.Platform;
 using Microsoft.VisualStudio.Text.Tagging;
-<<<<<<< HEAD
-using Microsoft.VisualStudio.Utilities;
+using Microsoft.VisualStudio.Utilities;
 using MonoDevelop.Ide.Gui.Documents;
 
-=======
-using Microsoft.VisualStudio.Utilities;
-
->>>>>>> f803f4f8
 namespace Mono.TextEditor
-{
-	class TextDocument : ITextDocument, IDisposable
+{
+	class TextDocument : ITextDocument, IDisposable
 	{
 		bool vsTextDocumentOwned;
 		Microsoft.VisualStudio.Text.ITextSnapshot currentSnapshot;
 		TextBufferFileModel textBufferFileModel;
-
+
 		public Microsoft.VisualStudio.Text.ITextDocument VsTextDocument { get; private set; }
-
+
 		public Microsoft.VisualStudio.Text.ITextBuffer TextBuffer { get { return this.VsTextDocument.TextBuffer; } }
-
-		bool lineEndingMismatch;
-
-		//HACK ImmutableText buffer;
-		//HACK readonly ILineSplitter splitter;
-
-		ISyntaxHighlighting syntaxMode = null;
-
-		//HACK TextSourceVersionProvider versionProvider = new TextSourceVersionProvider ();
-
-		bool   readOnly;
-		ReadOnlyCheckDelegate readOnlyCheckDelegate;
-
-		public string MimeType {
-			get {
-				var snapshot = this.TextBuffer.CurrentSnapshot;
-				return PlatformCatalog.Instance.MimeToContentTypeRegistryService.GetMimeType(snapshot.ContentType) ?? snapshot.ContentType.TypeName;
-			}
-			set {
+
+		bool lineEndingMismatch;
+
+		//HACK ImmutableText buffer;
+		//HACK readonly ILineSplitter splitter;
+
+		ISyntaxHighlighting syntaxMode = null;
+
+		//HACK TextSourceVersionProvider versionProvider = new TextSourceVersionProvider ();
+
+		bool   readOnly;
+		ReadOnlyCheckDelegate readOnlyCheckDelegate;
+
+		public string MimeType {
+			get {
+				var snapshot = this.TextBuffer.CurrentSnapshot;
+				return PlatformCatalog.Instance.MimeToContentTypeRegistryService.GetMimeType(snapshot.ContentType) ?? snapshot.ContentType.TypeName;
+			}
+			set {
 				var newContentType = value != null ? GetContentTypeFromMimeType(null, value) : PlatformCatalog.Instance.ContentTypeRegistryService.UnknownContentType;
-
-				if (this.TextBuffer.CurrentSnapshot.ContentType != newContentType) {
-					this.TextBuffer.ChangeContentType(newContentType, null);
-				}
-			}
-		}
-
-		private static IContentType GetContentTypeFromMimeType(string filePath, string mimeType)
-		{
+
+				if (this.TextBuffer.CurrentSnapshot.ContentType != newContentType) {
+					this.TextBuffer.ChangeContentType(newContentType, null);
+				}
+			}
+		}
+
+		private static IContentType GetContentTypeFromMimeType(string filePath, string mimeType)
+		{
 			if (filePath != null)
-			{
-				var fileToContentTypeService = CompositionManager.Instance.GetExportedValue<IFileToContentTypeService> ();
-				var contentTypeFromPath = fileToContentTypeService.GetContentTypeForFilePath (filePath);
+			{
+				var fileToContentTypeService = CompositionManager.Instance.GetExportedValue<IFileToContentTypeService> ();
+				var contentTypeFromPath = fileToContentTypeService.GetContentTypeForFilePath (filePath);
 				if (contentTypeFromPath != null && 
 					contentTypeFromPath != PlatformCatalog.Instance.ContentTypeRegistryService.UnknownContentType)
-				{
-					return contentTypeFromPath;
-				}
-			}
-
+				{
+					return contentTypeFromPath;
+				}
+			}
+
 			IContentType contentType = PlatformCatalog.Instance.MimeToContentTypeRegistryService.GetContentType (mimeType);
-			if (contentType == null)
-			{
-				// fallback 1: see if there is a content tyhpe with the same name
-				contentType = PlatformCatalog.Instance.ContentTypeRegistryService.GetContentType(mimeType);
-				if (contentType == null)
-				{
-					// No joy, create a content type that, by default, derives from text. This is strictly an error
-					// (there should be mappings between any mime type and any content type).
-					contentType = PlatformCatalog.Instance.ContentTypeRegistryService.AddContentType(mimeType, new string[] { "text" });
-				}
-			}
-
-			return contentType;
-		}
-
-		public event EventHandler MimeTypeChanged;
-
-		public FilePath FileName {
-			get {
-				return this.VsTextDocument.FilePath;
-			}
-			set {
-				if (value != this.FileName)
-				{
-					this.VsTextDocument.Rename(value);
-				}
-			}
-		}
-
-		public event EventHandler FileNameChanged;
-		public System.Text.Encoding Encoding {
-			get {
-				return this.VsTextDocument.Encoding;
-			}
-			set {
-				this.VsTextDocument.Encoding = value ?? MonoDevelop.Core.Text.TextFileUtility.DefaultEncoding;
-			}
-		}
-
-		internal ISyntaxHighlighting SyntaxMode {
-			get {
-				if (syntaxMode == null) {
-					lock (syncObject) {
-						InitializeSyntaxMode ();
-					}
-				}
-				return syntaxMode;
-			}
-			set {
-				ISyntaxHighlighting old;
-				lock (syncObject) {
-					old = syntaxMode;
-					if (old != null && old != DefaultSyntaxHighlighting.Instance) {
-						old.HighlightingStateChanged -= SyntaxMode_HighlightingStateChanged;
-						old.Dispose ();
-					}
-
-					syntaxMode = value;
-					if (syntaxMode != null && syntaxMode != DefaultSyntaxHighlighting.Instance)
-						syntaxMode.HighlightingStateChanged += SyntaxMode_HighlightingStateChanged;
-				}
-				OnSyntaxModeChanged (new SyntaxModeChangeEventArgs (old, syntaxMode));
-			}
-		}
-
-		void SyntaxMode_HighlightingStateChanged (object sender, MonoDevelop.Ide.Editor.LineEventArgs e)
+			if (contentType == null)
+			{
+				// fallback 1: see if there is a content tyhpe with the same name
+				contentType = PlatformCatalog.Instance.ContentTypeRegistryService.GetContentType(mimeType);
+				if (contentType == null)
+				{
+					// No joy, create a content type that, by default, derives from text. This is strictly an error
+					// (there should be mappings between any mime type and any content type).
+					contentType = PlatformCatalog.Instance.ContentTypeRegistryService.AddContentType(mimeType, new string[] { "text" });
+				}
+			}
+
+			return contentType;
+		}
+
+		public event EventHandler MimeTypeChanged;
+
+		public FilePath FileName {
+			get {
+				return this.VsTextDocument.FilePath;
+			}
+			set {
+				if (value != this.FileName)
+				{
+					this.VsTextDocument.Rename(value);
+				}
+			}
+		}
+
+		public event EventHandler FileNameChanged;
+		public System.Text.Encoding Encoding {
+			get {
+				return this.VsTextDocument.Encoding;
+			}
+			set {
+				this.VsTextDocument.Encoding = value ?? MonoDevelop.Core.Text.TextFileUtility.DefaultEncoding;
+			}
+		}
+
+		internal ISyntaxHighlighting SyntaxMode {
+			get {
+				if (syntaxMode == null) {
+					lock (syncObject) {
+						InitializeSyntaxMode ();
+					}
+				}
+				return syntaxMode;
+			}
+			set {
+				ISyntaxHighlighting old;
+				lock (syncObject) {
+					old = syntaxMode;
+					if (old != null && old != DefaultSyntaxHighlighting.Instance) {
+						old.HighlightingStateChanged -= SyntaxMode_HighlightingStateChanged;
+						old.Dispose ();
+					}
+
+					syntaxMode = value;
+					if (syntaxMode != null && syntaxMode != DefaultSyntaxHighlighting.Instance)
+						syntaxMode.HighlightingStateChanged += SyntaxMode_HighlightingStateChanged;
+				}
+				OnSyntaxModeChanged (new SyntaxModeChangeEventArgs (old, syntaxMode));
+			}
+		}
+
+		void SyntaxMode_HighlightingStateChanged (object sender, MonoDevelop.Ide.Editor.LineEventArgs e)
 		{
 			if (e == MonoDevelop.Ide.Editor.LineEventArgs.AllLines) {
 				CommitUpdateAll (true);
 			} else { 
 				CommitMultipleLineUpdate (e.Line.LineNumber, e.Line.LineNumber, true);
-			}
-		}
-
-		void OnSyntaxModeChanged (SyntaxModeChangeEventArgs e)
-		{
-			var handler = SyntaxModeChanged;
-			if (handler != null)
-				handler (this, e);
-		}
-
-		string syntaxModeFileName, syntaxModeMimeType;
-
-		void InitializeSyntaxMode ()
-		{
-			var def = SyntaxHighlightingService.GetSyntaxHighlightingDefinition (FileName, this.MimeType);
-			if (def != null) {
-				SyntaxMode = new SyntaxHighlighting (def, this);
-			} else {
-#if false
-				SyntaxMode = TagBasedSyntaxHighlighting.CreateSyntaxHighlighting(this.TextBuffer);
-#else
-				SyntaxMode = DefaultSyntaxHighlighting.Instance;
-#endif
-			}
-		}
-
-		void UpdateSyntaxMode ()
-		{
-			//never been initialized, don't need to update
-			if (syntaxMode == null) {
-				return;
-			}
-
-			//already up to date
-			if (syntaxModeFileName == this.FileName && syntaxModeMimeType == this.MimeType) {
-				return;
-			}
-			syntaxModeFileName = this.FileName;
-			syntaxModeMimeType = MimeType;
-
-			InitializeSyntaxMode ();
-		}
-
-
-		internal event EventHandler<SyntaxModeChangeEventArgs> SyntaxModeChanged;
-
-		public object Tag {
-			get;
-			set;
-		}
-
-		public bool HasLineEndingMismatchOnTextSet {
-			get {
-				return lineEndingMismatch;
-			}
-			set {
-				lineEndingMismatch = value;
-			}
+			}
+		}
+
+		void OnSyntaxModeChanged (SyntaxModeChangeEventArgs e)
+		{
+			var handler = SyntaxModeChanged;
+			if (handler != null)
+				handler (this, e);
+		}
+
+		string syntaxModeFileName, syntaxModeMimeType;
+
+		void InitializeSyntaxMode ()
+		{
+			var def = SyntaxHighlightingService.GetSyntaxHighlightingDefinition (FileName, this.MimeType);
+			if (def != null) {
+				SyntaxMode = new SyntaxHighlighting (def, this);
+			} else {
+#if false
+				SyntaxMode = TagBasedSyntaxHighlighting.CreateSyntaxHighlighting(this.TextBuffer);
+#else
+				SyntaxMode = DefaultSyntaxHighlighting.Instance;
+#endif
+			}
+		}
+
+		void UpdateSyntaxMode ()
+		{
+			//never been initialized, don't need to update
+			if (syntaxMode == null) {
+				return;
+			}
+
+			//already up to date
+			if (syntaxModeFileName == this.FileName && syntaxModeMimeType == this.MimeType) {
+				return;
+			}
+			syntaxModeFileName = this.FileName;
+			syntaxModeMimeType = MimeType;
+
+			InitializeSyntaxMode ();
+		}
+
+
+		internal event EventHandler<SyntaxModeChangeEventArgs> SyntaxModeChanged;
+
+		public object Tag {
+			get;
+			set;
+		}
+
+		public bool HasLineEndingMismatchOnTextSet {
+			get {
+				return lineEndingMismatch;
+			}
+			set {
+				lineEndingMismatch = value;
+			}
 		}
 
 		void AttachTextBuffer (Microsoft.VisualStudio.Text.ITextDocument textDocument, bool owned)
@@ -261,87 +256,87 @@
 				}
 			}
 		}
-
-		protected void Initialize()
-		{
-			foldSegmentTree.tree.NodeRemoved += HandleFoldSegmentTreetreeNodeRemoved;
+
+		protected void Initialize()
+		{
+			foldSegmentTree.tree.NodeRemoved += HandleFoldSegmentTreetreeNodeRemoved;
 			this.diffTracker.SetTrackDocument(this);
-		}
-
-		public void Dispose()
+		}
+
+		public void Dispose()
 		{
 			SyntaxMode = null;
 
 			// Dispose ITextDocument this after SyntaxMode is set, otherwise we'll query the VsTextDocument when setting SyntaxMode.
 			DetachTextBuffer ();
-		}
-
+		}
+
 		private void OnTextBufferChangedImmediate (object sender, Microsoft.VisualStudio.Text.TextContentChangedEventArgs args)
 		{
 			if (args.Changes == null)
-				return;
+				return;
 			var changes = new List<TextChange> ();
 			foreach (var change in args.Changes) {
 				changes.Add (new TextChange (change.OldPosition, change.NewPosition, change.OldText, change.NewText));
 				EnsureSegmentIsUnfolded(change.OldPosition, change.NewLength);
-			}
+			}
 			var textChange = new TextChangeEventArgs(changes);
-
+
 			TextChanging?.Invoke(this, textChange);           
-			// After TextChanging notification has been sent, we can update the cached snapshot
+			// After TextChanging notification has been sent, we can update the cached snapshot
 			this.currentSnapshot = args.After;
-		}
-
-		void OnTextBufferChanged(object sender, Microsoft.VisualStudio.Text.TextContentChangedEventArgs args)
-		{
+		}
+
+		void OnTextBufferChanged(object sender, Microsoft.VisualStudio.Text.TextContentChangedEventArgs args)
+		{
 			if (args.Changes == null || args.Changes.Count == 0)
-				return;
-			var changes = new List<TextChange> ();
-			foreach (var change in args.Changes) {
-				changes.Add (new TextChange (change.OldPosition, change.NewPosition, change.OldText, change.NewText));
-			}
-			bool endUndo = false;
-			UndoOperation operation = null;
-			var textChange = new TextChangeEventArgs(changes);
-
-			if (!isInUndo) {
-				operation = new UndoOperation(args);
-				if (currentAtomicOperation != null) {
-					currentAtomicOperation.Add(operation);
-				} else {
-					OnBeginUndo();
-					undoStack.Push(operation);
-					endUndo = true;
-				}
-				redoStack.Clear();
-			}
+				return;
+			var changes = new List<TextChange> ();
+			foreach (var change in args.Changes) {
+				changes.Add (new TextChange (change.OldPosition, change.NewPosition, change.OldText, change.NewText));
+			}
+			bool endUndo = false;
+			UndoOperation operation = null;
+			var textChange = new TextChangeEventArgs(changes);
+
+			if (!isInUndo) {
+				operation = new UndoOperation(args);
+				if (currentAtomicOperation != null) {
+					currentAtomicOperation.Add(operation);
+				} else {
+					OnBeginUndo();
+					undoStack.Push(operation);
+					endUndo = true;
+				}
+				redoStack.Clear();
+			}
 
 			foldSegmentTree.UpdateOnTextReplace(this, textChange);
 			ClearTextMarkerCache ();
-			textSegmentMarkerTree.UpdateOnTextReplace (this, textChange);
-			ClearLineCache ();
+			textSegmentMarkerTree.UpdateOnTextReplace (this, textChange);
+			ClearLineCache ();
 			TextChanged?.Invoke(this, textChange);
-			if (endUndo)
-				OnEndUndo(new UndoOperationEventArgs(operation));
-		}
-
-		void OnTextBufferContentTypeChanged(object sender, Microsoft.VisualStudio.Text.ContentTypeChangedEventArgs args)
-		{
-			this.currentSnapshot = this.TextBuffer.CurrentSnapshot; // Changing the content type changes the snapshot even though there are no text changes.
-
-			UpdateSyntaxMode();
-			this.MimeTypeChanged?.Invoke(this, EventArgs.Empty);
-		}
-
-		void OnTextDocumentFileActionOccurred(object sender, Microsoft.VisualStudio.Text.TextDocumentFileActionEventArgs args)
-		{
-			if (args.FileActionType == Microsoft.VisualStudio.Text.FileActionTypes.DocumentRenamed)
-			{
-				this.UpdateSyntaxMode();
-				this.FileNameChanged?.Invoke(this, EventArgs.Empty);
-			}
-		}
-
+			if (endUndo)
+				OnEndUndo(new UndoOperationEventArgs(operation));
+		}
+
+		void OnTextBufferContentTypeChanged(object sender, Microsoft.VisualStudio.Text.ContentTypeChangedEventArgs args)
+		{
+			this.currentSnapshot = this.TextBuffer.CurrentSnapshot; // Changing the content type changes the snapshot even though there are no text changes.
+
+			UpdateSyntaxMode();
+			this.MimeTypeChanged?.Invoke(this, EventArgs.Empty);
+		}
+
+		void OnTextDocumentFileActionOccurred(object sender, Microsoft.VisualStudio.Text.TextDocumentFileActionEventArgs args)
+		{
+			if (args.FileActionType == Microsoft.VisualStudio.Text.FileActionTypes.DocumentRenamed)
+			{
+				this.UpdateSyntaxMode();
+				this.FileNameChanged?.Invoke(this, EventArgs.Empty);
+			}
+		}
+
 		void HandleFoldSegmentTreetreeNodeRemoved (object sender, RedBlackTree<FoldSegment>.RedBlackTreeNodeEventArgs e)
 		{
 			if (e.Node.IsCollapsed)
@@ -359,40 +354,40 @@
 			textBufferFileModel.TextBufferInstanceChanged += TextBufferFileModel_TextBufferInstanceChanged;
 		}
 
-		public TextDocument (string fileName, string mimeType)
-		{
-			var contentType = (mimeType == null) ? PlatformCatalog.Instance.TextBufferFactoryService.InertContentType : GetContentTypeFromMimeType(fileName, mimeType);
-			Encoding enc;
-			var text = TextFileUtility.GetText (fileName, out enc);
+		public TextDocument (string fileName, string mimeType)
+		{
+			var contentType = (mimeType == null) ? PlatformCatalog.Instance.TextBufferFactoryService.InertContentType : GetContentTypeFromMimeType(fileName, mimeType);
+			Encoding enc;
+			var text = TextFileUtility.GetText (fileName, out enc);
 			var buffer = PlatformCatalog.Instance.TextBufferFactoryService.CreateTextBuffer (text ?? string.Empty,
 			                                                                                 contentType);
 			
 			var doc = PlatformCatalog.Instance.TextDocumentFactoryService.CreateTextDocument (buffer, fileName);
 			doc.Encoding = enc;
-
+
 			AttachTextBuffer (doc, true);
-			this.Initialize();
-		}
-
-		public TextDocument (string text = null, string fileName = null, string mimeType = null)
-		{
-			var contentType = (mimeType == null) ? PlatformCatalog.Instance.TextBufferFactoryService.InertContentType : GetContentTypeFromMimeType(fileName, mimeType);
-			var buffer = PlatformCatalog.Instance.TextBufferFactoryService.CreateTextBuffer (text ?? string.Empty,
-																							contentType);
-
-			var doc = PlatformCatalog.Instance.TextDocumentFactoryService.CreateTextDocument(buffer, fileName ?? string.Empty);
-			doc.Encoding = TextFileUtility.DefaultEncoding;
-
+			this.Initialize();
+		}
+
+		public TextDocument (string text = null, string fileName = null, string mimeType = null)
+		{
+			var contentType = (mimeType == null) ? PlatformCatalog.Instance.TextBufferFactoryService.InertContentType : GetContentTypeFromMimeType(fileName, mimeType);
+			var buffer = PlatformCatalog.Instance.TextBufferFactoryService.CreateTextBuffer (text ?? string.Empty,
+																							contentType);
+
+			var doc = PlatformCatalog.Instance.TextDocumentFactoryService.CreateTextDocument(buffer, fileName ?? string.Empty);
+			doc.Encoding = TextFileUtility.DefaultEncoding;
+
 			AttachTextBuffer (doc, true);
-			this.Initialize();
-		}
+			this.Initialize();
+		}
 
 		void TextBufferFileModel_TextBufferInstanceChanged (object sender, EventArgs e)
 		{
 			var doc = textBufferFileModel.TextDocument;
 			AttachTextBuffer (doc, false);
 		}
-
+
 		public static TextDocument CreateImmutableDocument (string text, bool suppressHighlighting = true)
 		{
 			return new TextDocument (text) {
@@ -465,22 +460,22 @@
 
 			if (value == null)
 				value = string.Empty;
-			this.TextBuffer.Replace(new Microsoft.VisualStudio.Text.Span(offset, count), value);
-		}
-
-		public void ApplyTextChanges (IEnumerable<Microsoft.CodeAnalysis.Text.TextChange> changes)
-		{
-			if (changes == null)
-				throw new ArgumentNullException(nameof(changes));
-
-			using (var edit = this.TextBuffer.CreateEdit())
-			{
-				foreach (var change in changes)
-					edit.Replace(change.Span.Start, change.Span.Length, change.NewText);
-				edit.Apply();
-			}
-		}
-
+			this.TextBuffer.Replace(new Microsoft.VisualStudio.Text.Span(offset, count), value);
+		}
+
+		public void ApplyTextChanges (IEnumerable<Microsoft.CodeAnalysis.Text.TextChange> changes)
+		{
+			if (changes == null)
+				throw new ArgumentNullException(nameof(changes));
+
+			using (var edit = this.TextBuffer.CreateEdit())
+			{
+				foreach (var change in changes)
+					edit.Replace(change.Span.Start, change.Span.Length, change.NewText);
+				edit.Apply();
+			}
+		}
+
 		public string GetTextBetween (int startOffset, int endOffset)
 		{
 			if (startOffset < 0)
@@ -490,11 +485,11 @@
 			if (endOffset < 0)
 				throw new ArgumentException ("startOffset < 0");
 			if (endOffset > Length)
-				throw new ArgumentException ("endOffset > Length");
-
-			return this.currentSnapshot.GetText(startOffset, endOffset - startOffset);
-		}
-
+				throw new ArgumentException ("endOffset > Length");
+
+			return this.currentSnapshot.GetText(startOffset, endOffset - startOffset);
+		}
+
 		public string GetTextBetween (DocumentLocation start, DocumentLocation end)
 		{
 			return GetTextBetween (LocationToOffset (start), LocationToOffset (end));
@@ -542,7 +537,7 @@
 		}
 		
 		public char GetCharAt (int offset)
-		{
+		{
 			return this.currentSnapshot[offset];
 		}
 
@@ -554,8 +549,8 @@
 		public char GetCharAt (int line, int column)
 		{
 			return this.currentSnapshot[LocationToOffset (line, column)];
-		}
-
+		}
+
 		/// <summary>
 		/// Gets the index of the first occurrence of the character in the specified array.
 		/// </summary>
@@ -564,20 +559,20 @@
 		/// <param name="count">Length of the area to search.</param>
 		/// <returns>The first index where the character was found; or -1 if no occurrence was found.</returns>
 		public int IndexOf (char c, int startIndex, int count)
-		{
-			var snapshot = this.currentSnapshot;
-
-			for (int i = 0; (i < count); ++i)
-			{
-				if (snapshot[i + startIndex] == c)
-				{
-					return i + startIndex;
-				}
-			}
-
+		{
+			var snapshot = this.currentSnapshot;
+
+			for (int i = 0; (i < count); ++i)
+			{
+				if (snapshot[i + startIndex] == c)
+				{
+					return i + startIndex;
+				}
+			}
+
 			return -1;
-		}
-
+		}
+
 		/// <summary>
 		/// Gets the index of the first occurrence of the specified search text in this text source.
 		/// </summary>
@@ -586,40 +581,40 @@
 		/// <param name="count">Length of the area to search.</param>
 		/// <param name="comparisonType">String comparison to use.</param>
 		/// <returns>The first index where the search term was found; or -1 if no occurrence was found.</returns>
-		public int IndexOf(string searchText, int startIndex, int count, StringComparison comparisonType)
-		{
-			//TODO do we really need to handle general StringComparison or should we hard code this only for Ordinal
-			// (where we use IndexOf(c, ...) to find possible matches first.
-			var snapshot = this.currentSnapshot;
-			if ((startIndex < 0) || (count < 0) || (startIndex + count > snapshot.Length))
-			{
-				throw new ArgumentOutOfRangeException(nameof(startIndex));
-			}
-
-			if ((count < 0) || (startIndex + count > snapshot.Length) || (startIndex + count < 0))
-			{
-				throw new ArgumentOutOfRangeException(nameof(count));
-			}
-
-			const int bufferSize = 4095;
-
-			int position = startIndex;
-			while (position < startIndex + count)
-			{
-				var end = System.Math.Min(position + bufferSize + searchText.Length, startIndex + count);
-				var text = snapshot.GetText(position, end - position);
-				var index = text.IndexOf(searchText, 0, text.Length, comparisonType);
-				if (index >= 0)
-				{
-					return position + index;
-				}
-
-				position += (bufferSize + 1);
-			}
-
-			return -1;
-		}
-
+		public int IndexOf(string searchText, int startIndex, int count, StringComparison comparisonType)
+		{
+			//TODO do we really need to handle general StringComparison or should we hard code this only for Ordinal
+			// (where we use IndexOf(c, ...) to find possible matches first.
+			var snapshot = this.currentSnapshot;
+			if ((startIndex < 0) || (count < 0) || (startIndex + count > snapshot.Length))
+			{
+				throw new ArgumentOutOfRangeException(nameof(startIndex));
+			}
+
+			if ((count < 0) || (startIndex + count > snapshot.Length) || (startIndex + count < 0))
+			{
+				throw new ArgumentOutOfRangeException(nameof(count));
+			}
+
+			const int bufferSize = 4095;
+
+			int position = startIndex;
+			while (position < startIndex + count)
+			{
+				var end = System.Math.Min(position + bufferSize + searchText.Length, startIndex + count);
+				var text = snapshot.GetText(position, end - position);
+				var index = text.IndexOf(searchText, 0, text.Length, comparisonType);
+				if (index >= 0)
+				{
+					return position + index;
+				}
+
+				position += (bufferSize + 1);
+			}
+
+			return -1;
+		}
+
 #if false	//Do we need these?
 		/// <summary>
 		/// Gets the index of the first occurrence of any character in the specified array.
@@ -676,49 +671,49 @@
 		}
 #endif
 
-		public event EventHandler<TextChangeEventArgs> TextChanged;
+		public event EventHandler<TextChangeEventArgs> TextChanged;
 		public event EventHandler<TextChangeEventArgs> TextChanging;
-
+
 		#endregion
-
-		#region Line Splitter operations
-		public IEnumerable<DocumentLine> Lines {
-			get {
-				return this.GetLinesStartingAt(1); }
-		}
+
+		#region Line Splitter operations
+		public IEnumerable<DocumentLine> Lines {
+			get {
+				return this.GetLinesStartingAt(1); }
+		}
 
 		public int LineCount {
 			get {
 				return this.currentSnapshot.LineCount;
 			}
-		}
-
-		public IEnumerable<DocumentLine> GetLinesBetween (int startLine, int endLine)
-		{
-			var snapshot = this.currentSnapshot;
-
-			endLine = System.Math.Min(endLine, snapshot.LineCount);
-			for (int i = startLine; (i <= endLine); ++i)
-			{
-				yield return this.Get(i);
-			}
-		}
-
-		public IEnumerable<DocumentLine> GetLinesStartingAt (int startLine)
-		{
-			return this.GetLinesBetween(startLine, int.MaxValue);
-		}
-
-		public IEnumerable<DocumentLine> GetLinesReverseStartingAt (int startLine)
-		{
-			for (int i = startLine; (i >= 1); --i)
-			{
-				yield return this.Get(i);
-			}
+		}
+
+		public IEnumerable<DocumentLine> GetLinesBetween (int startLine, int endLine)
+		{
+			var snapshot = this.currentSnapshot;
+
+			endLine = System.Math.Min(endLine, snapshot.LineCount);
+			for (int i = startLine; (i <= endLine); ++i)
+			{
+				yield return this.Get(i);
+			}
+		}
+
+		public IEnumerable<DocumentLine> GetLinesStartingAt (int startLine)
+		{
+			return this.GetLinesBetween(startLine, int.MaxValue);
+		}
+
+		public IEnumerable<DocumentLine> GetLinesReverseStartingAt (int startLine)
+		{
+			for (int i = startLine; (i >= 1); --i)
+			{
+				yield return this.Get(i);
+			}
 		}
 
 		public int LocationToOffset (int line, int column)
-		{
+		{
 			if (line > this.LineCount || line < DocumentLocation.MinLine)
 				return -1;
 			DocumentLine documentLine = GetLine(line);
@@ -731,13 +726,13 @@
 		}
 		
 		public DocumentLocation OffsetToLocation (int offset)
-		{
-			IDocumentLine line = this.GetLineByOffset(offset);
-			if (line == null)
-				return DocumentLocation.Empty;
-
-			var col = System.Math.Max(1, System.Math.Min(line.LengthIncludingDelimiter, offset - line.Offset) + 1);
-			return new DocumentLocation(line.LineNumber, col);
+		{
+			IDocumentLine line = this.GetLineByOffset(offset);
+			if (line == null)
+				return DocumentLocation.Empty;
+
+			var col = System.Math.Max(1, System.Math.Min(line.LengthIncludingDelimiter, offset - line.Offset) + 1);
+			return new DocumentLocation(line.LineNumber, col);
 		}
 
 		public string GetLineIndent (int lineNumber)
@@ -763,7 +758,7 @@
 		IDocumentLine IReadonlyTextDocument.GetLine (int lineNumber)
 		{
 			return GetLine (lineNumber);
-		}
+		}
 
 		DocumentLine cachedLine;
 		int cachedLineNumber = -1;
@@ -775,34 +770,34 @@
 			cachedLineNumber = -1;
 		}
 
-		public DocumentLine GetLineByOffset (int offset)
+		public DocumentLine GetLineByOffset (int offset)
 		{
 			if (cachedLine?.Contains (offset) == true) {
 				return cachedLine;
-			}
-			var snapshot = this.currentSnapshot;
-
+			}
+			var snapshot = this.currentSnapshot;
+
 			if (offset < 0 || offset > snapshot.Length)
 				return null;
 			var line = snapshot.GetLineFromPosition (offset);
-			return cachedLine = new DocumentLineFromTextSnapshotLine(line);
-		}
+			return cachedLine = new DocumentLineFromTextSnapshotLine(line);
+		}
 
 		IDocumentLine IReadonlyTextDocument.GetLineByOffset (int offset)
 		{
 			return GetLineByOffset (offset);
-		}
-
-		public int OffsetToLineNumber (int offset)
-		{
-			var snapshot = this.currentSnapshot;
-
+		}
+
+		public int OffsetToLineNumber (int offset)
+		{
+			var snapshot = this.currentSnapshot;
+
 			if (offset < 0 || offset > snapshot.Length)
-				return 0;
-			return snapshot.GetLineFromPosition(offset).LineNumber + 1;
-		}
+				return 0;
+			return snapshot.GetLineFromPosition(offset).LineNumber + 1;
+		}
 		#endregion
-
+
 		#region Undo/Redo operations
 		internal class UndoOperation
 		{
@@ -834,30 +829,30 @@
 			}
 
 			public virtual void Undo (TextDocument doc, bool fireEvent = true)
-			{
-				if (this.Changes.Count > 0) {
-					using (var edit = doc.TextBuffer.CreateEdit(Microsoft.VisualStudio.Text.EditOptions.None, this.beforeVersionNumber, typeof(Microsoft.VisualStudio.Text.BufferUndoManager.Implementation.TextBufferChangeUndoPrimitive))) {
-						foreach (var change in this.changes)
-							edit.Replace(change.NewPosition, change.NewLength, change.OldText);
-
-						edit.Apply();
-					}
-				}
-
+			{
+				if (this.Changes.Count > 0) {
+					using (var edit = doc.TextBuffer.CreateEdit(Microsoft.VisualStudio.Text.EditOptions.None, this.beforeVersionNumber, typeof(Microsoft.VisualStudio.Text.BufferUndoManager.Implementation.TextBufferChangeUndoPrimitive))) {
+						foreach (var change in this.changes)
+							edit.Replace(change.NewPosition, change.NewLength, change.OldText);
+
+						edit.Apply();
+					}
+				}
+
 				if (fireEvent)
 					OnUndoDone ();
 			}
 			
 			public virtual void Redo (TextDocument doc, bool fireEvent = true)
-			{
-				if (this.Changes.Count > 0) {
-					using (var edit = doc.TextBuffer.CreateEdit(Microsoft.VisualStudio.Text.EditOptions.None, this.afterVersionNumber, typeof(Microsoft.VisualStudio.Text.BufferUndoManager.Implementation.TextBufferChangeUndoPrimitive))) {
-						foreach (var change in this.changes)
-							edit.Replace(change.OldPosition, change.OldLength, change.NewText);
-
-						edit.Apply();
-					}
-				}
+			{
+				if (this.Changes.Count > 0) {
+					using (var edit = doc.TextBuffer.CreateEdit(Microsoft.VisualStudio.Text.EditOptions.None, this.afterVersionNumber, typeof(Microsoft.VisualStudio.Text.BufferUndoManager.Implementation.TextBufferChangeUndoPrimitive))) {
+						foreach (var change in this.changes)
+							edit.Replace(change.OldPosition, change.OldLength, change.NewText);
+
+						edit.Apply();
+					}
+				}
 
 				if (fireEvent)
 					OnRedoDone ();
@@ -893,8 +888,8 @@
 				get {
 					return operations;
 				}
-			}
-
+			}
+
 			public override Microsoft.VisualStudio.Text.INormalizedTextChangeCollection Changes {
 				get {
 					return null;
@@ -1401,7 +1396,7 @@
 					RemoveFolding (oldSegments [oldIndex]);
 					foldedFoldingRemoved |= oldSegments [oldIndex].IsCollapsed;
 					oldIndex++;
-				}
+				}
 				if (oldIndex < oldSegments.Count && offset == oldSegments [oldIndex].Offset) {
 					FoldSegment curSegment = oldSegments [oldIndex];
 					if (curSegment.IsCollapsed && newFoldSegment.Length != curSegment.Length)
@@ -1508,8 +1503,8 @@
 		}
 		
 		public IEnumerable<FoldSegment> GetEndFoldings (DocumentLine line)
-		{
-			var lineOffset = line.Offset;
+		{
+			var lineOffset = line.Offset;
 			foreach (FoldSegment segment in GetFoldingContaining (line)) {
 				if (segment.GetEndLine (this).Offset == lineOffset)
 					yield return segment;
@@ -1530,8 +1525,8 @@
 		{
 			foreach (FoldSegment fold in GetFoldingsFromOffset (offset).Where (f => f.IsCollapsed && f.Offset < offset && offset < f.EndOffset)) {
 				fold.IsCollapsed = false;
-				InformFoldChanged(new FoldSegmentEventArgs(fold));
-			}
+				InformFoldChanged(new FoldSegmentEventArgs(fold));
+			}
 		}
 
 		public void EnsureSegmentIsUnfolded (int offset, int length)
@@ -1540,8 +1535,8 @@
 				if (!fold.IsCollapsed || fold.EndOffset <= offset)
 					continue;
 				fold.IsCollapsed = false;
-				InformFoldChanged(new FoldSegmentEventArgs(fold));
-			}
+				InformFoldChanged(new FoldSegmentEventArgs(fold));
+			}
 		}
 
 		internal void InformFoldTreeUpdated ()
@@ -1767,9 +1762,9 @@
 		}
 
 #endregion
-
-#region Text segment markers
-
+
+#region Text segment markers
+
 		int textSegmentInsertId = 0;
 		SegmentTree<TextSegmentMarker> textSegmentMarkerTree = new SegmentTree<TextSegmentMarker> ();
 
@@ -2124,14 +2119,14 @@
 #region ITextSource implementation
 
 		public System.IO.TextReader CreateReader ()
-		{
-			var snapshot = this.currentSnapshot;
+		{
+			var snapshot = this.currentSnapshot;
 			return new SnapshotSpanToTextReader(new Microsoft.VisualStudio.Text.SnapshotSpan(snapshot, 0, snapshot.Length));
 		}
 
 		public System.IO.TextReader CreateReader (int offset, int length)
 		{
-			var snapshot = this.currentSnapshot;
+			var snapshot = this.currentSnapshot;
 			return new SnapshotSpanToTextReader(new Microsoft.VisualStudio.Text.SnapshotSpan(snapshot, offset, length));
 		}
 
@@ -2151,23 +2146,23 @@
 		}
 
 		public void CopyTo (int sourceIndex, char [] destination, int destinationIndex, int count)
-		{
-			var snapshot = this.currentSnapshot;
-			this.currentSnapshot.CopyTo(sourceIndex, destination, destinationIndex, count);
+		{
+			var snapshot = this.currentSnapshot;
+			this.currentSnapshot.CopyTo(sourceIndex, destination, destinationIndex, count);
 		}
 
 		ITextSource ITextSource.CreateSnapshot ()
 		{
-			var snapshot = this.currentSnapshot;
+			var snapshot = this.currentSnapshot;
 			return new SnapshotSpanToTextSource(this.Encoding, new Microsoft.VisualStudio.Text.SnapshotSpan(snapshot, 0, snapshot.Length));
 		}
 
 		ITextSource ITextSource.CreateSnapshot (int offset, int length)
 		{
-			var snapshot = this.currentSnapshot;
+			var snapshot = this.currentSnapshot;
 			return new SnapshotSpanToTextSource(this.Encoding, new Microsoft.VisualStudio.Text.SnapshotSpan(snapshot, offset, length));
-		}
-
+		}
+
 		public IReadonlyTextDocument CreateDocumentSnapshot ()
 		{
 			return new SnapshotToReadonlyTextDocument(this.FileName, this.MimeType, this.Encoding, this.currentSnapshot);
@@ -2194,125 +2189,125 @@
 			HeightChanged?.Invoke (this, e);
 		}
 
-		internal event EventHandler HeightChanged;
-
-		private DocumentLine Get(int number)
+		internal event EventHandler HeightChanged;
+
+		private DocumentLine Get(int number)
 		{
 			if (cachedLineNumber == number)
-				return cachedLineFromLineNumber;
-			var snapshot = this.currentSnapshot;
-			int snapshotLineNumber = number - 1;
-			if (snapshotLineNumber < 0 || snapshotLineNumber >= snapshot.LineCount)
-				return null;
-			cachedLineNumber = number;
-			return cachedLineFromLineNumber = new DocumentLineFromTextSnapshotLine(snapshot.GetLineFromLineNumber(snapshotLineNumber));
-		}
-
-		internal sealed class DocumentLineFromTextSnapshotLine : DocumentLine
-		{
-			public Microsoft.VisualStudio.Text.ITextSnapshotLine Line { get; }
-
-			public override int Offset
-			{
-				get { return this.Line.Start; }
-				set
-				{
-
-				}
-			}
-
-			public override int LineNumber
-			{
-				get
-				{
-					return this.Line.LineNumber + 1;
-				}
-			}
-				   
-			public override DocumentLine NextLine
-			{
-				get
-				{
-					int newLineNumber = this.Line.LineNumber + 1;
-					return (newLineNumber < this.Line.Snapshot.LineCount) ? new DocumentLineFromTextSnapshotLine(this.Line.Snapshot.GetLineFromLineNumber(newLineNumber)) : null;
-				}
-			}
-
-			public override DocumentLine PreviousLine
-			{
-				get
-				{
-					int newLineNumber = this.Line.LineNumber - 1;
-					return (newLineNumber >= 0) ? new DocumentLineFromTextSnapshotLine(this.Line.Snapshot.GetLineFromLineNumber(newLineNumber)) : null;
-				}
-			}
-
-			public DocumentLineFromTextSnapshotLine(Microsoft.VisualStudio.Text.ITextSnapshotLine line) : base(line.LengthIncludingLineBreak, DocumentLineFromTextSnapshotLine.LineCode(line))
-			{
-				this.Line = line;
-			}
-
-			public override string ToString()
-			{
-				return string.Format("[LineSegment: lineNumber={0}, Offset={1}]", this.Line.LineNumber, this.Line.Start.Position);
-			}
-
-			private static UnicodeNewline LineCode(Microsoft.VisualStudio.Text.ITextSnapshotLine line)
-			{
-				if (line.LineBreakLength == 2)
-				{
-					return UnicodeNewline.CRLF;
-				}
-				else if (line.LineBreakLength == 0)
-				{
-					return UnicodeNewline.Unknown;
-				}
-				else
-				{
-					switch(line.Snapshot[line.End])
-					{
-						case '\u000A': return UnicodeNewline.LF;
+				return cachedLineFromLineNumber;
+			var snapshot = this.currentSnapshot;
+			int snapshotLineNumber = number - 1;
+			if (snapshotLineNumber < 0 || snapshotLineNumber >= snapshot.LineCount)
+				return null;
+			cachedLineNumber = number;
+			return cachedLineFromLineNumber = new DocumentLineFromTextSnapshotLine(snapshot.GetLineFromLineNumber(snapshotLineNumber));
+		}
+
+		internal sealed class DocumentLineFromTextSnapshotLine : DocumentLine
+		{
+			public Microsoft.VisualStudio.Text.ITextSnapshotLine Line { get; }
+
+			public override int Offset
+			{
+				get { return this.Line.Start; }
+				set
+				{
+
+				}
+			}
+
+			public override int LineNumber
+			{
+				get
+				{
+					return this.Line.LineNumber + 1;
+				}
+			}
+				   
+			public override DocumentLine NextLine
+			{
+				get
+				{
+					int newLineNumber = this.Line.LineNumber + 1;
+					return (newLineNumber < this.Line.Snapshot.LineCount) ? new DocumentLineFromTextSnapshotLine(this.Line.Snapshot.GetLineFromLineNumber(newLineNumber)) : null;
+				}
+			}
+
+			public override DocumentLine PreviousLine
+			{
+				get
+				{
+					int newLineNumber = this.Line.LineNumber - 1;
+					return (newLineNumber >= 0) ? new DocumentLineFromTextSnapshotLine(this.Line.Snapshot.GetLineFromLineNumber(newLineNumber)) : null;
+				}
+			}
+
+			public DocumentLineFromTextSnapshotLine(Microsoft.VisualStudio.Text.ITextSnapshotLine line) : base(line.LengthIncludingLineBreak, DocumentLineFromTextSnapshotLine.LineCode(line))
+			{
+				this.Line = line;
+			}
+
+			public override string ToString()
+			{
+				return string.Format("[LineSegment: lineNumber={0}, Offset={1}]", this.Line.LineNumber, this.Line.Start.Position);
+			}
+
+			private static UnicodeNewline LineCode(Microsoft.VisualStudio.Text.ITextSnapshotLine line)
+			{
+				if (line.LineBreakLength == 2)
+				{
+					return UnicodeNewline.CRLF;
+				}
+				else if (line.LineBreakLength == 0)
+				{
+					return UnicodeNewline.Unknown;
+				}
+				else
+				{
+					switch(line.Snapshot[line.End])
+					{
+						case '\u000A': return UnicodeNewline.LF;
 						//case '\u000B': return UnicodeNewline.VT; // Not recognized by VS
-						//case '\u000C': return UnicodeNewline.FF; // Not recognized by VS
-
+						//case '\u000C': return UnicodeNewline.FF; // Not recognized by VS
+
 						case '\u000D': return UnicodeNewline.CR;
-						case '\u0085': return UnicodeNewline.NEL;
-						case '\u2028': return UnicodeNewline.LS;
-						case '\u2029': return UnicodeNewline.PS;
-						default: return UnicodeNewline.Unknown;
-					}
-				}
-			}
-
-			public override int GetHashCode()
-			{
-				return this.Line.Snapshot.GetHashCode() ^ this.Line.LineNumber;
-			}
-
-			public override bool Equals(object other)
-			{
-				var otherLine = other as DocumentLineFromTextSnapshotLine;
-				return (otherLine != null) && (otherLine.Line.Snapshot == this.Line.Snapshot) && (otherLine.Line.LineNumber == this.Line.LineNumber);
-			}
-		}
-
-		class SnapshotToReadonlyTextDocument : SnapshotSpanToTextSource, IReadonlyTextDocument
-		{
-			public SnapshotToReadonlyTextDocument(string fileName, string mimeType, Encoding encoding, Microsoft.VisualStudio.Text.ITextSnapshot snapshot)
-				: base(encoding, new Microsoft.VisualStudio.Text.SnapshotSpan(snapshot, 0, snapshot.Length))
-			{
-				this.FileName = fileName;
-				this.MimeType = mimeType;
-			}
-
-			public bool IsReadOnly { get { return true; } }
-
-			public FilePath FileName { get; }
-
-			public string MimeType { get; }
-
-			public int LineCount { get { return this.Span.Snapshot.LineCount; } }
-
+						case '\u0085': return UnicodeNewline.NEL;
+						case '\u2028': return UnicodeNewline.LS;
+						case '\u2029': return UnicodeNewline.PS;
+						default: return UnicodeNewline.Unknown;
+					}
+				}
+			}
+
+			public override int GetHashCode()
+			{
+				return this.Line.Snapshot.GetHashCode() ^ this.Line.LineNumber;
+			}
+
+			public override bool Equals(object other)
+			{
+				var otherLine = other as DocumentLineFromTextSnapshotLine;
+				return (otherLine != null) && (otherLine.Line.Snapshot == this.Line.Snapshot) && (otherLine.Line.LineNumber == this.Line.LineNumber);
+			}
+		}
+
+		class SnapshotToReadonlyTextDocument : SnapshotSpanToTextSource, IReadonlyTextDocument
+		{
+			public SnapshotToReadonlyTextDocument(string fileName, string mimeType, Encoding encoding, Microsoft.VisualStudio.Text.ITextSnapshot snapshot)
+				: base(encoding, new Microsoft.VisualStudio.Text.SnapshotSpan(snapshot, 0, snapshot.Length))
+			{
+				this.FileName = fileName;
+				this.MimeType = mimeType;
+			}
+
+			public bool IsReadOnly { get { return true; } }
+
+			public FilePath FileName { get; }
+
+			public string MimeType { get; }
+
+			public int LineCount { get { return this.Span.Snapshot.LineCount; } }
+
 			public int LocationToOffset (int line, int column)
 			{
 				if (line > this.LineCount || line < DocumentLocation.MinLine)
@@ -2320,69 +2315,69 @@
 				IDocumentLine documentLine = GetLine (line);
 				return System.Math.Min (Length, documentLine.Offset + System.Math.Max (0, System.Math.Min (documentLine.Length, column - 1)));
 			}
-
-			public DocumentLocation OffsetToLocation(int offset)
-			{
-				IDocumentLine line = this.GetLineByOffset(offset);
-				if (line == null)
-					return DocumentLocation.Empty;
-
-				var col = System.Math.Max(1, System.Math.Min(line.LengthIncludingDelimiter, offset - line.Offset) + 1);
-				return new DocumentLocation(line.LineNumber, col);
-			}
-
-			public IDocumentLine GetLine(int lineNumber)
-			{
-				var snapshot = this.Span.Snapshot;
-				int snapshotLineNumber = lineNumber - 1;
-				if (snapshotLineNumber < 0 || snapshotLineNumber >= snapshot.LineCount)
-					return null;
-
-				return new DocumentLineFromTextSnapshotLine(snapshot.GetLineFromLineNumber(snapshotLineNumber));
-			}
-
-			public IDocumentLine GetLineByOffset(int offset)
-			{
-				var snapshot = this.Span.Snapshot;
-				if (offset < 0 || offset > snapshot.Length)
-					return null;
-
-				var line = snapshot.GetLineFromPosition(offset);
-				return new DocumentLineFromTextSnapshotLine(line);
-			}
-		}
-
-		class SnapshotSpanToTextSource : ITextSource
-		{
-			protected readonly Microsoft.VisualStudio.Text.SnapshotSpan Span;
-
-			public SnapshotSpanToTextSource(Encoding encoding, Microsoft.VisualStudio.Text.SnapshotSpan span)
-			{
-				this.Encoding = encoding;
-				this.Span = span;
-			}
-
-			public ITextSourceVersion Version { get { return null; } }
-
+
+			public DocumentLocation OffsetToLocation(int offset)
+			{
+				IDocumentLine line = this.GetLineByOffset(offset);
+				if (line == null)
+					return DocumentLocation.Empty;
+
+				var col = System.Math.Max(1, System.Math.Min(line.LengthIncludingDelimiter, offset - line.Offset) + 1);
+				return new DocumentLocation(line.LineNumber, col);
+			}
+
+			public IDocumentLine GetLine(int lineNumber)
+			{
+				var snapshot = this.Span.Snapshot;
+				int snapshotLineNumber = lineNumber - 1;
+				if (snapshotLineNumber < 0 || snapshotLineNumber >= snapshot.LineCount)
+					return null;
+
+				return new DocumentLineFromTextSnapshotLine(snapshot.GetLineFromLineNumber(snapshotLineNumber));
+			}
+
+			public IDocumentLine GetLineByOffset(int offset)
+			{
+				var snapshot = this.Span.Snapshot;
+				if (offset < 0 || offset > snapshot.Length)
+					return null;
+
+				var line = snapshot.GetLineFromPosition(offset);
+				return new DocumentLineFromTextSnapshotLine(line);
+			}
+		}
+
+		class SnapshotSpanToTextSource : ITextSource
+		{
+			protected readonly Microsoft.VisualStudio.Text.SnapshotSpan Span;
+
+			public SnapshotSpanToTextSource(Encoding encoding, Microsoft.VisualStudio.Text.SnapshotSpan span)
+			{
+				this.Encoding = encoding;
+				this.Span = span;
+			}
+
+			public ITextSourceVersion Version { get { return null; } }
+
 			/// <summary>
 			/// Encoding of the text that was read from or is going to be saved to.
 			/// </summary>
-			public Encoding Encoding { get; }
-
+			public Encoding Encoding { get; }
+
 			/// <summary>
 			/// Gets the total text length.
 			/// </summary>
 			/// <returns>The length of the text, in characters.</returns>
 			/// <remarks>This is the same as Text.Length, but is more efficient because
 			///  it doesn't require creating a String object.</remarks>
-			public int Length { get { return this.Span.Length; } }
-
+			public int Length { get { return this.Span.Length; } }
+
 			/// <summary>
 			/// Gets the whole text as string.
 			/// </summary>
-			[System.Diagnostics.CodeAnalysis.SuppressMessage("Microsoft.Naming", "CA1721:PropertyNamesShouldNotMatchGetMethods")]
-			public string Text { get { return this.Span.GetText(); } }
-
+			[System.Diagnostics.CodeAnalysis.SuppressMessage("Microsoft.Naming", "CA1721:PropertyNamesShouldNotMatchGetMethods")]
+			public string Text { get { return this.Span.GetText(); } }
+
 			/// <summary>
 			/// Gets a character at the specified position in the document.
 			/// </summary>
@@ -2391,8 +2386,8 @@
 			/// <returns>The character at the specified position.</returns>
 			/// <remarks>This is the same as Text[offset], but is more efficient because
 			///  it doesn't require creating a String object.</remarks>
-			public char this[int offset] { get { return this.Span.Snapshot[offset + this.Span.Start.Position]; } }
-
+			public char this[int offset] { get { return this.Span.Snapshot[offset + this.Span.Start.Position]; } }
+
 			/// <summary>
 			/// Gets a character at the specified position in the document.
 			/// </summary>
@@ -2401,51 +2396,51 @@
 			/// <returns>The character at the specified position.</returns>
 			/// <remarks>This is the same as Text[offset], but is more efficient because
 			///  it doesn't require creating a String object.</remarks>
-			public char GetCharAt(int offset) { return this.Span.Snapshot[offset + this.Span.Start.Position]; }
-
+			public char GetCharAt(int offset) { return this.Span.Snapshot[offset + this.Span.Start.Position]; }
+
 			/// <summary>
 			/// Retrieves the text for a portion of the document.
 			/// </summary>
 			/// <exception cref="ArgumentOutOfRangeException">offset or length is outside the valid range.</exception>
 			/// <remarks>This is the same as Text.Substring, but is more efficient because
 			///  it doesn't require creating a String object for the whole document.</remarks>
-			public string GetTextAt(int offset, int length) { return this.Span.Snapshot.GetText(offset + this.Span.Start.Position, length); }
-
+			public string GetTextAt(int offset, int length) { return this.Span.Snapshot.GetText(offset + this.Span.Start.Position, length); }
+
 			/// <summary>
 			/// Creates a new TextReader to read from this text source.
 			/// </summary>
-			public TextReader CreateReader() { return new Microsoft.VisualStudio.Platform.NewTextSnapshotToTextReader(this.Span.Snapshot, this.Span.Start, this.Span.Length); }
-
+			public TextReader CreateReader() { return new Microsoft.VisualStudio.Platform.NewTextSnapshotToTextReader(this.Span.Snapshot, this.Span.Start, this.Span.Length); }
+
 			/// <summary>
 			/// Creates a new TextReader to read from this text source.
 			/// </summary>
-			public TextReader CreateReader(int offset, int length)
-			{
-				if ((offset < 0) || (offset > this.Length))
-					throw new ArgumentOutOfRangeException("offset");
-				int end = offset + length;
-				if ((end < offset) || (end > this.Length))
-					throw new ArgumentOutOfRangeException("length");
-
-				return new Microsoft.VisualStudio.Platform.NewTextSnapshotToTextReader(this.Span.Snapshot, this.Span.Start + offset, length);
-			}
-
+			public TextReader CreateReader(int offset, int length)
+			{
+				if ((offset < 0) || (offset > this.Length))
+					throw new ArgumentOutOfRangeException("offset");
+				int end = offset + length;
+				if ((end < offset) || (end > this.Length))
+					throw new ArgumentOutOfRangeException("length");
+
+				return new Microsoft.VisualStudio.Platform.NewTextSnapshotToTextReader(this.Span.Snapshot, this.Span.Start + offset, length);
+			}
+
 			/// <summary>
 			/// Writes the text from this document into the TextWriter.
 			/// </summary>
-			public void WriteTextTo(TextWriter writer)
-			{
-				this.WriteTextTo(writer, 0, this.Span.Length);
-			}
-
+			public void WriteTextTo(TextWriter writer)
+			{
+				this.WriteTextTo(writer, 0, this.Span.Length);
+			}
+
 			/// <summary>
 			/// Writes the text from this document into the TextWriter.
 			/// </summary>
-			public void WriteTextTo(TextWriter writer, int offset, int length)
-			{
-				this.Span.Snapshot.Write(writer, new Microsoft.VisualStudio.Text.Span(this.Span.Start.Position + offset, length));
-			}
-
+			public void WriteTextTo(TextWriter writer, int offset, int length)
+			{
+				this.Span.Snapshot.Write(writer, new Microsoft.VisualStudio.Text.Span(this.Span.Start.Position + offset, length));
+			}
+
 			/// <summary>
 			/// Copies text from the source index to a destination array at destinationIndex.
 			/// </summary>
@@ -2453,214 +2448,214 @@
 			/// <param name="destination">The destination array copied to.</param>
 			/// <param name="destinationIndex">The destination index copied to.</param>
 			/// <param name="count">The number of characters to be copied.</param>
-			public void CopyTo(int sourceIndex, char[] destination, int destinationIndex, int count)
-			{
-				this.Span.Snapshot.CopyTo(this.Span.Start.Position + sourceIndex, destination, destinationIndex, count);
-			}
-
+			public void CopyTo(int sourceIndex, char[] destination, int destinationIndex, int count)
+			{
+				this.Span.Snapshot.CopyTo(this.Span.Start.Position + sourceIndex, destination, destinationIndex, count);
+			}
+
 			/// <summary>
 			/// Creates an immutable snapshot of this text source.
 			/// Unlike all other methods in this interface, this method is thread-safe.
 			/// </summary>
-			public ITextSource CreateSnapshot() { return this; }
-
+			public ITextSource CreateSnapshot() { return this; }
+
 			/// <summary>
 			/// Creates an immutable snapshot of a part of this text source.
 			/// Unlike all other methods in this interface, this method is thread-safe.
 			/// </summary>
-			public ITextSource CreateSnapshot(int offset, int length)
-			{
-				return new SnapshotSpanToTextSource(this.Encoding, new Microsoft.VisualStudio.Text.SnapshotSpan(this.Span.Snapshot, this.Span.Start.Position + offset, length));
-			}
-		}
-
-		sealed class SnapshotSpanToTextReader : TextReader
-		{
-			private readonly Microsoft.VisualStudio.Text.SnapshotSpan span;
-			private int currentPosition;
-			public SnapshotSpanToTextReader(Microsoft.VisualStudio.Text.SnapshotSpan span)
-			{
-				this.span = span;
-			}
-
-			public override int Peek()
-			{
-				if (currentPosition >= this.span.Length)
-					return -1;
-				return this.span.Snapshot[this.span.Start.Position + currentPosition];
-			}
-
-			public override int Read()
-			{
-				if (currentPosition >= this.span.Length)
-					return -1;
-				return this.span.Snapshot[this.span.Start.Position + currentPosition++];
-			}
-
-			public override int Read (char[] buffer, int index, int count) {
-				if (currentPosition == -1)
-					throw new ObjectDisposedException("SnapshotSpanToTextReader");
-				if (buffer == null)
-					throw new ArgumentNullException("buffer");
-				if (index < 0)
-					throw new ArgumentOutOfRangeException("index");
-				if (count < 0)
-					throw new ArgumentOutOfRangeException("count");
-				if (((index + count) < 0) || ((index + count) > buffer.Length))
-					throw new ArgumentOutOfRangeException("count");
-
-				int charactersToRead = System.Math.Min(this.span.Length - currentPosition, count);
-				this.span.Snapshot.CopyTo(this.span.Start.Position + currentPosition, buffer, index, charactersToRead);
-				currentPosition += charactersToRead;
-
-				return charactersToRead;
-			}
-
-			public override int ReadBlock (char[] buffer, int index, int count) {
-				return Read(buffer, index, count);
-			}
-
-			public override string ReadLine () {
-				if (currentPosition == -1)
-					throw new ObjectDisposedException("TextSnapshotToTextReader");
-
-				if (currentPosition >= this.span.Length)
-					return null;
-
-				int position = this.span.Start.Position + currentPosition;
-				var line = this.span.Snapshot.GetLineFromPosition(position);
-				int end = System.Math.Min(line.End.Position, this.span.End.Position);
-
-				//Handle the case where the current position is between a \r\n without crashing (but returning an empty string instead).
-				string text = (end > position)
-							  ? this.span.Snapshot.GetText(position, end - position)
-							  : string.Empty;
-
-				currentPosition = System.Math.Min(line.EndIncludingLineBreak.Position, this.span.End.Position) - this.span.Start.Position;
-
-				return text;
-			}
-
-			public override string ReadToEnd () {
-				if (currentPosition == -1)
-					throw new ObjectDisposedException("TextSnapshotToTextReader");
-
-				string text = this.span.Snapshot.GetText(this.span.Start.Position + currentPosition, this.span.Length - currentPosition);
-				currentPosition = this.span.Length;
-
-				return text;
-			}
-
-			public override void Close () {
-				currentPosition = -1;
-				base.Close();
-			}
-
-			protected override void Dispose (bool disposing) {
-				currentPosition = -1;
-				base.Dispose(disposing);
-			}
+			public ITextSource CreateSnapshot(int offset, int length)
+			{
+				return new SnapshotSpanToTextSource(this.Encoding, new Microsoft.VisualStudio.Text.SnapshotSpan(this.Span.Snapshot, this.Span.Start.Position + offset, length));
+			}
+		}
+
+		sealed class SnapshotSpanToTextReader : TextReader
+		{
+			private readonly Microsoft.VisualStudio.Text.SnapshotSpan span;
+			private int currentPosition;
+			public SnapshotSpanToTextReader(Microsoft.VisualStudio.Text.SnapshotSpan span)
+			{
+				this.span = span;
+			}
+
+			public override int Peek()
+			{
+				if (currentPosition >= this.span.Length)
+					return -1;
+				return this.span.Snapshot[this.span.Start.Position + currentPosition];
+			}
+
+			public override int Read()
+			{
+				if (currentPosition >= this.span.Length)
+					return -1;
+				return this.span.Snapshot[this.span.Start.Position + currentPosition++];
+			}
+
+			public override int Read (char[] buffer, int index, int count) {
+				if (currentPosition == -1)
+					throw new ObjectDisposedException("SnapshotSpanToTextReader");
+				if (buffer == null)
+					throw new ArgumentNullException("buffer");
+				if (index < 0)
+					throw new ArgumentOutOfRangeException("index");
+				if (count < 0)
+					throw new ArgumentOutOfRangeException("count");
+				if (((index + count) < 0) || ((index + count) > buffer.Length))
+					throw new ArgumentOutOfRangeException("count");
+
+				int charactersToRead = System.Math.Min(this.span.Length - currentPosition, count);
+				this.span.Snapshot.CopyTo(this.span.Start.Position + currentPosition, buffer, index, charactersToRead);
+				currentPosition += charactersToRead;
+
+				return charactersToRead;
+			}
+
+			public override int ReadBlock (char[] buffer, int index, int count) {
+				return Read(buffer, index, count);
+			}
+
+			public override string ReadLine () {
+				if (currentPosition == -1)
+					throw new ObjectDisposedException("TextSnapshotToTextReader");
+
+				if (currentPosition >= this.span.Length)
+					return null;
+
+				int position = this.span.Start.Position + currentPosition;
+				var line = this.span.Snapshot.GetLineFromPosition(position);
+				int end = System.Math.Min(line.End.Position, this.span.End.Position);
+
+				//Handle the case where the current position is between a \r\n without crashing (but returning an empty string instead).
+				string text = (end > position)
+							  ? this.span.Snapshot.GetText(position, end - position)
+							  : string.Empty;
+
+				currentPosition = System.Math.Min(line.EndIncludingLineBreak.Position, this.span.End.Position) - this.span.Start.Position;
+
+				return text;
+			}
+
+			public override string ReadToEnd () {
+				if (currentPosition == -1)
+					throw new ObjectDisposedException("TextSnapshotToTextReader");
+
+				string text = this.span.Snapshot.GetText(this.span.Start.Position + currentPosition, this.span.Length - currentPosition);
+				currentPosition = this.span.Length;
+
+				return text;
+			}
+
+			public override void Close () {
+				currentPosition = -1;
+				base.Close();
+			}
+
+			protected override void Dispose (bool disposing) {
+				currentPosition = -1;
+				base.Dispose(disposing);
+			}
 		}
 
 		public class TextVersionToTextSourceVersion : ITextSourceVersion
 		{
 			private readonly Microsoft.VisualStudio.Text.ITextVersion version;
 
-			public TextVersionToTextSourceVersion(Microsoft.VisualStudio.Text.ITextVersion version)
-			{
-				this.version = version;
-			}
-
-			public bool BelongsToSameDocumentAs(ITextSourceVersion other)
-			{
-				return (other as TextVersionToTextSourceVersion)?.version.TextBuffer == this.version.TextBuffer;
-			}
-
-			public int CompareAge(ITextSourceVersion other)
-			{
-				var otherVersion = other as TextVersionToTextSourceVersion;
-				if (otherVersion?.version.TextBuffer != this.version.TextBuffer)
-				{
-					throw new ArgumentException(nameof(other) + " is from a different document");
-				}
-
-				int cmp = this.version.VersionNumber - otherVersion.version.VersionNumber;
-				return (cmp > 0) ? 1 : ((cmp == 0) ? 0 : -1);
-			}
-
+			public TextVersionToTextSourceVersion(Microsoft.VisualStudio.Text.ITextVersion version)
+			{
+				this.version = version;
+			}
+
+			public bool BelongsToSameDocumentAs(ITextSourceVersion other)
+			{
+				return (other as TextVersionToTextSourceVersion)?.version.TextBuffer == this.version.TextBuffer;
+			}
+
+			public int CompareAge(ITextSourceVersion other)
+			{
+				var otherVersion = other as TextVersionToTextSourceVersion;
+				if (otherVersion?.version.TextBuffer != this.version.TextBuffer)
+				{
+					throw new ArgumentException(nameof(other) + " is from a different document");
+				}
+
+				int cmp = this.version.VersionNumber - otherVersion.version.VersionNumber;
+				return (cmp > 0) ? 1 : ((cmp == 0) ? 0 : -1);
+			}
+
 			/// <summary>
 			/// Gets the changes from this checkpoint to the other checkpoint.
 			/// If 'other' is older than this checkpoint, reverse changes are calculated.
 			/// </summary>
 			/// <remarks>This method is thread-safe.</remarks>
 			/// <exception cref="System.ArgumentException">Raised if 'other' belongs to a different document than this checkpoint.</exception>
-			public IEnumerable<TextChangeEventArgs> GetChangesTo(ITextSourceVersion other)
-			{
-				var otherVersion = other as TextVersionToTextSourceVersion;
-				if (otherVersion?.version.TextBuffer != this.version.TextBuffer)
-				{
-					throw new ArgumentException(nameof(other) + " is from a different document");
-				}
-
+			public IEnumerable<TextChangeEventArgs> GetChangesTo(ITextSourceVersion other)
+			{
+				var otherVersion = other as TextVersionToTextSourceVersion;
+				if (otherVersion?.version.TextBuffer != this.version.TextBuffer)
+				{
+					throw new ArgumentException(nameof(other) + " is from a different document");
+				}
+
 				int cmp = this.version.VersionNumber - otherVersion.version.VersionNumber;
 				if (cmp == 0)
-					yield break;
-				if (cmp > 0)
+					yield break;
+				if (cmp > 0)
 				{
-					var v = otherVersion.version;
-					while (v != this.version)
-					{
-						if (v.Changes != null)
-						{
-							for (int i = v.Changes.Count - 1; (i >= 0); --i)
-							{
-								var change = v.Changes[i];
-								yield return new TextChangeEventArgs(change.OldPosition, change.NewPosition, change.OldText, change.NewText);
-							}
-						}
-
-						v = v.Next;
-					}
-				}
-				else
+					var v = otherVersion.version;
+					while (v != this.version)
+					{
+						if (v.Changes != null)
+						{
+							for (int i = v.Changes.Count - 1; (i >= 0); --i)
+							{
+								var change = v.Changes[i];
+								yield return new TextChangeEventArgs(change.OldPosition, change.NewPosition, change.OldText, change.NewText);
+							}
+						}
+
+						v = v.Next;
+					}
+				}
+				else
 				{
-					// Calculate the changes from the (older) this to the (newer) other & return in reverse order.
-					var changes = new List<TextChangeEventArgs>(other.GetChangesTo(this));
-					for (int i = changes.Count - 1; (i >= 0); --i)
-					{
-						yield return changes[i];
-					}
-				}
-			}
-
+					// Calculate the changes from the (older) this to the (newer) other & return in reverse order.
+					var changes = new List<TextChangeEventArgs>(other.GetChangesTo(this));
+					for (int i = changes.Count - 1; (i >= 0); --i)
+					{
+						yield return changes[i];
+					}
+				}
+			}
+
 			/// <summary>
 			/// Calculates where the offset has moved in the other buffer version.
 			/// </summary>
 			/// <exception cref="System.ArgumentException">Raised if 'other' belongs to a different document than this checkpoint.</exception>
-			public int MoveOffsetTo(ITextSourceVersion other, int oldOffset)
-			{
-				var otherVersion = other as TextVersionToTextSourceVersion;
-				if (otherVersion?.version.TextBuffer != this.version.TextBuffer)
-					throw new ArgumentException(nameof(other) + " is from a different document");
-				
-				int cmp = this.version.VersionNumber - otherVersion.version.VersionNumber;
-				if (cmp == 0)
-					return oldOffset;
-
-				int result;
-				if (cmp > 0) {
+			public int MoveOffsetTo(ITextSourceVersion other, int oldOffset)
+			{
+				var otherVersion = other as TextVersionToTextSourceVersion;
+				if (otherVersion?.version.TextBuffer != this.version.TextBuffer)
+					throw new ArgumentException(nameof(other) + " is from a different document");
+				
+				int cmp = this.version.VersionNumber - otherVersion.version.VersionNumber;
+				if (cmp == 0)
+					return oldOffset;
+
+				int result;
+				if (cmp > 0) {
 					result = Microsoft.VisualStudio.Text.Tracking.TrackPositionBackwardInTime (Microsoft.VisualStudio.Text.PointTrackingMode.Positive,
 																		oldOffset,
-																		this.version, otherVersion.version);
-				} else {
-					result = Microsoft.VisualStudio.Text.Tracking.TrackPositionForwardInTime(Microsoft.VisualStudio.Text.PointTrackingMode.Positive,
-																	   oldOffset,
-																	   this.version, otherVersion.version);
-				}
-				return result;
-			}
-		}
-	}
-
+																		this.version, otherVersion.version);
+				} else {
+					result = Microsoft.VisualStudio.Text.Tracking.TrackPositionForwardInTime(Microsoft.VisualStudio.Text.PointTrackingMode.Positive,
+																	   oldOffset,
+																	   this.version, otherVersion.version);
+				}
+				return result;
+			}
+		}
+	}
+
 	delegate bool ReadOnlyCheckDelegate (int line);
 }