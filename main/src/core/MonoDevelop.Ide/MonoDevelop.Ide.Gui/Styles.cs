--- conflicted
+++ resolved
@@ -105,20 +105,12 @@
 		public static Color DockTabBarShadowGradientStart { get; internal set; }
 		public static Color DockTabBarShadowGradientEnd { get; internal set; }
 
-<<<<<<< HEAD
-		public static Gdk.Color PadBackground { get; internal set; }
-		public static Gdk.Color InactivePadBackground { get; internal set; }
-		public static Gdk.Color PadLabelColor { get; internal set; }
-		public static Gdk.Color InactivePadLabelColor { get; internal set; }
-		public static Gdk.Color DockFrameBackground { get; internal set; }
-		public static Gdk.Color DockSeparatorColor { get; internal set; }
-=======
 		public static Color PadBackground { get; internal set; }
 		public static Color InactivePadBackground { get; internal set; }
 		public static Color PadLabelColor { get; internal set; }
+		public static Color InactivePadLabelColor { get; internal set; }
 		public static Color DockFrameBackground { get; internal set; }
 		public static Color DockSeparatorColor { get; internal set; }
->>>>>>> 046bf973
 
 		public static Color BrowserPadBackground { get; internal set; }
 		public static Color InactiveBrowserPadBackground { get; internal set; }
@@ -336,15 +328,9 @@
 		{
 			ThinSplitterColor = Color.FromName ("#a6a6a6");
 
-<<<<<<< HEAD
-			TabBarBackgroundColor = CairoExtensions.ParseColor ("c0c0c0");
-			TabBarActiveTextColor = new Cairo.Color (87d / 255d, 87d / 255d, 87d / 255d);
-			TabBarNotifyTextColor = new Cairo.Color (0, 0, 1);
-=======
 			TabBarBackgroundColor = Color.FromName ("#c2c2c2");
-			TabBarActiveTextColor = Color.FromName ("#000000");
+			TabBarActiveTextColor = Color.FromName ("#575757");
 			TabBarNotifyTextColor = Color.FromName ("#0000ff");
->>>>>>> 046bf973
 
 			// Document tabs
 
@@ -356,19 +342,11 @@
 			TabBarGlowGradientStartColor = Color.FromName ("#ffffff").WithAlpha (.4);
 			TabBarGlowGradientEndColor = Color.FromName ("#ffffff").WithAlpha (0);
 			TabBarHoverActiveTextColor = TabBarActiveTextColor;
-<<<<<<< HEAD
-			TabBarInactiveTextColor = new Cairo.Color (151d / 255d, 151d / 255d, 151d / 255d);
-			TabBarHoverInactiveTextColor = new Cairo.Color (0, 0, 0);
-			TabBarInnerBorderColor = new Cairo.Color (1, 1, 1, .5);
-			TabBarInactiveGradientStartColor = CairoExtensions.ParseColor ("f4f4f4");
-			TabBarInactiveGradientEndColor = CairoExtensions.ParseColor ("cecece");
-=======
-			TabBarInactiveTextColor = Color.FromName ("#000000").BlendWith (TabBarGradientStartColor, 0.4);
+			TabBarInactiveTextColor = Color.FromName ("#979797");
 			TabBarHoverInactiveTextColor = Color.FromName ("#000000");
 			TabBarInnerBorderColor = Color.FromName ("#ffffff").WithAlpha (.5);
 			TabBarInactiveGradientStartColor = Color.FromName ("#f4f4f4");
 			TabBarInactiveGradientEndColor = Color.FromName ("#cecece");
->>>>>>> 046bf973
 
 			// Breadcrumb
 
@@ -404,18 +382,11 @@
 			DockTabBarShadowGradientStart = Color.FromName ("#9a9a9a");
 			DockTabBarShadowGradientEnd = Color.FromName ("#9a9a9a").WithAlpha (0);
 
-<<<<<<< HEAD
-			PadBackground = new Gdk.Color (250, 250, 250);
-			InactivePadBackground = new Gdk.Color (233, 233, 233);
-			PadLabelColor = new Gdk.Color (87, 87, 87);
-			InactivePadLabelColor = new Gdk.Color (151, 151, 151);
-			DockFrameBackground = new Gdk.Color (157, 162, 166);
-=======
 			PadBackground = Color.FromName ("#f0f0f0");
-			InactivePadBackground = ReduceLight (PadBackground, 0.9);
+			InactivePadBackground = Color.FromName ("#e9e9e9");
 			PadLabelColor = Color.FromName ("#57656b");
+			InactivePadLabelColor = Color.FromName ("#979797");
 			DockFrameBackground = Color.FromName ("#9ca1a5");
->>>>>>> 046bf973
 			DockSeparatorColor = ThinSplitterColor;
 
 			BrowserPadBackground = Color.FromName("#f0f1f3");
@@ -580,14 +551,9 @@
 
 			PadBackground = Color.FromName ("#5a5a5a");
 			InactivePadBackground = ReduceLight (PadBackground, 0.9);
-<<<<<<< HEAD
-			PadLabelColor = new Gdk.Color (168, 168, 168);
-			InactivePadLabelColor = new Gdk.Color (151, 151, 151);
-			DockFrameBackground = new Gdk.Color (157, 162, 166);
-=======
-			PadLabelColor = Color.FromName ("#5c6366");
+			PadLabelColor = Color.FromName ("#a8a8a8");
+			InactivePadLabelColor = Color.FromName ("#979797");
 			DockFrameBackground = Color.FromName ("#9da2a6");
->>>>>>> 046bf973
 			DockSeparatorColor = ThinSplitterColor;
 
 			BrowserPadBackground = Color.FromName ("#202020");
