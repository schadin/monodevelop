// 
// CodeFormattingCommands.cs
//  
// Author:
//       Mike Krüger <mkrueger@novell.com>
// 
// Copyright (c) 2009 Novell, Inc (http://www.novell.com)
// 
// Permission is hereby granted, free of charge, to any person obtaining a copy
// of this software and associated documentation files (the "Software"), to deal
// in the Software without restriction, including without limitation the rights
// to use, copy, modify, merge, publish, distribute, sublicense, and/or sell
// copies of the Software, and to permit persons to whom the Software is
// furnished to do so, subject to the following conditions:
// 
// The above copyright notice and this permission notice shall be included in
// all copies or substantial portions of the Software.
// 
// THE SOFTWARE IS PROVIDED "AS IS", WITHOUT WARRANTY OF ANY KIND, EXPRESS OR
// IMPLIED, INCLUDING BUT NOT LIMITED TO THE WARRANTIES OF MERCHANTABILITY,
// FITNESS FOR A PARTICULAR PURPOSE AND NONINFRINGEMENT. IN NO EVENT SHALL THE
// AUTHORS OR COPYRIGHT HOLDERS BE LIABLE FOR ANY CLAIM, DAMAGES OR OTHER
// LIABILITY, WHETHER IN AN ACTION OF CONTRACT, TORT OR OTHERWISE, ARISING FROM,
// OUT OF OR IN CONNECTION WITH THE SOFTWARE OR THE USE OR OTHER DEALINGS IN
// THE SOFTWARE.

using System;
using MonoDevelop.Components.Commands;
using MonoDevelop.Ide.Gui;
using MonoDevelop.Core;
using Mono.TextEditor;

namespace MonoDevelop.Ide.CodeFormatting
{
	public enum CodeFormattingCommands {
		FormatBuffer,
		FormatSelection
	}
	
	public class FormatBufferHandler : CommandHandler
	{
		internal static CodeFormatter GetFormatter (out Document doc)
		{
			doc = IdeApp.Workbench.ActiveDocument;
			if (doc == null)
				return null;
			var editor = doc.Editor;
			if (editor == null)
				return null;
			return editor == null ? null : CodeFormatterService.GetFormatter (editor.MimeType);
		}

		protected override void Update (CommandInfo info)
		{
			Document doc;
			var formatter = GetFormatter (out doc);
			info.Enabled = formatter != null;
		}
		
		protected override void Run (object tool)
		{
			Document doc;
			var formatter = GetFormatter (out doc);
			if (formatter == null)
				return;

			if (formatter.SupportsOnTheFlyFormatting) {
				using (var undo = doc.Editor.OpenUndoGroup ()) {
					formatter.OnTheFlyFormat (doc, 0, doc.Editor.Length);
				}
			} else {
<<<<<<< HEAD
				string formattedText = formatter.FormatText (doc.Project.Policies, doc.Editor.Text);
				if (formattedText == null)
					return;

				doc.Editor.Replace (0, doc.Editor.Text.Length, formattedText);
=======
				var text = doc.Editor.Text;
				string formattedText = formatter.FormatText (doc.Project.Policies, text);
				if (formattedText == null || formattedText == text)
					return;

				doc.Editor.Replace (0, text.Length, formattedText);
>>>>>>> 3f5c8de6
			}
			doc.Editor.Document.CommitUpdateAll ();
		}
	}
	
	public class FormatSelectionHandler : CommandHandler
	{
		protected override void Update (CommandInfo info)
		{
			Document doc;
			var formatter = FormatBufferHandler.GetFormatter (out doc);
			info.Enabled = formatter != null && !formatter.IsDefault;
		}
		
		protected override void Run (object tool)
		{
			Document doc;
			var formatter = FormatBufferHandler.GetFormatter (out doc);
			if (formatter == null)
				return;

			TextSegment selection;
			var editor = doc.Editor;
			if (editor.IsSomethingSelected) {
				selection = editor.SelectionRange;
			} else {
				selection = editor.GetLine (editor.Caret.Line).Segment;
			}
			
			using (var undo = editor.OpenUndoGroup ()) {
				var version = editor.Version;

				if (formatter.SupportsOnTheFlyFormatting) {
					formatter.OnTheFlyFormat (doc, selection.Offset, selection.EndOffset);
				} else {
					var pol = doc.Project != null ? doc.Project.Policies : null;
					try {
						var editorText = editor.Text;
						string text = formatter.FormatText (pol, editorText, selection.Offset, selection.EndOffset);
						if (text != null && editorText.Substring (selection.Offset, selection.Length) != text) {
							editor.Replace (selection.Offset, selection.Length, text);
						}
					} catch (Exception e) {
						LoggingService.LogError ("Error during format.", e); 
					}
				}

				if (editor.IsSomethingSelected) { 
					int newOffset = version.MoveOffsetTo (editor.Version, selection.Offset);
					int newEndOffset = version.MoveOffsetTo (editor.Version, selection.EndOffset);
					editor.SetSelection (newOffset, newEndOffset);
				}
			}
		}
	}
}<|MERGE_RESOLUTION|>--- conflicted
+++ resolved
@@ -69,20 +69,12 @@
 					formatter.OnTheFlyFormat (doc, 0, doc.Editor.Length);
 				}
 			} else {
-<<<<<<< HEAD
-				string formattedText = formatter.FormatText (doc.Project.Policies, doc.Editor.Text);
-				if (formattedText == null)
-					return;
-
-				doc.Editor.Replace (0, doc.Editor.Text.Length, formattedText);
-=======
 				var text = doc.Editor.Text;
 				string formattedText = formatter.FormatText (doc.Project.Policies, text);
 				if (formattedText == null || formattedText == text)
 					return;
 
 				doc.Editor.Replace (0, text.Length, formattedText);
->>>>>>> 3f5c8de6
 			}
 			doc.Editor.Document.CommitUpdateAll ();
 		}
