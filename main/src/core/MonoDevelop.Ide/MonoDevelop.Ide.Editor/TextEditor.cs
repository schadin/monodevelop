--- conflicted
+++ resolved
@@ -1490,23 +1490,23 @@
 		internal IEnumerable<IDocumentLine> VisibleLines { get { return textEditorImpl.VisibleLines; } }
 		internal event EventHandler<LineEventArgs> LineShown { add { textEditorImpl.LineShown += value; } remove { textEditorImpl.LineShown -= value; } }
 
-		internal ITextEditorImpl Implementation { get { return this.textEditorImpl; } }
-
-        [EditorBrowsable(EditorBrowsableState.Advanced)]
-        public IndentationTracker IndentationTracker
-        {
-            get
-            {
-                Runtime.AssertMainThread();
-                return textEditorImpl.IndentationTracker;
-            }
-            set
-            {
-                Runtime.AssertMainThread();
-                textEditorImpl.IndentationTracker = value;
-            }
-        }
-
+		internal ITextEditorImpl Implementation { get { return this.textEditorImpl; } }
+
+        [EditorBrowsable(EditorBrowsableState.Advanced)]
+        public IndentationTracker IndentationTracker
+        {
+            get
+            {
+                Runtime.AssertMainThread();
+                return textEditorImpl.IndentationTracker;
+            }
+            set
+            {
+                Runtime.AssertMainThread();
+                textEditorImpl.IndentationTracker = value;
+            }
+        }
+
         public event EventHandler FocusLost { add { textEditorImpl.FocusLost += value; } remove { textEditorImpl.FocusLost -= value; } }
 
 		public new void GrabFocus ()
@@ -1514,7 +1514,6 @@
 			this.textEditorImpl.GrabFocus ();
 		}
 
-<<<<<<< HEAD
 		public void ShowTooltipWindow (Control window, TooltipWindowOptions options = null)
 		{
 			textEditorImpl.ShowTooltipWindow (window, options);
@@ -1523,10 +1522,10 @@
 		public Task<ScopeStack> GetScopeStackAsync (int offset, CancellationToken cancellationToken)
 		{
 			return textEditorImpl.GetScopeStackAsync (offset, cancellationToken);
-=======
+		}
+
 		public new bool HasFocus {
 			get { return this.textEditorImpl.HasFocus; }
->>>>>>> ba827907
 		}
 	}
 }