//
// FileEntry.cs
//
// Author:
//   Todd Berman
//
// Copyright (C) 2004 Todd Berman
//
// Permission is hereby granted, free of charge, to any person obtaining
// a copy of this software and associated documentation files (the
// "Software"), to deal in the Software without restriction, including
// without limitation the rights to use, copy, modify, merge, publish,
// distribute, sublicense, and/or sell copies of the Software, and to
// permit persons to whom the Software is furnished to do so, subject to
// the following conditions:
// 
// The above copyright notice and this permission notice shall be
// included in all copies or substantial portions of the Software.
// 
// THE SOFTWARE IS PROVIDED "AS IS", WITHOUT WARRANTY OF ANY KIND,
// EXPRESS OR IMPLIED, INCLUDING BUT NOT LIMITED TO THE WARRANTIES OF
// MERCHANTABILITY, FITNESS FOR A PARTICULAR PURPOSE AND
// NONINFRINGEMENT. IN NO EVENT SHALL THE AUTHORS OR COPYRIGHT HOLDERS BE
// LIABLE FOR ANY CLAIM, DAMAGES OR OTHER LIABILITY, WHETHER IN AN ACTION
// OF CONTRACT, TORT OR OTHERWISE, ARISING FROM, OUT OF OR IN CONNECTION
// WITH THE SOFTWARE OR THE USE OR OTHER DEALINGS IN THE SOFTWARE.
//

using System.ComponentModel;

using MonoDevelop.Components.Extensions;

namespace MonoDevelop.Components
{
	[Category ("MonoDevelop.Components")]
	[ToolboxItem (true)]
	public class FileEntry : BaseFileEntry
	{
		public FileEntry () : this ("")
		{
		}

		public FileEntry (string name) : base (name)
		{
			Action = SelectFileDialogAction.Open;
		}

		protected override string ShowBrowseDialog (string name, string startIn)
		{
			var fd = new SelectFileDialog (name, Action);
			if (startIn != null)
				fd.CurrentFolder = startIn;

			fd.SetFilters (FileFilters);
			fd.TransientFor = GetTransientFor ();

			if (fd.Run ())
				return fd.SelectedFile;
			return null;
		}

<<<<<<< HEAD
		public new Gtk.FileChooserAction Action { get; set; }
=======
		public SelectFileDialogAction Action { get; set; }
>>>>>>> 2024e458
	}
}<|MERGE_RESOLUTION|>--- conflicted
+++ resolved
@@ -59,10 +59,6 @@
 			return null;
 		}
 
-<<<<<<< HEAD
-		public new Gtk.FileChooserAction Action { get; set; }
-=======
 		public SelectFileDialogAction Action { get; set; }
->>>>>>> 2024e458
 	}
 }