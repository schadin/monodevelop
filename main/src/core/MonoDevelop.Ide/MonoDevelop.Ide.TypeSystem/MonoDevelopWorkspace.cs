--- conflicted
+++ resolved
@@ -1,4 +1,4 @@
-﻿//
+//
 // MonoDevelopWorkspace.cs
 //
 // Author:
@@ -24,955 +24,944 @@
 // OUT OF OR IN CONNECTION WITH THE SOFTWARE OR THE USE OR OTHER DEALINGS IN
 // THE SOFTWARE.
 
-using System;
-using Microsoft.CodeAnalysis;
-using System.Linq;
-using System.IO;
-using MonoDevelop.Core;
-using System.Collections.Generic;
-using System.Threading;
-using Microsoft.CodeAnalysis.Text;
-using System.Threading.Tasks;
-using MonoDevelop.Ide.Editor;
-using Microsoft.CodeAnalysis.Host;
-using MonoDevelop.Core.Text;
-using MonoDevelop.Ide.CodeFormatting;
-using MonoDevelop.Ide.Editor.Projection;
-using System.ComponentModel;
-using Mono.Addins;
-using Microsoft.CodeAnalysis.Extensions;
-using Microsoft.CodeAnalysis.Internal.Log;
-using Microsoft.CodeAnalysis.Shared.Options;
-using Microsoft.CodeAnalysis.Shared.Utilities;
-using Microsoft.CodeAnalysis.SolutionCrawler;
-using MonoDevelop.Ide.Composition;
-using MonoDevelop.Ide.RoslynServices;
+using System;
+using Microsoft.CodeAnalysis;
+using System.Linq;
+using System.IO;
+using MonoDevelop.Core;
+using System.Collections.Generic;
+using System.Threading;
+using Microsoft.CodeAnalysis.Text;
+using System.Threading.Tasks;
+using MonoDevelop.Ide.Editor;
+using Microsoft.CodeAnalysis.Host;
+using MonoDevelop.Core.Text;
+using MonoDevelop.Ide.CodeFormatting;
+using MonoDevelop.Ide.Editor.Projection;
+using System.ComponentModel;
+using Mono.Addins;
+using Microsoft.CodeAnalysis.Extensions;
+using Microsoft.CodeAnalysis.Internal.Log;
+using Microsoft.CodeAnalysis.Shared.Options;
+using Microsoft.CodeAnalysis.Shared.Utilities;
+using Microsoft.CodeAnalysis.SolutionCrawler;
+using MonoDevelop.Ide.Composition;
+using MonoDevelop.Ide.RoslynServices;
 using MonoDevelop.Core.Assemblies;
-using MonoDevelop.Ide.Gui.Documents;
-using MonoDevelop.Ide.Gui;
+using MonoDevelop.Ide.Gui.Documents;
+using MonoDevelop.Ide.Gui;
 using Document = Microsoft.CodeAnalysis.Document;
 
-namespace MonoDevelop.Ide.TypeSystem
-{
-	public partial class MonoDevelopWorkspace : Workspace
-	{
-		public const string ServiceLayer = nameof(MonoDevelopWorkspace);
-
+namespace MonoDevelop.Ide.TypeSystem
+{
+	public partial class MonoDevelopWorkspace : Workspace
+	{
+		public const string ServiceLayer = nameof(MonoDevelopWorkspace);
+
 		private readonly ServiceProvider serviceProvider;
-		TypeSystemService typeSystemService;
-		DesktopService desktopService;
-		DocumentManager documentManager;
+		TypeSystemService typeSystemService;
+		DesktopService desktopService;
+		DocumentManager documentManager;
 		RootWorkspace workspace;
-		CompositionManager compositionManager;
+		CompositionManager compositionManager;
 
 		// Background compiler is used to trigger compilations in the background for the solution and hold onto them
 		// so in case nothing references the solution in current stacks, they're not collected.
 		// We previously used to experience pathological GC times on large solutions, and this was caused
 		// by the compilations being freed out of memory due to only being weakly referenced, and recomputing them on
 		// a case by case basis.
-		BackgroundCompiler backgroundCompiler;
-		internal readonly WorkspaceId Id;
-
-		CancellationTokenSource src = new CancellationTokenSource ();
+		BackgroundCompiler backgroundCompiler;
+		internal readonly WorkspaceId Id;
+
+		CancellationTokenSource src = new CancellationTokenSource ();
 		bool disposed;
 
-		internal readonly SemaphoreSlim LoadLock = new SemaphoreSlim (1, 1);
-		Lazy<MonoDevelopMetadataReferenceManager> manager;
-		Lazy<MetadataReferenceHandler> metadataHandler;
-		ProjectionData Projections { get; }
-		OpenDocumentsData OpenDocuments { get; }
-		ProjectDataMap ProjectMap { get; }
-		ProjectSystemHandler ProjectHandler { get; }
-
-		public MonoDevelop.Projects.Solution MonoDevelopSolution { get; private set; }
-
-		internal MonoDevelopMetadataReferenceManager MetadataReferenceManager => manager.Value;
+		internal readonly SemaphoreSlim LoadLock = new SemaphoreSlim (1, 1);
+		Lazy<MonoDevelopMetadataReferenceManager> manager;
+		Lazy<MetadataReferenceHandler> metadataHandler;
+		ProjectionData Projections { get; }
+		OpenDocumentsData OpenDocuments { get; }
+		ProjectDataMap ProjectMap { get; }
+		ProjectSystemHandler ProjectHandler { get; }
+
+		public MonoDevelop.Projects.Solution MonoDevelopSolution { get; private set; }
+
+		internal MonoDevelopMetadataReferenceManager MetadataReferenceManager => manager.Value;
 
 		static MonoDevelopWorkspace ()
 		{
 			Tasks.CommentTasksProvider.Initialize ();
 		}
 
-		/// <summary>
-		/// This bypasses the type system service. Use with care.
-		/// </summary>
-		[EditorBrowsable(EditorBrowsableState.Never)]
-		internal void OpenSolutionInfo (SolutionInfo sInfo)
+		/// <summary>
+		/// This bypasses the type system service. Use with care.
+		/// </summary>
+		[EditorBrowsable(EditorBrowsableState.Never)]
+		internal void OpenSolutionInfo (SolutionInfo sInfo)
+		{
+			OnSolutionAdded (sInfo);
+		}
+
+		internal MonoDevelopWorkspace (HostServices hostServices, MonoDevelop.Projects.Solution solution, TypeSystemService typeSystemService) : base (hostServices, WorkspaceKind.Host)
 		{
-			OnSolutionAdded (sInfo);
-		}
-
-		internal MonoDevelopWorkspace (HostServices hostServices, MonoDevelop.Projects.Solution solution, TypeSystemService typeSystemService) : base (hostServices, WorkspaceKind.Host)
-		{
-			this.MonoDevelopSolution = solution;
-			this.serviceProvider = typeSystemService.ServiceProvider ?? Runtime.ServiceProvider;
-			this.typeSystemService = typeSystemService;
-			this.Id = WorkspaceId.Next ();
-
-			Projections = new ProjectionData ();
-			OpenDocuments = new OpenDocumentsData ();
-			ProjectMap = new ProjectDataMap (this);
-			ProjectHandler = new ProjectSystemHandler (this, ProjectMap, Projections);
-			manager = new Lazy<MonoDevelopMetadataReferenceManager> (() => Services.GetService<MonoDevelopMetadataReferenceManager> ());
+			this.MonoDevelopSolution = solution;
+			this.serviceProvider = typeSystemService.ServiceProvider ?? Runtime.ServiceProvider;
+			this.typeSystemService = typeSystemService;
+			this.Id = WorkspaceId.Next ();
+
+			Projections = new ProjectionData ();
+			OpenDocuments = new OpenDocumentsData ();
+			ProjectMap = new ProjectDataMap (this);
+			ProjectHandler = new ProjectSystemHandler (this, ProjectMap, Projections);
+			manager = new Lazy<MonoDevelopMetadataReferenceManager> (() => Services.GetService<MonoDevelopMetadataReferenceManager> ());
 			metadataHandler = new Lazy<MetadataReferenceHandler> (() => new MetadataReferenceHandler (MetadataReferenceManager, ProjectMap));
-		}
-
-		internal async Task Initialize ()
-		{
+		}
+
+		internal async Task Initialize ()
+		{
 			serviceProvider.WhenServiceInitialized<RootWorkspace> (s => {
 				workspace = s;
 				if (MonoDevelopSolution != null)
 					workspace.ActiveConfigurationChanged += HandleActiveConfigurationChanged;
-			});
-			
+			});
+			
 			backgroundCompiler = new BackgroundCompiler (this);
-
-			var cacheService = Services.GetService<IWorkspaceCacheService> ();
-			if (cacheService != null)
+
+			var cacheService = Services.GetService<IWorkspaceCacheService> ();
+			if (cacheService != null)
 				cacheService.CacheFlushRequested += OnCacheFlushRequested;
 
 			// Trigger running compiler syntax and semantic errors via the diagnostic analyzer engine
-			TypeSystemService.Preferences.FullSolutionAnalysisRuntimeEnabled = true;
-			Options = Options.WithChangedOption (Microsoft.CodeAnalysis.Diagnostics.InternalRuntimeDiagnosticOptions.Syntax, true)
-				.WithChangedOption (Microsoft.CodeAnalysis.Diagnostics.InternalRuntimeDiagnosticOptions.Semantic, true)
-            // Turn on FSA on a new workspace addition
-				.WithChangedOption (RuntimeOptions.FullSolutionAnalysis, true)
-				.WithChangedOption (RuntimeOptions.FullSolutionAnalysisInfoBarShown, false)
-
-			// Always use persistent storage regardless of solution size, at least until a consensus is reached
-			// https://github.com/mono/monodevelop/issues/4149 https://github.com/dotnet/roslyn/issues/25453
-			    .WithChangedOption (Microsoft.CodeAnalysis.Storage.StorageOptions.SolutionSizeThreshold, MonoDevelop.Core.Platform.IsLinux ? int.MaxValue : 0);
-
-			if (TypeSystemService.EnableSourceAnalysis) {
-				var solutionCrawler = Services.GetService<ISolutionCrawlerRegistrationService> ();
-				solutionCrawler.Register (this);
-			}
-
+			TypeSystemService.Preferences.FullSolutionAnalysisRuntimeEnabled = true;
+			Options = Options.WithChangedOption (Microsoft.CodeAnalysis.Diagnostics.InternalRuntimeDiagnosticOptions.Syntax, true)
+				.WithChangedOption (Microsoft.CodeAnalysis.Diagnostics.InternalRuntimeDiagnosticOptions.Semantic, true)
+            // Turn on FSA on a new workspace addition
+				.WithChangedOption (RuntimeOptions.FullSolutionAnalysis, true)
+				.WithChangedOption (RuntimeOptions.FullSolutionAnalysisInfoBarShown, false)
+
+			// Always use persistent storage regardless of solution size, at least until a consensus is reached
+			// https://github.com/mono/monodevelop/issues/4149 https://github.com/dotnet/roslyn/issues/25453
+			    .WithChangedOption (Microsoft.CodeAnalysis.Storage.StorageOptions.SolutionSizeThreshold, MonoDevelop.Core.Platform.IsLinux ? int.MaxValue : 0);
+
+			if (TypeSystemService.EnableSourceAnalysis) {
+				var solutionCrawler = Services.GetService<ISolutionCrawlerRegistrationService> ();
+				solutionCrawler.Register (this);
+			}
+
 			TypeSystemService.EnableSourceAnalysis.Changed += OnEnableSourceAnalysisChanged;
 
 			// TODO: Unhack C# here when monodevelop workspace supports more than C#
-			TypeSystemService.Preferences.FullSolutionAnalysisRuntimeEnabledChanged += OnEnableFullSourceAnalysisChanged;
-
-			foreach (var factory in AddinManager.GetExtensionObjects<Microsoft.CodeAnalysis.Options.IDocumentOptionsProviderFactory>("/MonoDevelop/Ide/TypeService/OptionProviders"))
-				Services.GetRequiredService<Microsoft.CodeAnalysis.Options.IOptionService> ().RegisterDocumentOptionsProvider (factory.Create (this));
-
+			TypeSystemService.Preferences.FullSolutionAnalysisRuntimeEnabledChanged += OnEnableFullSourceAnalysisChanged;
+
+			foreach (var factory in AddinManager.GetExtensionObjects<Microsoft.CodeAnalysis.Options.IDocumentOptionsProviderFactory>("/MonoDevelop/Ide/TypeService/OptionProviders"))
+				Services.GetRequiredService<Microsoft.CodeAnalysis.Options.IOptionService> ().RegisterDocumentOptionsProvider (factory.Create (this));
+
 			desktopService = await serviceProvider.GetService<DesktopService> ().ConfigureAwait (false);
 			documentManager = await serviceProvider.GetService<DocumentManager> ().ConfigureAwait (false);
 			compositionManager = await serviceProvider.GetService<CompositionManager> ().ConfigureAwait (false);
 
 			if (MonoDevelopSolution != null) {
 				Runtime.RunInMainThread (() => desktopService.MemoryMonitor.StatusChanged += OnMemoryStatusChanged).Ignore ();
-			}
-		}
-
-		bool lowMemoryLogged;
-		void OnMemoryStatusChanged (object sender, PlatformMemoryStatusEventArgs args)
-		{
-			// Disable full solution analysis when the OS triggers a warning about memory pressure.
-			if (args.MemoryStatus == PlatformMemoryStatus.Normal)
-				return;
-
-			// record that we had hit critical memory barrier
-			if (!lowMemoryLogged) {
-				lowMemoryLogged = true;
-				Logger.Log (FunctionId.VirtualMemory_MemoryLow, KeyValueLogMessage.Create (m => {
-					// which message we are logging and memory left in bytes when this is called.
-					m ["MSG"] = args.MemoryStatus;
-					//m ["MemoryLeft"] = (long)wParam;
-				}));
-			}
-
-			var cacheService = Services.GetService<IWorkspaceCacheService> () as MonoDevelopWorkspaceCacheService;
-			cacheService?.FlushCaches ();
-
-			if (!ShouldTurnOffFullSolutionAnalysis ())
-				return;
-
-			Options = Options.WithChangedOption (RuntimeOptions.FullSolutionAnalysis, false);
-			TypeSystemService.Preferences.FullSolutionAnalysisRuntimeEnabled = false;
-			if (IsUserOptionOn ()) {
-				// let user know full analysis is turned off due to memory concern.
-				// make sure we show info bar only once for the same solution.
-				Options = Options.WithChangedOption (RuntimeOptions.FullSolutionAnalysisInfoBarShown, true);
-
-				const string LowVMMoreInfoLink = "https://go.microsoft.com/fwlink/?linkid=2003417&clcid=0x409";
-				Services.GetService<IErrorReportingService> ().ShowGlobalErrorInfo (
-					GettextCatalog.GetString ("{0} has suspended some advanced features to improve performance", BrandingService.ApplicationName),
-					new InfoBarUI ("Learn more", InfoBarUI.UIKind.HyperLink, () => desktopService.ShowUrl (LowVMMoreInfoLink), closeAfterAction: false),
-					new InfoBarUI ("Restore", InfoBarUI.UIKind.Button, () => Options = Options.WithChangedOption (RuntimeOptions.FullSolutionAnalysis, true))
-				);
-			}
-		}
-
-		void OnCacheFlushRequested (object sender, EventArgs args)
-		{
-			if (backgroundCompiler != null) {
-				backgroundCompiler.Dispose ();
+			}
+		}
+
+		bool lowMemoryLogged;
+		void OnMemoryStatusChanged (object sender, PlatformMemoryStatusEventArgs args)
+		{
+			// Disable full solution analysis when the OS triggers a warning about memory pressure.
+			if (args.MemoryStatus == PlatformMemoryStatus.Normal)
+				return;
+
+			// record that we had hit critical memory barrier
+			if (!lowMemoryLogged) {
+				lowMemoryLogged = true;
+				Logger.Log (FunctionId.VirtualMemory_MemoryLow, KeyValueLogMessage.Create (m => {
+					// which message we are logging and memory left in bytes when this is called.
+					m ["MSG"] = args.MemoryStatus;
+					//m ["MemoryLeft"] = (long)wParam;
+				}));
+			}
+
+			var cacheService = Services.GetService<IWorkspaceCacheService> () as MonoDevelopWorkspaceCacheService;
+			cacheService?.FlushCaches ();
+
+			if (!ShouldTurnOffFullSolutionAnalysis ())
+				return;
+
+			Options = Options.WithChangedOption (RuntimeOptions.FullSolutionAnalysis, false);
+			TypeSystemService.Preferences.FullSolutionAnalysisRuntimeEnabled = false;
+			if (IsUserOptionOn ()) {
+				// let user know full analysis is turned off due to memory concern.
+				// make sure we show info bar only once for the same solution.
+				Options = Options.WithChangedOption (RuntimeOptions.FullSolutionAnalysisInfoBarShown, true);
+
+				const string LowVMMoreInfoLink = "https://go.microsoft.com/fwlink/?linkid=2003417&clcid=0x409";
+				Services.GetService<IErrorReportingService> ().ShowGlobalErrorInfo (
+					GettextCatalog.GetString ("{0} has suspended some advanced features to improve performance", BrandingService.ApplicationName),
+					new InfoBarUI ("Learn more", InfoBarUI.UIKind.HyperLink, () => desktopService.ShowUrl (LowVMMoreInfoLink), closeAfterAction: false),
+					new InfoBarUI ("Restore", InfoBarUI.UIKind.Button, () => Options = Options.WithChangedOption (RuntimeOptions.FullSolutionAnalysis, true))
+				);
+			}
+		}
+
+		void OnCacheFlushRequested (object sender, EventArgs args)
+		{
+			if (backgroundCompiler != null) {
+				backgroundCompiler.Dispose ();
+				backgroundCompiler = null; // PartialSemanticsEnabled will now return false
+			}
+
+			// No longer need cache notifications
+			var cacheService = Services.GetService<IWorkspaceCacheService> ();
+			if (cacheService != null)
+				cacheService.CacheFlushRequested -= OnCacheFlushRequested;
+		}
+
+		bool ShouldTurnOffFullSolutionAnalysis ()
+		{
+			// conditions
+			// 1. if our full solution analysis option is on (not user full solution analysis option, but our internal one) and
+			// 2. if infobar is never shown to users for this solution
+			return Options.GetOption (RuntimeOptions.FullSolutionAnalysis) && !Options.GetOption (RuntimeOptions.FullSolutionAnalysisInfoBarShown);
+		}
+
+		bool IsUserOptionOn ()
+		{
+			// check languages currently on solution. since we only show info bar once, we don't need to track solution changes.
+			var languages = CurrentSolution.Projects.Select (p => p.Language).Distinct ();
+			foreach (var language in languages) {
+				if (TypeSystemService.Preferences.For (language).SolutionCrawlerClosedFileDiagnostic) {
+					return true;
+				}
+			}
+
+			return false;
+		}
+
+		void OnEnableSourceAnalysisChanged(object sender, EventArgs args)
+		{
+			var solutionCrawler = Services.GetService<ISolutionCrawlerRegistrationService> ();
+			if (TypeSystemService.EnableSourceAnalysis)
+				solutionCrawler.Register (this);
+			else
+				solutionCrawler.Unregister (this);
+
+			var diagnosticAnalyzer = compositionManager.GetExportedValue<Microsoft.CodeAnalysis.Diagnostics.IDiagnosticAnalyzerService> ();
+			diagnosticAnalyzer.Reanalyze (this);
+		}
+
+		void OnEnableFullSourceAnalysisChanged (object sender, EventArgs args)
+		{
+			// we only want to turn on FSA if the option is explicitly enabled,
+			// we don't want to turn it off here.
+			if (TypeSystemService.Preferences.FullSolutionAnalysisRuntimeEnabled) {
+				Options = Options.WithChangedOption (RuntimeOptions.FullSolutionAnalysis, true);
+			}
+		}
+
+		protected internal override bool PartialSemanticsEnabled => backgroundCompiler != null;
+
+		// This is called by OnSolutionRemoved and on Dispose.
+		protected override void ClearSolutionData ()
+		{
+			if (MonoDevelopSolution != null) {
+				foreach (var prj in MonoDevelopSolution.GetAllProjects ()) {
+					ProjectMap.RemoveProject (prj);
+					UnloadMonoProject (prj);
+				}
+			}
+
+			base.ClearSolutionData ();
+		}
+
+		// This is called by OnProjectRemoved.
+		protected override void ClearProjectData (ProjectId projectId)
+		{
+			var actualProject = ProjectMap.RemoveProject (projectId);
+			UnloadMonoProject (actualProject);
+
+			base.ClearProjectData (projectId);
+		}
+
+		protected override void Dispose (bool finalize)
+		{
+			if (disposed)
+				return;
+
+			disposed = true;
+
+			var cacheService = Services.GetService<IWorkspaceCacheService> ();
+			if (cacheService != null)
+				cacheService.CacheFlushRequested -= OnCacheFlushRequested;
+
+			var cacheHostService = Services.GetService<IProjectCacheHostService> () as IDisposable;
+			cacheHostService?.Dispose ();
+
+			ProjectHandler.Dispose ();
+			MetadataReferenceManager.ClearCache ();
+
+			TypeSystemService.EnableSourceAnalysis.Changed -= OnEnableSourceAnalysisChanged;
+			TypeSystemService.Preferences.FullSolutionAnalysisRuntimeEnabledChanged -= OnEnableFullSourceAnalysisChanged;
+			desktopService.MemoryMonitor.StatusChanged -= OnMemoryStatusChanged;
+
+			CancelLoad ();
+			if (workspace != null) {
+				workspace.ActiveConfigurationChanged -= HandleActiveConfigurationChanged;
+			}
+
+			var solutionCrawler = Services.GetService<ISolutionCrawlerRegistrationService> ();
+			solutionCrawler.Unregister (this);
+
+			if (backgroundCompiler != null) {
+				backgroundCompiler.Dispose ();
 				backgroundCompiler = null; // PartialSemanticsEnabled will now return false
-			}
-
-			// No longer need cache notifications
-			var cacheService = Services.GetService<IWorkspaceCacheService> ();
-			if (cacheService != null)
-				cacheService.CacheFlushRequested -= OnCacheFlushRequested;
-		}
-
-		bool ShouldTurnOffFullSolutionAnalysis ()
-		{
-			// conditions
-			// 1. if our full solution analysis option is on (not user full solution analysis option, but our internal one) and
-			// 2. if infobar is never shown to users for this solution
-			return Options.GetOption (RuntimeOptions.FullSolutionAnalysis) && !Options.GetOption (RuntimeOptions.FullSolutionAnalysisInfoBarShown);
-		}
-
-		bool IsUserOptionOn ()
-		{
-			// check languages currently on solution. since we only show info bar once, we don't need to track solution changes.
-			var languages = CurrentSolution.Projects.Select (p => p.Language).Distinct ();
-			foreach (var language in languages) {
-				if (TypeSystemService.Preferences.For (language).SolutionCrawlerClosedFileDiagnostic) {
-					return true;
-				}
-			}
-
-			return false;
-		}
-
-		void OnEnableSourceAnalysisChanged(object sender, EventArgs args)
-		{
-			var solutionCrawler = Services.GetService<ISolutionCrawlerRegistrationService> ();
-			if (TypeSystemService.EnableSourceAnalysis)
-				solutionCrawler.Register (this);
-			else
-				solutionCrawler.Unregister (this);
-
-			var diagnosticAnalyzer = compositionManager.GetExportedValue<Microsoft.CodeAnalysis.Diagnostics.IDiagnosticAnalyzerService> ();
-			diagnosticAnalyzer.Reanalyze (this);
-		}
-
-		void OnEnableFullSourceAnalysisChanged (object sender, EventArgs args)
-		{
-			// we only want to turn on FSA if the option is explicitly enabled,
-			// we don't want to turn it off here.
-			if (TypeSystemService.Preferences.FullSolutionAnalysisRuntimeEnabled) {
-				Options = Options.WithChangedOption (RuntimeOptions.FullSolutionAnalysis, true);
-			}
-		}
-
-		protected internal override bool PartialSemanticsEnabled => backgroundCompiler != null;
-
-		// This is called by OnSolutionRemoved and on Dispose.
-		protected override void ClearSolutionData ()
-		{
-			if (MonoDevelopSolution != null) {
-				foreach (var prj in MonoDevelopSolution.GetAllProjects ()) {
-					ProjectMap.RemoveProject (prj);
-					UnloadMonoProject (prj);
-				}
-			}
-
-			base.ClearSolutionData ();
-		}
-
-		// This is called by OnProjectRemoved.
-		protected override void ClearProjectData (ProjectId projectId)
-		{
-			var actualProject = ProjectMap.RemoveProject (projectId);
-			UnloadMonoProject (actualProject);
-
-			base.ClearProjectData (projectId);
-		}
-
-		protected override void Dispose (bool finalize)
-		{
-			if (disposed)
-				return;
-
-			disposed = true;
-
-			var cacheService = Services.GetService<IWorkspaceCacheService> ();
-			if (cacheService != null)
-				cacheService.CacheFlushRequested -= OnCacheFlushRequested;
-
-			var cacheHostService = Services.GetService<IProjectCacheHostService> () as IDisposable;
-			cacheHostService?.Dispose ();
-
-			ProjectHandler.Dispose ();
-			MetadataReferenceManager.ClearCache ();
-
-			TypeSystemService.EnableSourceAnalysis.Changed -= OnEnableSourceAnalysisChanged;
-			TypeSystemService.Preferences.FullSolutionAnalysisRuntimeEnabledChanged -= OnEnableFullSourceAnalysisChanged;
-			desktopService.MemoryMonitor.StatusChanged -= OnMemoryStatusChanged;
-
-			CancelLoad ();
-<<<<<<< HEAD
-
-			if (workspace != null)
-				workspace.ActiveConfigurationChanged -= HandleActiveConfigurationChanged;
-
-			if (MonoDevelopSolution != null) {
-				foreach (var prj in MonoDevelopSolution.GetAllProjects ()) {
-					UnloadMonoProject (prj);
-				}
-=======
-			if (IdeApp.Workspace != null) {
-				IdeApp.Workspace.ActiveConfigurationChanged -= HandleActiveConfigurationChanged;
->>>>>>> 5040c83a
-			}
-
-			var solutionCrawler = Services.GetService<ISolutionCrawlerRegistrationService> ();
-			solutionCrawler.Unregister (this);
-
-			if (backgroundCompiler != null) {
-				backgroundCompiler.Dispose ();
-				backgroundCompiler = null; // PartialSemanticsEnabled will now return false
-			}
-
-			base.Dispose (finalize);
-
-			// Do this at the end so solution removal from base disposal is done properly.
-			MonoDevelopSolution = null;
-		}
-
-		internal void InformDocumentTextChange (DocumentId id, SourceText text)
-		{
-			base.ApplyDocumentTextChanged (id, text);
-		}
-
-		void CancelLoad ()
-		{
-			src.Cancel ();
-			src = new CancellationTokenSource ();
-		}
-
-		internal static event EventHandler LoadingFinished;
-
-		internal void HideStatusIcon ()
-		{
-			typeSystemService.HideTypeInformationGatheringIcon (() => {
-				LoadingFinished?.Invoke (this, EventArgs.Empty);
-				WorkspaceLoaded?.Invoke (this, EventArgs.Empty);
-			});
-		}
-
-		public event EventHandler WorkspaceLoaded;
-
-		internal void ShowStatusIcon ()
-		{
-			typeSystemService.ShowTypeInformationGatheringIcon ();
-		}
-
-		async void HandleActiveConfigurationChanged (object sender, EventArgs e)
-		{
-			ShowStatusIcon ();
-			CancelLoad ();
-			var token = src.Token;
-
-			try {
-				var si = await ProjectHandler.CreateSolutionInfo (MonoDevelopSolution, token).ConfigureAwait (false);
-				if (si != null)
-					OnSolutionReloaded (si);
-			} catch (OperationCanceledException) {
-			} catch (AggregateException ae) {
-				ae.Flatten ().Handle (x => x is OperationCanceledException);
-			} catch (Exception ex) {
-				LoggingService.LogError ("Error while reloading solution.", ex);
-			} finally {
-				HideStatusIcon ();
-			}
-    }
-
-		internal void ReloadModifiedProject (MonoDevelop.Projects.Project project)
-		{
-			ProjectHandler.ReloadModifiedProject (project);
-		}
-
-		internal Task<SolutionInfo> TryLoadSolution (CancellationToken cancellationToken = default(CancellationToken))
-		{
-			return ProjectHandler.CreateSolutionInfo (MonoDevelopSolution, CancellationTokenSource.CreateLinkedTokenSource (cancellationToken, src.Token).Token);
-		}
-
-		internal void UnloadSolution ()
-		{
-			OnSolutionRemoved ();
-		}
-
-		void UnloadMonoProject (MonoDevelop.Projects.Project project)
-		{
-			if (project == null)
-				throw new ArgumentNullException (nameof (project));
-			project.Modified -= OnProjectModified;
-		}
-
-		#region Open documents
-		public override bool CanOpenDocuments => true;
-
-		public override void OpenDocument (DocumentId documentId, bool activate = true)
-		{
-			var doc = GetDocument (documentId);
-			if (doc != null) {
-				var mdProject = GetMonoProject (doc.Project);
-				if (doc != null) {
-					documentManager.OpenDocument (new FileOpenInformation (doc.FilePath, mdProject, activate)).Ignore ();
-				}
-			}
-		}
-
-		readonly Dictionary<DocumentInfo, SourceTextContainer> generatedFiles = new Dictionary<DocumentInfo, SourceTextContainer> ();
-		internal void AddAndOpenDocumentInternal (DocumentInfo documentInfo, SourceTextContainer textContainer)
-		{
-			lock (generatedFiles) {
-				generatedFiles[documentInfo] = textContainer;
-				OnDocumentAdded (documentInfo);
-				OnDocumentOpened (documentInfo.Id, textContainer);
-			}
-		}
-
-		internal void CloseAndRemoveDocumentInternal (DocumentId documentId, TextLoader reloader)
-		{
-			lock (generatedFiles) {
-				var documentInfo = generatedFiles.FirstOrDefault (kvp => kvp.Key.Id == documentId).Key;
-				if (documentInfo != null && generatedFiles.Remove(documentInfo) && CurrentSolution.ContainsDocument(documentId)) {
-					OnDocumentClosed (documentId, reloader);
-					OnDocumentRemoved (documentId);
-				}
-			}
-		}
-
-		internal void InformDocumentOpen (DocumentId documentId, TextEditor editor, DocumentContext context)
-		{
-			var document = InternalInformDocumentOpen (documentId, editor, context);
-			if (document as Document != null) {
-				foreach (var linkedDoc in ((Document)document).GetLinkedDocumentIds ()) {
-					InternalInformDocumentOpen (linkedDoc, editor, context);
-				}
-			}
-			OnDocumentContextUpdated (documentId);
-		}
-
-		TextDocument InternalInformDocumentOpen (DocumentId documentId, TextEditor editor, DocumentContext context)
-		{
-			var project = this.CurrentSolution.GetProject (documentId.ProjectId);
-			if (project == null)
-				return null;
-			TextDocument document = project.GetDocument (documentId) ?? project.GetAdditionalDocument (documentId);
-			if (document == null || OpenDocuments.Contains (documentId)) {
-				return document;
-			}
-			var textContainer = editor.TextView.TextBuffer.AsTextContainer ();
-			OpenDocuments.Add (documentId, textContainer, editor, context);
-			if (document is Document) {
-				OnDocumentOpened (documentId, textContainer);
-			} else {
-				OnAdditionalDocumentOpened (documentId, textContainer);
-			}
-			return document;
-		}
-
-		ProjectChanges projectChanges;
-
-		protected override void OnDocumentClosing (DocumentId documentId)
-		{
-			base.OnDocumentClosing (documentId);
-			OpenDocuments.Remove (documentId);
-		}
-
-//		internal override bool CanChangeActiveContextDocument {
-//			get {
-//				return true;
-//			}
-//		}
-
-		internal void InformDocumentClose (DocumentId analysisDocument, string filePath)
-		{
-			try {
-				if (!OpenDocuments.Remove (analysisDocument)) {
-					//Apparently something else opened this file via AddAndOpenDocumentInternal(e.g. .cshtml)
-					//it's job of whatever opened to also call CloseAndRemoveDocumentInternal
-					return;
-				}
-				if (!CurrentSolution.ContainsDocument (analysisDocument))
-					return;
-				var loader = new MonoDevelopTextLoader (filePath);
-				var document = this.GetDocument (analysisDocument);
-				// FIXME: Is this really needed?
-				OpenDocuments.Remove (analysisDocument);
-
-				if (document == null) {
-					var ad = this.GetAdditionalDocument (analysisDocument);
-					if (ad != null)
-						OnAdditionalDocumentClosed (analysisDocument, loader);
-					return;
-				}
-				OnDocumentClosed (analysisDocument, loader);
-				foreach (var linkedDoc in document.GetLinkedDocumentIds ()) {
-					OnDocumentClosed (linkedDoc, loader);
-				}
-			} catch (Exception e) {
-				LoggingService.LogError ("Exception while closing document.", e);
-			}
-		}
-
-		public override void CloseDocument (DocumentId documentId)
-		{
-		}
-
-		//FIXME: this should NOT be async. our implementation is doing some very expensive things like formatting that it shouldn't need to do.
-		protected override void ApplyDocumentTextChanged (DocumentId id, SourceText text)
-		{
-			lock (projectModifyLock)
-				tryApplyState_documentTextChangedTasks.Add (ApplyDocumentTextChangedCore (id, text));
-		}
-
-		async Task ApplyDocumentTextChangedCore (DocumentId id, SourceText text)
-		{
-			var document = GetDocument (id);
-			if (document == null)
-				return;
-
-			var hostDocument = MonoDevelopHostDocumentRegistration.FromDocument (document);
-			if (hostDocument != null) {
-				hostDocument.UpdateText (text);
-				return;
-			}
-
-			var (projection, filePath) = Projections.Get (document.FilePath);
-			var data = TextFileProvider.Instance.GetTextEditorData (filePath, out bool isOpen);
-			// Guard against already done changes in linked files.
-			// This shouldn't happen but the roslyn merging seems not to be working correctly in all cases :/
-			if (document.GetLinkedDocumentIds ().Length > 0 && isOpen && !(text.GetType ().FullName == "Microsoft.CodeAnalysis.Text.ChangedText")) {
-				return;
-			}
-
-			lock (tryApplyState_documentTextChangedContents) {
-				if (tryApplyState_documentTextChangedContents.TryGetValue (filePath, out SourceText formerText)) {
-					if (formerText.Length == text.Length && formerText.ToString () == text.ToString ())
-						return;
-				}
-				tryApplyState_documentTextChangedContents[filePath] = text;
-			}
-
-			if (!isOpen || !document.TryGetText (out SourceText oldFile)) {
-				oldFile = await document.GetTextAsync ();
-			}
-			var changes = text.GetTextChanges (oldFile).OrderByDescending (c => c.Span.Start).ToList ();
-			int delta = 0;
-
-			if (!isOpen) {
-				delta = ApplyChanges (projection, data, changes);
-				var formatter = CodeFormatterService.GetFormatter (data.MimeType);
-				if (formatter != null && formatter.SupportsPartialDocumentFormatting) {
-					var mp = GetMonoProject (CurrentSolution.GetProject (id.ProjectId));
-					string currentText = data.Text;
-
-					foreach (var change in changes) {
-						delta -= change.Span.Length - change.NewText.Length;
-						var startOffset = change.Span.Start - delta;
-
-						if (projection != null) {
-							if (projection.TryConvertFromProjectionToOriginal (startOffset, out int originalOffset))
-								startOffset = originalOffset;
-						}
-
-						string str;
-						if (change.NewText.Length == 0) {
-							str = formatter.FormatText (mp.Policies, currentText, TextSegment.FromBounds (Math.Max (0, startOffset - 1), Math.Min (data.Length, startOffset + 1)));
-						} else {
-							str = formatter.FormatText (mp.Policies, currentText, new TextSegment (startOffset, change.NewText.Length));
-						}
-						data.ReplaceText (startOffset, change.NewText.Length, str);
-					}
-				}
-				data.Save ();
-				if (projection != null) {
-					await UpdateProjectionsDocuments (document, data);
-				} else {
-					OnDocumentTextChanged (id, new MonoDevelopSourceText (data), PreservationMode.PreserveValue);
-				}
-			} else {
-				var formatter = CodeFormatterService.GetFormatter (data.MimeType);
-				var documentContext = documentManager.Documents.FirstOrDefault (d => FilePath.PathComparer.Compare (d.FileName, filePath) == 0)?.DocumentContext;
-				var root = await projectChanges.NewProject.GetDocument (id).GetSyntaxRootAsync ();
-				var annotatedNode = root.DescendantNodesAndSelf ().FirstOrDefault (n => n.HasAnnotation (typeSystemService.InsertionModeAnnotation));
-				SyntaxToken? renameTokenOpt = root.GetAnnotatedNodesAndTokens (Microsoft.CodeAnalysis.CodeActions.RenameAnnotation.Kind)
-												  .Where (s => s.IsToken)
-												  .Select (s => s.AsToken ())
-												  .Cast<SyntaxToken?> ()
-												  .FirstOrDefault ();
-
-				if (documentContext != null) {
-					var editor = (TextEditor)data;
-					await Runtime.RunInMainThread (async () => {
-						using (var undo = editor.OpenUndoGroup ()) {
-							var oldVersion = editor.Version;
-							delta = ApplyChanges (projection, data, changes);
-							var versionBeforeFormat = editor.Version;
-
-							if (formatter != null && formatter.SupportsOnTheFlyFormatting) {
-								foreach (var change in changes) {
-									delta -= change.Span.Length - change.NewText.Length;
-									var startOffset = change.Span.Start - delta;
-									if (projection != null) {
-										if (projection.TryConvertFromProjectionToOriginal (startOffset, out int originalOffset))
-											startOffset = originalOffset;
-									}
-									if (change.NewText.Length == 0) {
-										formatter.OnTheFlyFormat (editor, documentContext, TextSegment.FromBounds (Math.Max (0, startOffset - 1), Math.Min (data.Length, startOffset + 1)));
-									} else {
-										formatter.OnTheFlyFormat (editor, documentContext, new TextSegment (startOffset, change.NewText.Length));
-									}
-								}
-							}
-							if (annotatedNode != null && GetInsertionPoints != null) {
-								documentManager.Documents.First (d => d.FileName == editor.FileName).Select ();
-								var formattedVersion = editor.Version;
-
-								int startOffset = versionBeforeFormat.MoveOffsetTo (editor.Version, annotatedNode.Span.Start);
-								int endOffset = versionBeforeFormat.MoveOffsetTo (editor.Version, annotatedNode.Span.End);
-
-								// alway whole line start & delimiter
-								var startLine = editor.GetLineByOffset (startOffset);
-								startOffset = startLine.Offset;
-
-								var endLine = editor.GetLineByOffset (endOffset);
-								endOffset = endLine.EndOffsetIncludingDelimiter + 1;
-
-								var insertionCursorSegment = TextSegment.FromBounds (startOffset, endOffset);
-								string textToInsert = editor.GetTextAt (insertionCursorSegment).TrimEnd ();
-								editor.RemoveText (insertionCursorSegment);
-								var insertionPoints = await GetInsertionPoints (editor, editor.CaretOffset);
-								if (insertionPoints.Count == 0) {
-									// Just to get sure if no insertion points -> go back to the formatted version.
-									var textChanges = editor.Version.GetChangesTo (formattedVersion).ToList ();
-									using (var undo2 = editor.OpenUndoGroup ()) {
-										foreach (var textChange in textChanges) {
-											foreach (var v in textChange.TextChanges.Reverse ()) {
-												editor.ReplaceText (v.Offset, v.RemovalLength, v.InsertedText);
-											}
-										}
-									}
-									return;
-								}
-								string insertionModeOperation;
-								const int CSharpMethodKind = 8875;
-
-
-								bool isMethod = annotatedNode.RawKind == CSharpMethodKind;
-
-								if (!isMethod) {
-									// atm only for generate field/property : remove all new lines generated & just insert the plain node.
-									// for methods it's not so easy because of "extract code" changes.
-									foreach (var textChange in editor.Version.GetChangesTo (oldVersion).ToList ()) {
-										foreach (var v in textChange.TextChanges.Reverse ()) {
-											editor.ReplaceText (v.Offset, v.RemovalLength, v.InsertedText);
-										}
-									}
-								}
-
-								switch (annotatedNode.RawKind) {
-								case 8873: // C# field
-									insertionModeOperation = GettextCatalog.GetString ("Insert Field");
-									break;
-								case CSharpMethodKind:
-									insertionModeOperation = GettextCatalog.GetString ("Insert Method");
-									break;
-								case 8892: // C# property
-									insertionModeOperation = GettextCatalog.GetString ("Insert Property");
-									break;
-								default:
-									insertionModeOperation = GettextCatalog.GetString ("Insert Code");
-									break;
-								}
-
-								var options = new InsertionModeOptions (
-									insertionModeOperation,
-									insertionPoints,
-									point => {
-										if (!point.Success)
-											return;
-										point.InsertionPoint.Insert (editor, textToInsert);
-									}
-								);
-								options.ModeExitedAction += delegate (InsertionCursorEventArgs args) {
-									if (!args.Success) {
-										var textChanges = editor.Version.GetChangesTo (oldVersion).ToList ();
-										using (var undo2 = editor.OpenUndoGroup ()) {
-											foreach (var textChange in textChanges) {
-												foreach (var v in textChange.TextChanges.Reverse ())
-													editor.ReplaceText (v.Offset, v.RemovalLength, v.InsertedText);
-											}
-										}
-									}
-								};
-								for (int i = 0; i < insertionPoints.Count; i++) {
-									if (insertionPoints [i].Location.Line < editor.CaretLine) {
-										options.FirstSelectedInsertionPoint = Math.Min (isMethod ? i + 1 : i, insertionPoints.Count - 1);
-									} else {
-										break;
-									}
-								}
-								options.ModeExitedAction += delegate {
-									if (renameTokenOpt.HasValue)
-										StartRenameSession (editor, documentContext, versionBeforeFormat, renameTokenOpt.Value);
-								};
-								editor.StartInsertionMode (options);
-							}
-						}
-					});
-				}
-
-				if (projection != null) {
-					await UpdateProjectionsDocuments (document, data);
-				} else {
-					OnDocumentTextChanged (id, new MonoDevelopSourceText (data), PreservationMode.PreserveValue);
-				}
-			}
-		}
-		internal static Func<TextEditor, int, Task<List<InsertionPoint>>> GetInsertionPoints;
-		internal static Action<TextEditor, DocumentContext, ITextSourceVersion, SyntaxToken?> StartRenameSession;
-
-		async Task UpdateProjectionsDocuments (Document document, ITextDocument data)
-		{
-			var project = typeSystemService.GetMonoProject (document.Project);
-			var file = project.Files.GetFile (data.FileName);
-			var node = typeSystemService.GetTypeSystemParserNode (data.MimeType, file.BuildAction);
-			if (node != null && node.Parser.CanGenerateProjection (data.MimeType, file.BuildAction, project.SupportedLanguages)) {
-				var options = new ParseOptions {
-					FileName = file.FilePath,
-					Project = project,
-					Content = TextFileProvider.Instance.GetReadOnlyTextEditorData (file.FilePath),
-				};
-				var projections = await node.Parser.GenerateProjections (options);
-				UpdateProjectionEntry (file, projections);
-				var projectId = GetProjectId (project);
+			}
+
+			base.Dispose (finalize);
+
+			// Do this at the end so solution removal from base disposal is done properly.
+			MonoDevelopSolution = null;
+		}
+
+		internal void InformDocumentTextChange (DocumentId id, SourceText text)
+		{
+			base.ApplyDocumentTextChanged (id, text);
+		}
+
+		void CancelLoad ()
+		{
+			src.Cancel ();
+			src = new CancellationTokenSource ();
+		}
+
+		internal static event EventHandler LoadingFinished;
+
+		internal void HideStatusIcon ()
+		{
+			typeSystemService.HideTypeInformationGatheringIcon (() => {
+				LoadingFinished?.Invoke (this, EventArgs.Empty);
+				WorkspaceLoaded?.Invoke (this, EventArgs.Empty);
+			});
+		}
+
+		public event EventHandler WorkspaceLoaded;
+
+		internal void ShowStatusIcon ()
+		{
+			typeSystemService.ShowTypeInformationGatheringIcon ();
+		}
+
+		async void HandleActiveConfigurationChanged (object sender, EventArgs e)
+		{
+			ShowStatusIcon ();
+			CancelLoad ();
+			var token = src.Token;
+
+			try {
+				var si = await ProjectHandler.CreateSolutionInfo (MonoDevelopSolution, token).ConfigureAwait (false);
+				if (si != null)
+					OnSolutionReloaded (si);
+			} catch (OperationCanceledException) {
+			} catch (AggregateException ae) {
+				ae.Flatten ().Handle (x => x is OperationCanceledException);
+			} catch (Exception ex) {
+				LoggingService.LogError ("Error while reloading solution.", ex);
+			} finally {
+				HideStatusIcon ();
+			}
+    }
+
+		internal void ReloadModifiedProject (MonoDevelop.Projects.Project project)
+		{
+			ProjectHandler.ReloadModifiedProject (project);
+		}
+
+		internal Task<SolutionInfo> TryLoadSolution (CancellationToken cancellationToken = default(CancellationToken))
+		{
+			return ProjectHandler.CreateSolutionInfo (MonoDevelopSolution, CancellationTokenSource.CreateLinkedTokenSource (cancellationToken, src.Token).Token);
+		}
+
+		internal void UnloadSolution ()
+		{
+			OnSolutionRemoved ();
+		}
+
+		void UnloadMonoProject (MonoDevelop.Projects.Project project)
+		{
+			if (project == null)
+				throw new ArgumentNullException (nameof (project));
+			project.Modified -= OnProjectModified;
+		}
+
+		#region Open documents
+		public override bool CanOpenDocuments => true;
+
+		public override void OpenDocument (DocumentId documentId, bool activate = true)
+		{
+			var doc = GetDocument (documentId);
+			if (doc != null) {
+				var mdProject = GetMonoProject (doc.Project);
+				if (doc != null) {
+					documentManager.OpenDocument (new FileOpenInformation (doc.FilePath, mdProject, activate)).Ignore ();
+				}
+			}
+		}
+
+		readonly Dictionary<DocumentInfo, SourceTextContainer> generatedFiles = new Dictionary<DocumentInfo, SourceTextContainer> ();
+		internal void AddAndOpenDocumentInternal (DocumentInfo documentInfo, SourceTextContainer textContainer)
+		{
+			lock (generatedFiles) {
+				generatedFiles[documentInfo] = textContainer;
+				OnDocumentAdded (documentInfo);
+				OnDocumentOpened (documentInfo.Id, textContainer);
+			}
+		}
+
+		internal void CloseAndRemoveDocumentInternal (DocumentId documentId, TextLoader reloader)
+		{
+			lock (generatedFiles) {
+				var documentInfo = generatedFiles.FirstOrDefault (kvp => kvp.Key.Id == documentId).Key;
+				if (documentInfo != null && generatedFiles.Remove(documentInfo) && CurrentSolution.ContainsDocument(documentId)) {
+					OnDocumentClosed (documentId, reloader);
+					OnDocumentRemoved (documentId);
+				}
+			}
+		}
+
+		internal void InformDocumentOpen (DocumentId documentId, TextEditor editor, DocumentContext context)
+		{
+			var document = InternalInformDocumentOpen (documentId, editor, context);
+			if (document as Document != null) {
+				foreach (var linkedDoc in ((Document)document).GetLinkedDocumentIds ()) {
+					InternalInformDocumentOpen (linkedDoc, editor, context);
+				}
+			}
+			OnDocumentContextUpdated (documentId);
+		}
+
+		TextDocument InternalInformDocumentOpen (DocumentId documentId, TextEditor editor, DocumentContext context)
+		{
+			var project = this.CurrentSolution.GetProject (documentId.ProjectId);
+			if (project == null)
+				return null;
+			TextDocument document = project.GetDocument (documentId) ?? project.GetAdditionalDocument (documentId);
+			if (document == null || OpenDocuments.Contains (documentId)) {
+				return document;
+			}
+			var textContainer = editor.TextView.TextBuffer.AsTextContainer ();
+			OpenDocuments.Add (documentId, textContainer, editor, context);
+			if (document is Document) {
+				OnDocumentOpened (documentId, textContainer);
+			} else {
+				OnAdditionalDocumentOpened (documentId, textContainer);
+			}
+			return document;
+		}
+
+		ProjectChanges projectChanges;
+
+		protected override void OnDocumentClosing (DocumentId documentId)
+		{
+			base.OnDocumentClosing (documentId);
+			OpenDocuments.Remove (documentId);
+		}
+
+//		internal override bool CanChangeActiveContextDocument {
+//			get {
+//				return true;
+//			}
+//		}
+
+		internal void InformDocumentClose (DocumentId analysisDocument, string filePath)
+		{
+			try {
+				if (!OpenDocuments.Remove (analysisDocument)) {
+					//Apparently something else opened this file via AddAndOpenDocumentInternal(e.g. .cshtml)
+					//it's job of whatever opened to also call CloseAndRemoveDocumentInternal
+					return;
+				}
+				if (!CurrentSolution.ContainsDocument (analysisDocument))
+					return;
+				var loader = new MonoDevelopTextLoader (filePath);
+				var document = this.GetDocument (analysisDocument);
+				// FIXME: Is this really needed?
+				OpenDocuments.Remove (analysisDocument);
+
+				if (document == null) {
+					var ad = this.GetAdditionalDocument (analysisDocument);
+					if (ad != null)
+						OnAdditionalDocumentClosed (analysisDocument, loader);
+					return;
+				}
+				OnDocumentClosed (analysisDocument, loader);
+				foreach (var linkedDoc in document.GetLinkedDocumentIds ()) {
+					OnDocumentClosed (linkedDoc, loader);
+				}
+			} catch (Exception e) {
+				LoggingService.LogError ("Exception while closing document.", e);
+			}
+		}
+
+		public override void CloseDocument (DocumentId documentId)
+		{
+		}
+
+		//FIXME: this should NOT be async. our implementation is doing some very expensive things like formatting that it shouldn't need to do.
+		protected override void ApplyDocumentTextChanged (DocumentId id, SourceText text)
+		{
+			lock (projectModifyLock)
+				tryApplyState_documentTextChangedTasks.Add (ApplyDocumentTextChangedCore (id, text));
+		}
+
+		async Task ApplyDocumentTextChangedCore (DocumentId id, SourceText text)
+		{
+			var document = GetDocument (id);
+			if (document == null)
+				return;
+
+			var hostDocument = MonoDevelopHostDocumentRegistration.FromDocument (document);
+			if (hostDocument != null) {
+				hostDocument.UpdateText (text);
+				return;
+			}
+
+			var (projection, filePath) = Projections.Get (document.FilePath);
+			var data = TextFileProvider.Instance.GetTextEditorData (filePath, out bool isOpen);
+			// Guard against already done changes in linked files.
+			// This shouldn't happen but the roslyn merging seems not to be working correctly in all cases :/
+			if (document.GetLinkedDocumentIds ().Length > 0 && isOpen && !(text.GetType ().FullName == "Microsoft.CodeAnalysis.Text.ChangedText")) {
+				return;
+			}
+
+			lock (tryApplyState_documentTextChangedContents) {
+				if (tryApplyState_documentTextChangedContents.TryGetValue (filePath, out SourceText formerText)) {
+					if (formerText.Length == text.Length && formerText.ToString () == text.ToString ())
+						return;
+				}
+				tryApplyState_documentTextChangedContents[filePath] = text;
+			}
+
+			if (!isOpen || !document.TryGetText (out SourceText oldFile)) {
+				oldFile = await document.GetTextAsync ();
+			}
+			var changes = text.GetTextChanges (oldFile).OrderByDescending (c => c.Span.Start).ToList ();
+			int delta = 0;
+
+			if (!isOpen) {
+				delta = ApplyChanges (projection, data, changes);
+				var formatter = CodeFormatterService.GetFormatter (data.MimeType);
+				if (formatter != null && formatter.SupportsPartialDocumentFormatting) {
+					var mp = GetMonoProject (CurrentSolution.GetProject (id.ProjectId));
+					string currentText = data.Text;
+
+					foreach (var change in changes) {
+						delta -= change.Span.Length - change.NewText.Length;
+						var startOffset = change.Span.Start - delta;
+
+						if (projection != null) {
+							if (projection.TryConvertFromProjectionToOriginal (startOffset, out int originalOffset))
+								startOffset = originalOffset;
+						}
+
+						string str;
+						if (change.NewText.Length == 0) {
+							str = formatter.FormatText (mp.Policies, currentText, TextSegment.FromBounds (Math.Max (0, startOffset - 1), Math.Min (data.Length, startOffset + 1)));
+						} else {
+							str = formatter.FormatText (mp.Policies, currentText, new TextSegment (startOffset, change.NewText.Length));
+						}
+						data.ReplaceText (startOffset, change.NewText.Length, str);
+					}
+				}
+				data.Save ();
+				if (projection != null) {
+					await UpdateProjectionsDocuments (document, data);
+				} else {
+					OnDocumentTextChanged (id, new MonoDevelopSourceText (data), PreservationMode.PreserveValue);
+				}
+			} else {
+				var formatter = CodeFormatterService.GetFormatter (data.MimeType);
+				var documentContext = documentManager.Documents.FirstOrDefault (d => FilePath.PathComparer.Compare (d.FileName, filePath) == 0)?.DocumentContext;
+				var root = await projectChanges.NewProject.GetDocument (id).GetSyntaxRootAsync ();
+				var annotatedNode = root.DescendantNodesAndSelf ().FirstOrDefault (n => n.HasAnnotation (typeSystemService.InsertionModeAnnotation));
+				SyntaxToken? renameTokenOpt = root.GetAnnotatedNodesAndTokens (Microsoft.CodeAnalysis.CodeActions.RenameAnnotation.Kind)
+												  .Where (s => s.IsToken)
+												  .Select (s => s.AsToken ())
+												  .Cast<SyntaxToken?> ()
+												  .FirstOrDefault ();
+
+				if (documentContext != null) {
+					var editor = (TextEditor)data;
+					await Runtime.RunInMainThread (async () => {
+						using (var undo = editor.OpenUndoGroup ()) {
+							var oldVersion = editor.Version;
+							delta = ApplyChanges (projection, data, changes);
+							var versionBeforeFormat = editor.Version;
+
+							if (formatter != null && formatter.SupportsOnTheFlyFormatting) {
+								foreach (var change in changes) {
+									delta -= change.Span.Length - change.NewText.Length;
+									var startOffset = change.Span.Start - delta;
+									if (projection != null) {
+										if (projection.TryConvertFromProjectionToOriginal (startOffset, out int originalOffset))
+											startOffset = originalOffset;
+									}
+									if (change.NewText.Length == 0) {
+										formatter.OnTheFlyFormat (editor, documentContext, TextSegment.FromBounds (Math.Max (0, startOffset - 1), Math.Min (data.Length, startOffset + 1)));
+									} else {
+										formatter.OnTheFlyFormat (editor, documentContext, new TextSegment (startOffset, change.NewText.Length));
+									}
+								}
+							}
+							if (annotatedNode != null && GetInsertionPoints != null) {
+								documentManager.Documents.First (d => d.FileName == editor.FileName).Select ();
+								var formattedVersion = editor.Version;
+
+								int startOffset = versionBeforeFormat.MoveOffsetTo (editor.Version, annotatedNode.Span.Start);
+								int endOffset = versionBeforeFormat.MoveOffsetTo (editor.Version, annotatedNode.Span.End);
+
+								// alway whole line start & delimiter
+								var startLine = editor.GetLineByOffset (startOffset);
+								startOffset = startLine.Offset;
+
+								var endLine = editor.GetLineByOffset (endOffset);
+								endOffset = endLine.EndOffsetIncludingDelimiter + 1;
+
+								var insertionCursorSegment = TextSegment.FromBounds (startOffset, endOffset);
+								string textToInsert = editor.GetTextAt (insertionCursorSegment).TrimEnd ();
+								editor.RemoveText (insertionCursorSegment);
+								var insertionPoints = await GetInsertionPoints (editor, editor.CaretOffset);
+								if (insertionPoints.Count == 0) {
+									// Just to get sure if no insertion points -> go back to the formatted version.
+									var textChanges = editor.Version.GetChangesTo (formattedVersion).ToList ();
+									using (var undo2 = editor.OpenUndoGroup ()) {
+										foreach (var textChange in textChanges) {
+											foreach (var v in textChange.TextChanges.Reverse ()) {
+												editor.ReplaceText (v.Offset, v.RemovalLength, v.InsertedText);
+											}
+										}
+									}
+									return;
+								}
+								string insertionModeOperation;
+								const int CSharpMethodKind = 8875;
+
+
+								bool isMethod = annotatedNode.RawKind == CSharpMethodKind;
+
+								if (!isMethod) {
+									// atm only for generate field/property : remove all new lines generated & just insert the plain node.
+									// for methods it's not so easy because of "extract code" changes.
+									foreach (var textChange in editor.Version.GetChangesTo (oldVersion).ToList ()) {
+										foreach (var v in textChange.TextChanges.Reverse ()) {
+											editor.ReplaceText (v.Offset, v.RemovalLength, v.InsertedText);
+										}
+									}
+								}
+
+								switch (annotatedNode.RawKind) {
+								case 8873: // C# field
+									insertionModeOperation = GettextCatalog.GetString ("Insert Field");
+									break;
+								case CSharpMethodKind:
+									insertionModeOperation = GettextCatalog.GetString ("Insert Method");
+									break;
+								case 8892: // C# property
+									insertionModeOperation = GettextCatalog.GetString ("Insert Property");
+									break;
+								default:
+									insertionModeOperation = GettextCatalog.GetString ("Insert Code");
+									break;
+								}
+
+								var options = new InsertionModeOptions (
+									insertionModeOperation,
+									insertionPoints,
+									point => {
+										if (!point.Success)
+											return;
+										point.InsertionPoint.Insert (editor, textToInsert);
+									}
+								);
+								options.ModeExitedAction += delegate (InsertionCursorEventArgs args) {
+									if (!args.Success) {
+										var textChanges = editor.Version.GetChangesTo (oldVersion).ToList ();
+										using (var undo2 = editor.OpenUndoGroup ()) {
+											foreach (var textChange in textChanges) {
+												foreach (var v in textChange.TextChanges.Reverse ())
+													editor.ReplaceText (v.Offset, v.RemovalLength, v.InsertedText);
+											}
+										}
+									}
+								};
+								for (int i = 0; i < insertionPoints.Count; i++) {
+									if (insertionPoints [i].Location.Line < editor.CaretLine) {
+										options.FirstSelectedInsertionPoint = Math.Min (isMethod ? i + 1 : i, insertionPoints.Count - 1);
+									} else {
+										break;
+									}
+								}
+								options.ModeExitedAction += delegate {
+									if (renameTokenOpt.HasValue)
+										StartRenameSession (editor, documentContext, versionBeforeFormat, renameTokenOpt.Value);
+								};
+								editor.StartInsertionMode (options);
+							}
+						}
+					});
+				}
+
+				if (projection != null) {
+					await UpdateProjectionsDocuments (document, data);
+				} else {
+					OnDocumentTextChanged (id, new MonoDevelopSourceText (data), PreservationMode.PreserveValue);
+				}
+			}
+		}
+		internal static Func<TextEditor, int, Task<List<InsertionPoint>>> GetInsertionPoints;
+		internal static Action<TextEditor, DocumentContext, ITextSourceVersion, SyntaxToken?> StartRenameSession;
+
+		async Task UpdateProjectionsDocuments (Document document, ITextDocument data)
+		{
+			var project = typeSystemService.GetMonoProject (document.Project);
+			var file = project.Files.GetFile (data.FileName);
+			var node = typeSystemService.GetTypeSystemParserNode (data.MimeType, file.BuildAction);
+			if (node != null && node.Parser.CanGenerateProjection (data.MimeType, file.BuildAction, project.SupportedLanguages)) {
+				var options = new ParseOptions {
+					FileName = file.FilePath,
+					Project = project,
+					Content = TextFileProvider.Instance.GetReadOnlyTextEditorData (file.FilePath),
+				};
+				var projections = await node.Parser.GenerateProjections (options);
+				UpdateProjectionEntry (file, projections);
+				var projectId = GetProjectId (project);
 				var projectdata = ProjectMap.GetData (projectId);
 				foreach (var projected in projections) {
 					OnDocumentTextChanged (projectdata.DocumentData.Get (projected.Document.FileName), new MonoDevelopSourceText (projected.Document), PreservationMode.PreserveValue);
+				}
+			}
+		}
+
+		static int ApplyChanges (Projection projection, ITextDocument data, List<Microsoft.CodeAnalysis.Text.TextChange> changes)
+		{
+			int delta = 0;
+			foreach (var change in changes) {
+				var offset = change.Span.Start;
+
+				if (projection != null) {
+					//If change is outside projection segments don't apply it...
+					if (projection.TryConvertFromProjectionToOriginal (offset, out int originalOffset)) {
+						offset = originalOffset;
+						data.ReplaceText (offset, change.Span.Length, change.NewText);
+						delta += change.Span.Length - change.NewText.Length;
+					}
+				} else {
+					data.ReplaceText (offset, change.Span.Length, change.NewText);
+					delta += change.Span.Length - change.NewText.Length;
+				}
+			}
+
+			return delta;
+		}
+
+		// used to pass additional state from Apply* to TryApplyChanges so it can batch certain operations such as saving projects
+		HashSet<MonoDevelop.Projects.Project> tryApplyState_changedProjects = new HashSet<MonoDevelop.Projects.Project> ();
+		List<Task> tryApplyState_documentTextChangedTasks = new List<Task> ();
+		Dictionary<string, SourceText> tryApplyState_documentTextChangedContents =  new Dictionary<string, SourceText> ();
+
+		/// <summary>
+		/// Used by tests to validate that project has been saved.
+		/// </summary>
+		/// <value>The task that can be awaited to validate saving has finished.</value>
+		internal Task ProjectSaveTask { get; private set; } = Task.FromResult<object> (null);
+
+		internal override bool TryApplyChanges (Solution newSolution, IProgressTracker progressTracker)
+		{
+			// this is supported on the main thread only
+			// see https://github.com/dotnet/roslyn/pull/18043
+			// as a result, we can assume that the things it calls are _also_ main thread only
+			Runtime.CheckMainThread ();
+			lock (projectModifyLock) {
+				freezeProjectModify = true;
+				try {
+					var ret = base.TryApplyChanges (newSolution, progressTracker);
+
+					if (tryApplyState_documentTextChangedTasks.Count > 0) {
+						Task.WhenAll (tryApplyState_documentTextChangedTasks).ContinueWith (t => {
+							try {
+								t.Wait ();
+							} catch (Exception ex) {
+								LoggingService.LogError ("Error applying changes to documents", ex);
+							}
+							var changedFiles = new HashSet<string> (tryApplyState_documentTextChangedContents.Keys, FilePath.PathComparer);
+							foreach (var w in documentManager.Documents) {
+								if (w.IsFile && changedFiles.Contains (w.FileName)) {
+									w.DocumentContext.ReparseDocument ();
+								}
+							}
+						}, CancellationToken.None, TaskContinuationOptions.None, Runtime.MainTaskScheduler);
+					}
+
+					if (tryApplyState_changedProjects.Count > 0)
+						ProjectSaveTask = IdeApp.IsInitialized ? IdeApp.ProjectOperations.SaveAsync (tryApplyState_changedProjects) : Task.WhenAll (tryApplyState_changedProjects.Select (p => p.SaveAsync (new ProgressMonitor ())));
+
+					return ret;
+				} finally {
+					tryApplyState_documentTextChangedContents.Clear ();
+					tryApplyState_documentTextChangedTasks.Clear ();
+					tryApplyState_changedProjects.Clear ();
+					freezeProjectModify = false;
+				}
+			}
+		}
+
+		public override bool CanApplyChange (ApplyChangesKind feature)
+		{
+			switch (feature) {
+			case ApplyChangesKind.AddDocument:
+			case ApplyChangesKind.RemoveDocument:
+			case ApplyChangesKind.ChangeDocument:
+			//HACK: we don't actually support adding and removing metadata references from project
+			//however, our MetadataReferenceCache currently depends on (incorrectly) using TryApplyChanges
+			case ApplyChangesKind.AddMetadataReference:
+			case ApplyChangesKind.RemoveMetadataReference:
+			case ApplyChangesKind.AddProjectReference:
+			case ApplyChangesKind.RemoveProjectReference:
+				return true;
+			default:
+				return false;
+			}
+		}
+
+		protected override void ApplyProjectChanges (ProjectChanges projectChanges)
+		{
+			this.projectChanges = projectChanges;
+			base.ApplyProjectChanges (projectChanges);
+		}
+
+		protected override void ApplyDocumentAdded (DocumentInfo info, SourceText text)
+		{
+			var id = info.Id;
+			MonoDevelop.Projects.Project mdProject = null;
+
+			if (id.ProjectId != null) {
+				var project = CurrentSolution.GetProject (id.ProjectId);
+				mdProject = GetMonoProject (project);
+				if (mdProject == null)
+					LoggingService.LogWarning ("Couldn't find project for newly generated file {0} (Project {1}).", info.Name, info.Id.ProjectId);
+			}
+
+			var path = DetermineFilePath (info.Id, info.Name, info.FilePath, info.Folders, mdProject?.FileName.ParentDirectory, true);
+			// If file is already part of project don't re-add it, example of this is .cshtml
+			if (mdProject?.IsFileInProject (path) == true) {
+				this.OnDocumentAdded (info);
+				return;
+			}
+			info = info.WithFilePath (path).WithTextLoader (new MonoDevelopTextLoader (path));
+
+			string formattedText;
+			var formatter = CodeFormatterService.GetFormatter (desktopService.GetMimeTypeForUri (path));
+			if (formatter != null && mdProject != null) {
+				formattedText = formatter.FormatText (mdProject.Policies, text.ToString ());
+			} else {
+				formattedText = text.ToString ();
+			}
+
+			var textSource = new StringTextSource (formattedText, text.Encoding ?? System.Text.Encoding.UTF8);
+			try {
+				textSource.WriteTextTo (path);
+			} catch (Exception e) {
+				LoggingService.LogError ("Exception while saving file to " + path, e);
+			}
+
+			if (mdProject != null) {
+				var data = ProjectMap.GetData (id.ProjectId);
+				data.DocumentData.Add (info.Id, path);
+				var file = new MonoDevelop.Projects.ProjectFile (path);
+				mdProject.Files.Add (file);
+				tryApplyState_changedProjects.Add (mdProject);
+			}
+
+			this.OnDocumentAdded (info);
+		}
+
+		protected override void ApplyDocumentRemoved (DocumentId documentId)
+		{
+			var document = GetDocument (documentId);
+			var mdProject = GetMonoProject (documentId.ProjectId);
+			if (document == null || mdProject == null) {
+				return;
+			}
+
+			FilePath filePath = document.FilePath;
+			var projectFile = mdProject.Files.GetFile (filePath);
+			if (projectFile == null) {
+				return;
+			}
+
+			//force-close the old doc even if it's dirty
+			var openDoc = documentManager.Documents.FirstOrDefault (d => d.IsFile && filePath.Equals (d.FileName));
+			if (openDoc != null && openDoc.IsDirty) {
+				openDoc.Save ().Wait ();
+				openDoc.Close ().Wait ();
+			}
+
+			//this will fire a OnDocumentRemoved event via OnFileRemoved
+			mdProject.Files.Remove (projectFile);
+			FileService.DeleteFile (filePath);
+			tryApplyState_changedProjects.Add (mdProject);
+		}
+
+		string DetermineFilePath (DocumentId id, string name, string filePath, IReadOnlyList<string> docFolders, string defaultFolder, bool createDirectory = false)
+		{
+			var path = filePath;
+
+			if (string.IsNullOrEmpty (path)) {
+				var monoProject = GetMonoProject (id.ProjectId);
+
+				// If the first namespace name matches the name of the project, then we don't want to
+				// generate a folder for that.  The project is implicitly a folder with that name.
+				IEnumerable<string> folders;
+				if (docFolders != null && monoProject != null && docFolders.FirstOrDefault () == monoProject.Name) {
+					folders = docFolders.Skip (1);
+				} else {
+					folders = docFolders;
+				}
+
+				if (folders.Any ()) {
+					string baseDirectory = Path.Combine (monoProject?.BaseDirectory ?? MonoDevelopSolution.BaseDirectory, Path.Combine (folders.ToArray ()));
+					try {
+						if (createDirectory && !Directory.Exists (baseDirectory))
+							Directory.CreateDirectory (baseDirectory);
+					} catch (Exception e) {
+						LoggingService.LogError ("Error while creating directory for a new file : " + baseDirectory, e);
+					}
+					path = Path.Combine (baseDirectory, name);
+				} else {
+					path = Path.Combine (defaultFolder, name);
+				}
+			}
+			return path;
+		}
+
+		bool TryGetMetadataReferenceMapping (ProjectId projectId, MetadataReference metadataReference, out MonoDevelop.Projects.DotNetProject mdProject, out string path, out SystemAssembly systemAssemblyOpt)
+		{
+			mdProject = GetMonoProject (projectId) as MonoDevelop.Projects.DotNetProject;
+			path = GetMetadataPath (metadataReference);
+			systemAssemblyOpt = null;
+			if (mdProject == null || path == null)
+				return false;
+
+			// PERF: Maybe break IAssemblyContext API and add GetAssemblyFromPath.
+			// GetPackageFromPath could be implemented by querying the SystemAssembly's package.
+			var package = mdProject.AssemblyContext.GetPackageFromPath (path);
+			if (package != null) {
+				foreach (var asm in package.Assemblies) {
+					if (asm.Location == path)
+						systemAssemblyOpt = asm;
 				}
 			}
-		}
-
-		static int ApplyChanges (Projection projection, ITextDocument data, List<Microsoft.CodeAnalysis.Text.TextChange> changes)
-		{
-			int delta = 0;
-			foreach (var change in changes) {
-				var offset = change.Span.Start;
-
-				if (projection != null) {
-					//If change is outside projection segments don't apply it...
-					if (projection.TryConvertFromProjectionToOriginal (offset, out int originalOffset)) {
-						offset = originalOffset;
-						data.ReplaceText (offset, change.Span.Length, change.NewText);
-						delta += change.Span.Length - change.NewText.Length;
-					}
-				} else {
-					data.ReplaceText (offset, change.Span.Length, change.NewText);
-					delta += change.Span.Length - change.NewText.Length;
-				}
-			}
-
-			return delta;
-		}
-
-		// used to pass additional state from Apply* to TryApplyChanges so it can batch certain operations such as saving projects
-		HashSet<MonoDevelop.Projects.Project> tryApplyState_changedProjects = new HashSet<MonoDevelop.Projects.Project> ();
-		List<Task> tryApplyState_documentTextChangedTasks = new List<Task> ();
-		Dictionary<string, SourceText> tryApplyState_documentTextChangedContents =  new Dictionary<string, SourceText> ();
-
-		/// <summary>
-		/// Used by tests to validate that project has been saved.
-		/// </summary>
-		/// <value>The task that can be awaited to validate saving has finished.</value>
-		internal Task ProjectSaveTask { get; private set; } = Task.FromResult<object> (null);
-
-		internal override bool TryApplyChanges (Solution newSolution, IProgressTracker progressTracker)
-		{
-			// this is supported on the main thread only
-			// see https://github.com/dotnet/roslyn/pull/18043
-			// as a result, we can assume that the things it calls are _also_ main thread only
-			Runtime.CheckMainThread ();
-			lock (projectModifyLock) {
-				freezeProjectModify = true;
-				try {
-					var ret = base.TryApplyChanges (newSolution, progressTracker);
-
-					if (tryApplyState_documentTextChangedTasks.Count > 0) {
-						Task.WhenAll (tryApplyState_documentTextChangedTasks).ContinueWith (t => {
-							try {
-								t.Wait ();
-							} catch (Exception ex) {
-								LoggingService.LogError ("Error applying changes to documents", ex);
-							}
-							var changedFiles = new HashSet<string> (tryApplyState_documentTextChangedContents.Keys, FilePath.PathComparer);
-							foreach (var w in documentManager.Documents) {
-								if (w.IsFile && changedFiles.Contains (w.FileName)) {
-									w.DocumentContext.ReparseDocument ();
-								}
-							}
-						}, CancellationToken.None, TaskContinuationOptions.None, Runtime.MainTaskScheduler);
-					}
-
-					if (tryApplyState_changedProjects.Count > 0)
-						ProjectSaveTask = IdeApp.IsInitialized ? IdeApp.ProjectOperations.SaveAsync (tryApplyState_changedProjects) : Task.WhenAll (tryApplyState_changedProjects.Select (p => p.SaveAsync (new ProgressMonitor ())));
-
-					return ret;
-				} finally {
-					tryApplyState_documentTextChangedContents.Clear ();
-					tryApplyState_documentTextChangedTasks.Clear ();
-					tryApplyState_changedProjects.Clear ();
-					freezeProjectModify = false;
-				}
-			}
-		}
-
-		public override bool CanApplyChange (ApplyChangesKind feature)
-		{
-			switch (feature) {
-			case ApplyChangesKind.AddDocument:
-			case ApplyChangesKind.RemoveDocument:
-			case ApplyChangesKind.ChangeDocument:
-			//HACK: we don't actually support adding and removing metadata references from project
-			//however, our MetadataReferenceCache currently depends on (incorrectly) using TryApplyChanges
-			case ApplyChangesKind.AddMetadataReference:
-			case ApplyChangesKind.RemoveMetadataReference:
-			case ApplyChangesKind.AddProjectReference:
-			case ApplyChangesKind.RemoveProjectReference:
-				return true;
-			default:
-				return false;
-			}
-		}
-
-		protected override void ApplyProjectChanges (ProjectChanges projectChanges)
-		{
-			this.projectChanges = projectChanges;
-			base.ApplyProjectChanges (projectChanges);
-		}
-
-		protected override void ApplyDocumentAdded (DocumentInfo info, SourceText text)
-		{
-			var id = info.Id;
-			MonoDevelop.Projects.Project mdProject = null;
-
-			if (id.ProjectId != null) {
-				var project = CurrentSolution.GetProject (id.ProjectId);
-				mdProject = GetMonoProject (project);
-				if (mdProject == null)
-					LoggingService.LogWarning ("Couldn't find project for newly generated file {0} (Project {1}).", info.Name, info.Id.ProjectId);
-			}
-
-			var path = DetermineFilePath (info.Id, info.Name, info.FilePath, info.Folders, mdProject?.FileName.ParentDirectory, true);
-			// If file is already part of project don't re-add it, example of this is .cshtml
-			if (mdProject?.IsFileInProject (path) == true) {
-				this.OnDocumentAdded (info);
-				return;
-			}
-			info = info.WithFilePath (path).WithTextLoader (new MonoDevelopTextLoader (path));
-
-			string formattedText;
-			var formatter = CodeFormatterService.GetFormatter (desktopService.GetMimeTypeForUri (path));
-			if (formatter != null && mdProject != null) {
-				formattedText = formatter.FormatText (mdProject.Policies, text.ToString ());
-			} else {
-				formattedText = text.ToString ();
-			}
-
-			var textSource = new StringTextSource (formattedText, text.Encoding ?? System.Text.Encoding.UTF8);
-			try {
-				textSource.WriteTextTo (path);
-			} catch (Exception e) {
-				LoggingService.LogError ("Exception while saving file to " + path, e);
-			}
-
-			if (mdProject != null) {
-				var data = ProjectMap.GetData (id.ProjectId);
-				data.DocumentData.Add (info.Id, path);
-				var file = new MonoDevelop.Projects.ProjectFile (path);
-				mdProject.Files.Add (file);
-				tryApplyState_changedProjects.Add (mdProject);
-			}
-
-			this.OnDocumentAdded (info);
-		}
-
-		protected override void ApplyDocumentRemoved (DocumentId documentId)
-		{
-			var document = GetDocument (documentId);
-			var mdProject = GetMonoProject (documentId.ProjectId);
-			if (document == null || mdProject == null) {
-				return;
-			}
-
-			FilePath filePath = document.FilePath;
-			var projectFile = mdProject.Files.GetFile (filePath);
-			if (projectFile == null) {
-				return;
-			}
-
-			//force-close the old doc even if it's dirty
-			var openDoc = documentManager.Documents.FirstOrDefault (d => d.IsFile && filePath.Equals (d.FileName));
-			if (openDoc != null && openDoc.IsDirty) {
-				openDoc.Save ().Wait ();
-				openDoc.Close ().Wait ();
-			}
-
-			//this will fire a OnDocumentRemoved event via OnFileRemoved
-			mdProject.Files.Remove (projectFile);
-			FileService.DeleteFile (filePath);
-			tryApplyState_changedProjects.Add (mdProject);
-		}
-
-		string DetermineFilePath (DocumentId id, string name, string filePath, IReadOnlyList<string> docFolders, string defaultFolder, bool createDirectory = false)
-		{
-			var path = filePath;
-
-			if (string.IsNullOrEmpty (path)) {
-				var monoProject = GetMonoProject (id.ProjectId);
-
-				// If the first namespace name matches the name of the project, then we don't want to
-				// generate a folder for that.  The project is implicitly a folder with that name.
-				IEnumerable<string> folders;
-				if (docFolders != null && monoProject != null && docFolders.FirstOrDefault () == monoProject.Name) {
-					folders = docFolders.Skip (1);
-				} else {
-					folders = docFolders;
-				}
-
-				if (folders.Any ()) {
-					string baseDirectory = Path.Combine (monoProject?.BaseDirectory ?? MonoDevelopSolution.BaseDirectory, Path.Combine (folders.ToArray ()));
-					try {
-						if (createDirectory && !Directory.Exists (baseDirectory))
-							Directory.CreateDirectory (baseDirectory);
-					} catch (Exception e) {
-						LoggingService.LogError ("Error while creating directory for a new file : " + baseDirectory, e);
-					}
-					path = Path.Combine (baseDirectory, name);
-				} else {
-					path = Path.Combine (defaultFolder, name);
-				}
-			}
-			return path;
-		}
-
-		bool TryGetMetadataReferenceMapping (ProjectId projectId, MetadataReference metadataReference, out MonoDevelop.Projects.DotNetProject mdProject, out string path, out SystemAssembly systemAssemblyOpt)
-		{
-			mdProject = GetMonoProject (projectId) as MonoDevelop.Projects.DotNetProject;
-			path = GetMetadataPath (metadataReference);
-			systemAssemblyOpt = null;
-			if (mdProject == null || path == null)
-				return false;
-
-			// PERF: Maybe break IAssemblyContext API and add GetAssemblyFromPath.
-			// GetPackageFromPath could be implemented by querying the SystemAssembly's package.
-			var package = mdProject.AssemblyContext.GetPackageFromPath (path);
-			if (package != null) {
-				foreach (var asm in package.Assemblies) {
-					if (asm.Location == path)
-						systemAssemblyOpt = asm;
-				}
-			}
-
-			// This code would handle assemblies like glib-sharp.
+
+			// This code would handle assemblies like glib-sharp.
 			// Enabling this causes a NRE, as there's no package associated with the SystemAssembly.
 			//if (systemAssemblyOpt == null) {
 			//	try {
@@ -983,31 +972,31 @@
 			//		}
 			//	} catch {
 			//	}
-			//}
-
+			//}
+
 			return true;
-		}
-
-		protected override void ApplyMetadataReferenceAdded (ProjectId projectId, MetadataReference metadataReference)
-		{
-			if (!TryGetMetadataReferenceMapping (projectId, metadataReference, out var mdProject, out string path, out var systemAssemblyOpt))
-				return;
-
-			foreach (var r in mdProject.References) {
+		}
+
+		protected override void ApplyMetadataReferenceAdded (ProjectId projectId, MetadataReference metadataReference)
+		{
+			if (!TryGetMetadataReferenceMapping (projectId, metadataReference, out var mdProject, out string path, out var systemAssemblyOpt))
+				return;
+
+			foreach (var r in mdProject.References) {
 				if (systemAssemblyOpt != null) {
-					if (r.ReferenceType == MonoDevelop.Projects.ReferenceType.Package) {
-						var nameToCheck = r.SpecificVersion ? systemAssemblyOpt.FullName : systemAssemblyOpt.Name;
+					if (r.ReferenceType == MonoDevelop.Projects.ReferenceType.Package) {
+						var nameToCheck = r.SpecificVersion ? systemAssemblyOpt.FullName : systemAssemblyOpt.Name;
 						if (r.Reference == nameToCheck) {
 							LoggingService.LogWarning ("Warning duplicate reference is added " + path);
 							return;
 						}
 					}
-				}
-
+				}
+
 				if (r.ReferenceType == MonoDevelop.Projects.ReferenceType.Assembly && r.Reference == path) {
 					LoggingService.LogWarning ("Warning duplicate reference is added " + path);
 					return;
-				}
+				}
 
 				if (r.ReferenceType == MonoDevelop.Projects.ReferenceType.Project) {
 					foreach (var fn in r.GetReferencedFileNames (MonoDevelop.Projects.ConfigurationSelector.Default)) {
@@ -1018,106 +1007,105 @@
 					}
 				}
 			}
-
-			if (systemAssemblyOpt != null) {
-				mdProject.References.Add (MonoDevelop.Projects.ProjectReference.CreateAssemblyReference (systemAssemblyOpt));
+
+			if (systemAssemblyOpt != null) {
+				mdProject.References.Add (MonoDevelop.Projects.ProjectReference.CreateAssemblyReference (systemAssemblyOpt));
 			}  else {
 				mdProject.AddReference (path);
 			}
 
-			tryApplyState_changedProjects.Add (mdProject);
-			this.OnMetadataReferenceAdded (projectId, metadataReference);
-		}
-
-		protected override void ApplyMetadataReferenceRemoved (ProjectId projectId, MetadataReference metadataReference)
-		{
-			if (!TryGetMetadataReferenceMapping (projectId, metadataReference, out var mdProject, out string path, out var systemAssemblyOpt))
-				return;
-
-			MonoDevelop.Projects.ProjectReference item;
-			// if we're trying to remove a system package, try removing a system package first
+			tryApplyState_changedProjects.Add (mdProject);
+			this.OnMetadataReferenceAdded (projectId, metadataReference);
+		}
+
+		protected override void ApplyMetadataReferenceRemoved (ProjectId projectId, MetadataReference metadataReference)
+		{
+			if (!TryGetMetadataReferenceMapping (projectId, metadataReference, out var mdProject, out string path, out var systemAssemblyOpt))
+				return;
+
+			MonoDevelop.Projects.ProjectReference item;
+			// if we're trying to remove a system package, try removing a system package first
 			if (systemAssemblyOpt != null) {
-				item = mdProject.References.FirstOrDefault (r => {
-					if (r.ReferenceType != MonoDevelop.Projects.ReferenceType.Package)
-						return false;
-
-					var nameToCheck = r.SpecificVersion ? systemAssemblyOpt.FullName : systemAssemblyOpt.Name;
-					return r.ReferenceType == MonoDevelop.Projects.ReferenceType.Package && r.Reference == nameToCheck;
+				item = mdProject.References.FirstOrDefault (r => {
+					if (r.ReferenceType != MonoDevelop.Projects.ReferenceType.Package)
+						return false;
+
+					var nameToCheck = r.SpecificVersion ? systemAssemblyOpt.FullName : systemAssemblyOpt.Name;
+					return r.ReferenceType == MonoDevelop.Projects.ReferenceType.Package && r.Reference == nameToCheck;
 				});
-			} else {
+			} else {
 				// Remove a normal assembly reference.
 				item = mdProject.References.FirstOrDefault (r => r.ReferenceType == MonoDevelop.Projects.ReferenceType.Assembly && r.Reference == path);
-			}
-
-			if (item == null)
-				return;
-			mdProject.References.Remove (item);
-			tryApplyState_changedProjects.Add (mdProject);
-			this.OnMetadataReferenceRemoved (projectId, metadataReference);
-		}
-
-		string GetMetadataPath (MetadataReference metadataReference)
-		{
-			if (metadataReference is PortableExecutableReference fileMetadata) {
-				return fileMetadata.FilePath;
-			}
-			return null;
-		}
-
-		protected override void ApplyProjectReferenceAdded (ProjectId projectId, ProjectReference projectReference)
-		{
-			var mdProject = GetMonoProject (projectId) as MonoDevelop.Projects.DotNetProject;
-			var projectToReference = GetMonoProject (projectReference.ProjectId);
-			if (mdProject == null || projectToReference == null)
-				return;
-			var mdRef = MonoDevelop.Projects.ProjectReference.CreateProjectReference (projectToReference);
-			mdProject.References.Add (mdRef);
-			tryApplyState_changedProjects.Add (mdProject);
-			this.OnProjectReferenceAdded (projectId, projectReference);
-		}
-
-		protected override void ApplyProjectReferenceRemoved (ProjectId projectId, ProjectReference projectReference)
-		{
-			var mdProject = GetMonoProject (projectId) as MonoDevelop.Projects.DotNetProject;
-			var projectToReference = GetMonoProject (projectReference.ProjectId);
-			if (mdProject == null || projectToReference == null)
-				return;
-			foreach (var pr in mdProject.References.OfType<MonoDevelop.Projects.ProjectReference>()) {
-				if (pr.ProjectGuid == projectToReference.ItemId) {
-					mdProject.References.Remove (pr);
-					tryApplyState_changedProjects.Add (mdProject);
-					this.OnProjectReferenceRemoved (projectId, projectReference);
-					break;
-				}
-			}
-		}
-
-		#endregion
-
-		internal Document GetDocument (DocumentId documentId, CancellationToken cancellationToken = default (CancellationToken))
-		{
-			var project = CurrentSolution.GetProject (documentId.ProjectId);
-			if (project == null)
-				return null;
-			return project.GetDocument (documentId);
-		}
-
-		internal TextDocument GetAdditionalDocument (DocumentId documentId, CancellationToken cancellationToken = default(CancellationToken))
-		{
-			var project = CurrentSolution.GetProject (documentId.ProjectId);
-			if (project == null)
-				return null;
-			return project.GetAdditionalDocument (documentId);
-		}
-
-		internal async Task UpdateFileContent (string fileName, string text)
-		{
-			SourceText newText = SourceText.From (text);
-			var tasks = new List<Task> ();
-<<<<<<< HEAD
-			lock (updatingProjectDataLock) {
-				foreach (var kv in ProjectMap.projectDataMap) {
-					var projectId = kv.Key;
+			}
+
+			if (item == null)
+				return;
+			mdProject.References.Remove (item);
+			tryApplyState_changedProjects.Add (mdProject);
+			this.OnMetadataReferenceRemoved (projectId, metadataReference);
+		}
+
+		string GetMetadataPath (MetadataReference metadataReference)
+		{
+			if (metadataReference is PortableExecutableReference fileMetadata) {
+				return fileMetadata.FilePath;
+			}
+			return null;
+		}
+
+		protected override void ApplyProjectReferenceAdded (ProjectId projectId, ProjectReference projectReference)
+		{
+			var mdProject = GetMonoProject (projectId) as MonoDevelop.Projects.DotNetProject;
+			var projectToReference = GetMonoProject (projectReference.ProjectId);
+			if (mdProject == null || projectToReference == null)
+				return;
+			var mdRef = MonoDevelop.Projects.ProjectReference.CreateProjectReference (projectToReference);
+			mdProject.References.Add (mdRef);
+			tryApplyState_changedProjects.Add (mdProject);
+			this.OnProjectReferenceAdded (projectId, projectReference);
+		}
+
+		protected override void ApplyProjectReferenceRemoved (ProjectId projectId, ProjectReference projectReference)
+		{
+			var mdProject = GetMonoProject (projectId) as MonoDevelop.Projects.DotNetProject;
+			var projectToReference = GetMonoProject (projectReference.ProjectId);
+			if (mdProject == null || projectToReference == null)
+				return;
+			foreach (var pr in mdProject.References.OfType<MonoDevelop.Projects.ProjectReference>()) {
+				if (pr.ProjectGuid == projectToReference.ItemId) {
+					mdProject.References.Remove (pr);
+					tryApplyState_changedProjects.Add (mdProject);
+					this.OnProjectReferenceRemoved (projectId, projectReference);
+					break;
+				}
+			}
+		}
+
+		#endregion
+
+		internal Document GetDocument (DocumentId documentId, CancellationToken cancellationToken = default (CancellationToken))
+		{
+			var project = CurrentSolution.GetProject (documentId.ProjectId);
+			if (project == null)
+				return null;
+			return project.GetDocument (documentId);
+		}
+
+		internal TextDocument GetAdditionalDocument (DocumentId documentId, CancellationToken cancellationToken = default(CancellationToken))
+		{
+			var project = CurrentSolution.GetProject (documentId.ProjectId);
+			if (project == null)
+				return null;
+			return project.GetAdditionalDocument (documentId);
+		}
+
+		internal async Task UpdateFileContent (string fileName, string text)
+		{
+			SourceText newText = SourceText.From (text);
+			var tasks = new List<Task> ();
+			try {
+				await LoadLock.WaitAsync ();
+				foreach (var projectId in ProjectMap.GetProjectIds ()) {
 					var docId = this.GetDocumentId (projectId, fileName);
 					if (docId != null) {
 						try {
@@ -1143,149 +1131,119 @@
 						}
 					}
 				}
-=======
-			try {
-				await LoadLock.WaitAsync ();
-				foreach (var projectId in ProjectMap.GetProjectIds ()) {
-					var docId = this.GetDocumentId (projectId, fileName);
-					if (docId != null) {
-						try {
-							if (this.GetDocument (docId) != null) {
-								base.OnDocumentTextChanged (docId, newText, PreservationMode.PreserveIdentity);
-							} else if (this.GetAdditionalDocument (docId) != null) {
-								base.OnAdditionalDocumentTextChanged (docId, newText, PreservationMode.PreserveIdentity);
-							}
-						} catch (Exception e) {
-							LoggingService.LogWarning ("Roslyn error on text change", e);
-						}
-					}
-					var monoProject = GetMonoProject (projectId);
-					if (monoProject != null) {
-						var pf = monoProject.GetProjectFile (fileName);
-						if (pf != null) {
-							var mimeType = DesktopService.GetMimeTypeForUri (fileName);
-							if (TypeSystemService.CanParseProjections (monoProject, mimeType, fileName)) {
-								var parseOptions = new ParseOptions { Project = monoProject, FileName = fileName, Content = new StringTextSource (text), BuildAction = pf.BuildAction };
-								var task = TypeSystemService.ParseProjection (parseOptions, mimeType);
-								tasks.Add (task);
-							}
-						}
-					}
-				}
 			} finally {
 				LoadLock.Release ();
->>>>>>> 5040c83a
-			}
-
-			await Task.WhenAll (tasks);
-		}
-
-		internal void RemoveProject (MonoDevelop.Projects.Project project)
-		{
-			var id = GetProjectId (project);
-			if (id != null) {
-				OnProjectRemoved (id);
-			}
-		}
-
-		#region Project modification handlers
-
-		List<MonoDevelop.Projects.DotNetProject> modifiedProjects = new List<MonoDevelop.Projects.DotNetProject> ();
+			}
+
+			await Task.WhenAll (tasks);
+		}
+
+		internal void RemoveProject (MonoDevelop.Projects.Project project)
+		{
+			var id = GetProjectId (project);
+			if (id != null) {
+				OnProjectRemoved (id);
+			}
+		}
+
+		#region Project modification handlers
+
+		List<MonoDevelop.Projects.DotNetProject> modifiedProjects = new List<MonoDevelop.Projects.DotNetProject> ();
 		readonly object projectModifyLock = new object ();
-		bool freezeProjectModify;
-		Dictionary<MonoDevelop.Projects.DotNetProject, CancellationTokenSource> projectModifiedCts = new Dictionary<MonoDevelop.Projects.DotNetProject, CancellationTokenSource> ();
-
-		void OnProjectModified (object sender, MonoDevelop.Projects.SolutionItemModifiedEventArgs args)
-		{
-			lock (projectModifyLock) {
-				if (freezeProjectModify)
-					return;
-				try {
-					if (!args.Any (x => x.Hint == "TargetFramework" || x.Hint == "References" || x.Hint == "CompilerParameters" || x.Hint == "Files"))
-						return;
-					var project = sender as MonoDevelop.Projects.DotNetProject;
-					if (project == null)
-						return;
-					var projectId = GetProjectId (project);
-					if (projectModifiedCts.TryGetValue (project, out var cts))
-						cts.Cancel ();
-					cts = new CancellationTokenSource ();
-					projectModifiedCts [project] = cts;
-					if (CurrentSolution.ContainsProject (projectId)) {
-						var projectInfo = ProjectHandler.LoadProject (project, cts.Token, null).ContinueWith (t => {
-							if (t.IsCanceled)
-								return;
-							if (t.IsFaulted) {
-								LoggingService.LogError ("Failed to reload project", t.Exception);
-								return;
-							}
-							try {
-								lock (projectModifyLock) {
-									// correct openDocument ids - they may change due to project reload.
-									OpenDocuments.CorrectDocumentIds (project, t.Result);
-									OnProjectReloaded (t.Result);
-								}
-							} catch (Exception e) {
-								LoggingService.LogError ("Error while reloading project " + project.Name, e);
-							}
-						}, cts.Token);
-					} else {
-						modifiedProjects.Add (project);
-					}
-				} catch (Exception ex) {
-					LoggingService.LogInternalError (ex);
-				}
-			}
-		}
-
-		#endregion
-	}
-
-	//	static class MonoDevelopWorkspaceFeatures
-	//	{
-	//		static FeaturePack pack;
-	//
-	//		public static FeaturePack Features {
-	//			get {
-	//				if (pack == null)
-	//					Interlocked.CompareExchange (ref pack, ComputePack (), null);
-	//				return pack;
-	//			}
-	//		}
-	//
-	//		static FeaturePack ComputePack ()
-	//		{
-	//			var assemblies = new List<Assembly> ();
-	//			var workspaceCoreAssembly = typeof(Workspace).Assembly;
-	//			assemblies.Add (workspaceCoreAssembly);
-	//
-	//			LoadAssembly (assemblies, "Microsoft.CodeAnalysis.CSharp.Workspaces");
-	//			//LoadAssembly (assemblies, "Microsoft.CodeAnalysis.VisualBasic.Workspaces");
-	//
-	//			var catalogs = assemblies.Select (a => new System.ComponentModel.Composition.Hosting.AssemblyCatalog (a));
-	//
-	//			return new MefExportPack (catalogs);
-	//		}
-	//
-	//		static void LoadAssembly (List<Assembly> assemblies, string assemblyName)
-	//		{
-	//			try {
-	//				var loadedAssembly = Assembly.Load (assemblyName);
-	//				assemblies.Add (loadedAssembly);
-	//			} catch (Exception e) {
-	//				LoggingService.LogWarning ("Couldn't load assembly:" + assemblyName, e);
-	//			}
-	//		}
-	//	}
-
-	public class RoslynProjectEventArgs : EventArgs
-	{
-		public ProjectId ProjectId { get; private set; }
-
-		public RoslynProjectEventArgs (ProjectId projectId)
-		{
-			ProjectId = projectId;
-		}
-	}
-
-}
+		bool freezeProjectModify;
+		Dictionary<MonoDevelop.Projects.DotNetProject, CancellationTokenSource> projectModifiedCts = new Dictionary<MonoDevelop.Projects.DotNetProject, CancellationTokenSource> ();
+
+		void OnProjectModified (object sender, MonoDevelop.Projects.SolutionItemModifiedEventArgs args)
+		{
+			lock (projectModifyLock) {
+				if (freezeProjectModify)
+					return;
+				try {
+					if (!args.Any (x => x.Hint == "TargetFramework" || x.Hint == "References" || x.Hint == "CompilerParameters" || x.Hint == "Files"))
+						return;
+					var project = sender as MonoDevelop.Projects.DotNetProject;
+					if (project == null)
+						return;
+					var projectId = GetProjectId (project);
+					if (projectModifiedCts.TryGetValue (project, out var cts))
+						cts.Cancel ();
+					cts = new CancellationTokenSource ();
+					projectModifiedCts [project] = cts;
+					if (CurrentSolution.ContainsProject (projectId)) {
+						var projectInfo = ProjectHandler.LoadProject (project, cts.Token, null).ContinueWith (t => {
+							if (t.IsCanceled)
+								return;
+							if (t.IsFaulted) {
+								LoggingService.LogError ("Failed to reload project", t.Exception);
+								return;
+							}
+							try {
+								lock (projectModifyLock) {
+									// correct openDocument ids - they may change due to project reload.
+									OpenDocuments.CorrectDocumentIds (project, t.Result);
+									OnProjectReloaded (t.Result);
+								}
+							} catch (Exception e) {
+								LoggingService.LogError ("Error while reloading project " + project.Name, e);
+							}
+						}, cts.Token);
+					} else {
+						modifiedProjects.Add (project);
+					}
+				} catch (Exception ex) {
+					LoggingService.LogInternalError (ex);
+				}
+			}
+		}
+
+		#endregion
+	}
+
+	//	static class MonoDevelopWorkspaceFeatures
+	//	{
+	//		static FeaturePack pack;
+	//
+	//		public static FeaturePack Features {
+	//			get {
+	//				if (pack == null)
+	//					Interlocked.CompareExchange (ref pack, ComputePack (), null);
+	//				return pack;
+	//			}
+	//		}
+	//
+	//		static FeaturePack ComputePack ()
+	//		{
+	//			var assemblies = new List<Assembly> ();
+	//			var workspaceCoreAssembly = typeof(Workspace).Assembly;
+	//			assemblies.Add (workspaceCoreAssembly);
+	//
+	//			LoadAssembly (assemblies, "Microsoft.CodeAnalysis.CSharp.Workspaces");
+	//			//LoadAssembly (assemblies, "Microsoft.CodeAnalysis.VisualBasic.Workspaces");
+	//
+	//			var catalogs = assemblies.Select (a => new System.ComponentModel.Composition.Hosting.AssemblyCatalog (a));
+	//
+	//			return new MefExportPack (catalogs);
+	//		}
+	//
+	//		static void LoadAssembly (List<Assembly> assemblies, string assemblyName)
+	//		{
+	//			try {
+	//				var loadedAssembly = Assembly.Load (assemblyName);
+	//				assemblies.Add (loadedAssembly);
+	//			} catch (Exception e) {
+	//				LoggingService.LogWarning ("Couldn't load assembly:" + assemblyName, e);
+	//			}
+	//		}
+	//	}
+
+	public class RoslynProjectEventArgs : EventArgs
+	{
+		public ProjectId ProjectId { get; private set; }
+
+		public RoslynProjectEventArgs (ProjectId projectId)
+		{
+			ProjectId = projectId;
+		}
+	}
+
+}