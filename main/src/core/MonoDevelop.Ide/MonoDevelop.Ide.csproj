--- conflicted
+++ resolved
@@ -3025,11 +3025,8 @@
     <Compile Include="MonoDevelop.Ide.Projects\NewProjectConfiguration.cs" />
     <Compile Include="MonoDevelop.Components\EventBoxTooltip.cs" />
     <Compile Include="MonoDevelop.Ide.Templates\ProjectTemplateCreateInformation.cs" />
-<<<<<<< HEAD
+    <Compile Include="MonoDevelop.Ide.Templates\FileTemplateParser.cs" />
     <Compile Include="MonoDevelop.Ide.Execution\TargetedExecutionHandler.cs" />
-=======
-    <Compile Include="MonoDevelop.Ide.Templates\FileTemplateParser.cs" />
->>>>>>> f3ab7e2c
   </ItemGroup>
   <ItemGroup>
     <None Include="Makefile.am" />
