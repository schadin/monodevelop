--- conflicted
+++ resolved
@@ -70,20 +70,6 @@
 		RoundButton button = new RoundButton ();
 		Alignment buttonBarBox;
 
-<<<<<<< HEAD
-		HashSet<string> visibleBars = new HashSet<string> ();
-
-		ConfigurationMerger configurationMerger = new ConfigurationMerger ();
-
-		Solution currentSolution;
-		bool settingGlobalConfig;
-		SolutionItem currentStartupProject;
-
-		int ignoreConfigurationChangedCount;
-		int ignoreRuntimeChangedCount;
-
-=======
->>>>>>> fb917669
 		// attributes for the runtime combo (bold / normal)
 		readonly Pango.AttrList boldAttributes = new Pango.AttrList ();
 		readonly Pango.AttrList normalAttributes = new Pango.AttrList ();
