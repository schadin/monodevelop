--- conflicted
+++ resolved
@@ -206,49 +206,11 @@
 				matchEntry.Entry.ModifyFont (Pango.FontDescription.FromString ("Sans 9")); // TODO: VV: "Segoe UI 9"
 			matchEntry.RoundedShape = true;
 			matchEntry.Entry.Changed += HandleSearchEntryChanged;
-<<<<<<< HEAD
-			matchEntry.Activated += (sender, e) => {
-				var pattern = SearchPopupSearchPattern.ParsePattern (matchEntry.Entry.Text);
-				if (pattern.Pattern == null && pattern.LineNumber > 0) {
-					DestroyPopup ();
-					var doc = IdeApp.Workbench.ActiveDocument;
-					if (doc != null && doc.Editor != null) {
-						doc.Select ();
-						doc.Editor.CaretLocation = new DocumentLocation (pattern.LineNumber, pattern.Column > 0 ? pattern.Column : 1);
-						doc.Editor.CenterToCaret ();
-						doc.Editor.StartCaretPulseAnimation ();
-					}
-					return;
-				}
-				if (popup != null)
-					popup.OpenFile ();
-			};
-			matchEntry.Entry.KeyPressEvent += (o, args) => {
-				if (args.Event.Key == Gdk.Key.Escape) {
-					var doc = IdeApp.Workbench.ActiveDocument;
-					if (doc != null) {
-						DestroyPopup ();
-						doc.Select ();
-					}
-					return;
-				}
-				if (popup != null) {
-					args.RetVal = popup.ProcessKey (args.Event.Key, args.Event.State);
-				}
-			};
-			IdeApp.Workbench.RootWindow.WidgetEvent += delegate(object o, WidgetEventArgs args) {
-				if (args.Event is Gdk.EventConfigure)
-					PositionPopup ();
-			};
-			SizeAllocated += delegate {
-				PositionPopup ();
-=======
 			matchEntry.Activated += HandleSearchEntryActivated;
 			matchEntry.Entry.KeyPressEvent += HandleSearchEntryKeyPressed;
 			SizeAllocated += (o, e) => {
 				if (SearchEntryResized != null)
 					SearchEntryResized (o, e);
->>>>>>> cef6ba97
 			};
 
 			contentBox.PackStart (matchEntry, false, false, 0);
