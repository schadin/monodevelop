--- conflicted
+++ resolved
@@ -339,16 +339,12 @@
 			if (config == null || configurationMergers.Count == 0)
 				return;
 			if (configurationMergers.Count > 1) {
-<<<<<<< HEAD
-				IdeApp.Workspace.ActiveConfigurationId = config.OriginalId;
-=======
 				settingGlobalConfig = true;
 				try {
 					IdeApp.Workspace.ActiveConfigurationId = config.OriginalId;
 				} finally {
 					settingGlobalConfig = false;
 				}
->>>>>>> 4842da75
 				return;
 			}
 
@@ -466,7 +462,7 @@
 		RuntimeModel SelectActiveRuntime (SolutionItem project, RuntimeModel preferedRuntimeModel)
 		{
 			var runtimes = AllRuntimes (ToolbarView.RuntimeModel).Cast<RuntimeModel> ().ToList ();
-			string lastRuntimeForProject = project.UserProperties.GetValue<string> ("PreferredExecutionTarget", defaultValue: null);
+			string lastRuntimeForProject = project.UserProperties.GetValue<string> ("PreferredExecutionTarget", defaultValue: null);
 			var activeTarget = preferedRuntimeModel?.Project == project ? preferedRuntimeModel.ExecutionTarget : null;
 			var multiProjectExecutionTarget = activeTarget as MultiProjectExecutionTarget;
 			if (multiProjectExecutionTarget != null) {
@@ -502,7 +498,7 @@
 					defaultRuntime = item;
 				}
 			}
-            if (defaultRuntime?.ExecutionTarget?.Id != null)
+            if (defaultRuntime?.ExecutionTarget?.Id != null)
                 project.UserProperties.SetValue("PreferredExecutionTarget", defaultRuntime.ExecutionTarget.Id);
 			return defaultRuntime;
 		}
@@ -716,7 +712,7 @@
 
 		void HandleSearchEntryKeyPressed (object sender, Xwt.KeyEventArgs e)
 		{
-			if (e.Key == Xwt.Key.Escape) {
+			if (e.Key == Xwt.Key.Escape) {
 				DestroyPopup();
 				var doc = IdeApp.Workbench.ActiveDocument;
 				if (doc != null) {
