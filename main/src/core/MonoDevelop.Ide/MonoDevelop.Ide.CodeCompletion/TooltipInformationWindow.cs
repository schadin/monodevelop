// TooltipInformationWindow.cs
//
// Author:
//   Mike Krüger <mkrueger@novell.com>
//
// Copyright (c) 2009 Novell, Inc (http://www.novell.com)
//
// Permission is hereby granted, free of charge, to any person obtaining a copy
// of this software and associated documentation files (the "Software"), to deal
// in the Software without restriction, including without limitation the rights
// to use, copy, modify, merge, publish, distribute, sublicense, and/or sell
// copies of the Software, and to permit persons to whom the Software is
// furnished to do so, subject to the following conditions:
//
// The above copyright notice and this permission notice shall be included in
// all copies or substantial portions of the Software.
//
// THE SOFTWARE IS PROVIDED "AS IS", WITHOUT WARRANTY OF ANY KIND, EXPRESS OR
// IMPLIED, INCLUDING BUT NOT LIMITED TO THE WARRANTIES OF MERCHANTABILITY,
// FITNESS FOR A PARTICULAR PURPOSE AND NONINFRINGEMENT. IN NO EVENT SHALL THE
// AUTHORS OR COPYRIGHT HOLDERS BE LIABLE FOR ANY CLAIM, DAMAGES OR OTHER
// LIABILITY, WHETHER IN AN ACTION OF CONTRACT, TORT OR OTHERWISE, ARISING FROM,
// OUT OF OR IN CONNECTION WITH THE SOFTWARE OR THE USE OR OTHER DEALINGS IN
// THE SOFTWARE.

using System;
using Gtk;
using MonoDevelop.Components;
using System.Collections.Generic;
using MonoDevelop.Core;
using MonoDevelop.Ide.Fonts;
using System.Linq;
using Mono.TextEditor.PopupWindow;

namespace MonoDevelop.Ide.CodeCompletion
{

	public class TooltipInformationWindow : PopoverWindow
	{
		readonly List<TooltipInformation> overloads = new List<TooltipInformation> ();
		int current_overload;
		
		public int CurrentOverload {
			get {
				return current_overload; 
			}
			set {
				current_overload = value;
				ShowOverload ();
			}
		}

		public int Overloads {
			get {
				return overloads.Count;
			}
		}
		
		readonly FixedWidthWrapLabel headLabel;
		public bool Multiple{
			get {
				return overloads.Count > 1;
			}
		}

		public void AddOverload (TooltipInformation tooltipInformation)
		{
			if (tooltipInformation == null || tooltipInformation.IsEmpty)
				return;
			overloads.Add (tooltipInformation);

			if (overloads.Count > 1) {
				Theme.DrawPager = true;
				Theme.NumPages = overloads.Count;
			}

			ShowOverload ();
		}

		public void AddOverload (CompletionData data)
		{
			var tooltipInformation = data.CreateTooltipInformation (false);
			if (tooltipInformation.IsEmpty)
				return;

			using (var layout = new Pango.Layout (PangoContext)) {
				layout.FontDescription = FontService.GetFontDescription ("Editor");
				layout.SetMarkup (tooltipInformation.SignatureMarkup);
				int w, h;
				layout.GetPixelSize (out w, out h);
				if (w >= Allocation.Width - 10) {
					tooltipInformation = data.CreateTooltipInformation (true);
				}
			}
			AddOverload (tooltipInformation);
		}

		protected override void OnSizeRequested (ref Requisition requisition)
		{
			base.OnSizeRequested (ref requisition);
			var w = Math.Max (headLabel.WidthRequest, headLabel.RealWidth);
			requisition.Width = (int)Math.Max (w + ContentBox.LeftPadding + ContentBox.RightPadding, requisition.Width);
		}

		void ShowOverload ()
		{
			ClearDescriptions ();

			if (current_overload >= 0 && current_overload < overloads.Count) {
				var o = overloads[current_overload];
				headLabel.Markup = o.SignatureMarkup;
				headLabel.Visible = !string.IsNullOrEmpty (o.SignatureMarkup);
				int x, y;
				GetPosition (out x, out y);
				var geometry = DesktopService.GetUsableMonitorGeometry (Screen, Screen.GetMonitorAtPoint (x, y));
				headLabel.MaxWidth = Math.Max (geometry.Width / 5, 480);

				if (Theme.DrawPager && overloads.Count > 1) {
					headLabel.WidthRequest = headLabel.RealWidth + 70;
				} else {
					headLabel.WidthRequest = -1;
				}
				foreach (var cat in o.Categories) {
					descriptionBox.PackStart (CreateCategory (cat.Item1, cat.Item2), true, true, 4);
				}

				if (!string.IsNullOrEmpty (o.SummaryMarkup)) {
					descriptionBox.PackStart (CreateCategory (GettextCatalog.GetString ("Summary"), o.SummaryMarkup), true, true, 4);
				}
				if (!string.IsNullOrEmpty (o.FooterMarkup)) {

					var contentLabel = new FixedWidthWrapLabel ();
					contentLabel.Wrap = Pango.WrapMode.WordChar;
					contentLabel.BreakOnCamelCasing = false;
					contentLabel.BreakOnPunctuation = false;
					contentLabel.MaxWidth = 400;
					contentLabel.Markup = o.FooterMarkup.Trim ();
					contentLabel.ModifyFg (StateType.Normal, foreColor.ToGdkColor ());
					contentLabel.FontDescription = FontService.GetFontDescription ("Editor");

					descriptionBox.PackEnd (contentLabel, true, true, 4);
				}

				if (string.IsNullOrEmpty (o.SummaryMarkup) && string.IsNullOrEmpty (o.FooterMarkup) && !o.Categories.Any ()) {
					descriptionBox.Hide ();
				} else {
					descriptionBox.ShowAll ();
				}
				Theme.CurrentPage = current_overload;
				QueueResize ();
			}
		}

		public void OverloadLeft ()
		{
			if (current_overload == 0) {
				if (overloads.Count > 0)
					current_overload = overloads.Count - 1;
			} else {
				current_overload--;
			}
			ShowOverload ();
		}

		public void OverloadRight ()
		{
			if (current_overload == overloads.Count - 1) {
				current_overload = 0;
			} else {
				if (overloads.Count > 0)
					current_overload++;
			}
			ShowOverload ();
		}

		void ClearDescriptions ()
		{
			while (descriptionBox.Children.Length > 0) {
				var child = descriptionBox.Children [0];
				descriptionBox.Remove (child);
				child.Destroy ();
			}
		}

		public void Clear ()
		{
			ClearDescriptions ();
			overloads.Clear ();
			Theme.DrawPager = false;
			headLabel.Markup = "";
			current_overload = 0;
		}

		VBox CreateCategory (string categoryName, string categoryContentMarkup)
		{
			var vbox = new VBox ();

			vbox.Spacing = 2;

<<<<<<< HEAD
			if (categoryName != null) {
				var catLabel = new FixedWidthWrapLabel ();
				catLabel.Text = categoryName;
				catLabel.ModifyFg (StateType.Normal, foreColor.ToGdkColor ());
=======
			var catLabel = new FixedWidthWrapLabel ();
			catLabel.Text = categoryName;
			catLabel.ModifyFg (StateType.Normal, foreColor.ToGdkColor ());
			catLabel.FontDescription = FontService.GetFontDescription ("Editor");
>>>>>>> b50e693e

				vbox.PackStart (catLabel, false, true, 0);
			}

			var contentLabel = new FixedWidthWrapLabel ();
			contentLabel.Wrap = Pango.WrapMode.WordChar;
			contentLabel.BreakOnCamelCasing = false;
			contentLabel.BreakOnPunctuation = false;
			contentLabel.MaxWidth = 400;
			contentLabel.Markup = categoryContentMarkup.Trim ();
			contentLabel.ModifyFg (StateType.Normal, foreColor.ToGdkColor ());
			contentLabel.FontDescription = FontService.GetFontDescription ("Editor");

			vbox.PackStart (contentLabel, true, true, 0);

			return vbox;
		}

		readonly VBox descriptionBox = new VBox (false, 0);
		readonly VBox vb2 = new VBox (false, 0);
		Cairo.Color foreColor;

		internal void SetDefaultScheme ()
		{
			var scheme = Mono.TextEditor.Highlighting.SyntaxModeService.GetColorStyle (IdeApp.Preferences.ColorScheme);
			Theme.SetSchemeColors (scheme);
			foreColor = scheme.PlainText.Foreground;
			headLabel.ModifyFg (StateType.Normal, foreColor.ToGdkColor ());
		}

		public TooltipInformationWindow () : base ()
		{
			TypeHint = Gdk.WindowTypeHint.Tooltip;
			this.SkipTaskbarHint = true;
			this.SkipPagerHint = true;
			this.AllowShrink = false;
			this.AllowGrow = false;
			this.CanFocus = false;
			this.CanDefault = false;
			this.Events |= Gdk.EventMask.EnterNotifyMask; 
			
			headLabel = new FixedWidthWrapLabel ();
			headLabel.Indent = -20;
			headLabel.FontDescription = FontService.GetFontDescription ("Editor").CopyModified (1.1);
			headLabel.Wrap = Pango.WrapMode.WordChar;
			headLabel.BreakOnCamelCasing = false;
			headLabel.BreakOnPunctuation = false;

			descriptionBox.Spacing = 4;

			VBox vb = new VBox (false, 8);
			vb.PackStart (headLabel, true, true, 4);
			vb.PackStart (descriptionBox, true, true, 4);

			HBox hb = new HBox (false, 4);
			hb.PackStart (vb, true, true, 6);

			WindowTransparencyDecorator.Attach (this);

			vb2.Spacing = 4;
			vb2.PackStart (hb, true, true, 0);
			ContentBox.Add (vb2);

			SetDefaultScheme ();

			ShowAll ();
			DesktopService.RemoveWindowShadow (this);
		}
	}
}<|MERGE_RESOLUTION|>--- conflicted
+++ resolved
@@ -197,18 +197,11 @@
 
 			vbox.Spacing = 2;
 
-<<<<<<< HEAD
 			if (categoryName != null) {
 				var catLabel = new FixedWidthWrapLabel ();
 				catLabel.Text = categoryName;
 				catLabel.ModifyFg (StateType.Normal, foreColor.ToGdkColor ());
-=======
-			var catLabel = new FixedWidthWrapLabel ();
-			catLabel.Text = categoryName;
-			catLabel.ModifyFg (StateType.Normal, foreColor.ToGdkColor ());
-			catLabel.FontDescription = FontService.GetFontDescription ("Editor");
->>>>>>> b50e693e
-
+				catLabel.FontDescription = FontService.GetFontDescription ("Editor");
 				vbox.PackStart (catLabel, false, true, 0);
 			}
 
