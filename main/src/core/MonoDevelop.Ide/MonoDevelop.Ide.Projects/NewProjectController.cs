--- conflicted
+++ resolved
@@ -1,651 +1,641 @@
-﻿//
-// NewProjectDialogController.cs
-//
-// Author:
-//       Todd Berman  <tberman@off.net>
-//       Lluis Sanchez Gual <lluis@novell.com>
-//       Viktoria Dudka  <viktoriad@remobjects.com>
-//       Matt Ward <matt.ward@xamarin.com>
-//
-// Copyright (c) 2004 Todd Berman
-// Copyright (c) 2009 Novell, Inc (http://www.novell.com)
-// Copyright (c) 2009 RemObjects Software
-// Copyright (c) 2014 Xamarin Inc. (http://xamarin.com)
-//
-// Permission is hereby granted, free of charge, to any person obtaining a copy
-// of this software and associated documentation files (the "Software"), to deal
-// in the Software without restriction, including without limitation the rights
-// to use, copy, modify, merge, publish, distribute, sublicense, and/or sell
-// copies of the Software, and to permit persons to whom the Software is
-// furnished to do so, subject to the following conditions:
-//
-// The above copyright notice and this permission notice shall be included in
-// all copies or substantial portions of the Software.
-//
-// THE SOFTWARE IS PROVIDED "AS IS", WITHOUT WARRANTY OF ANY KIND, EXPRESS OR
-// IMPLIED, INCLUDING BUT NOT LIMITED TO THE WARRANTIES OF MERCHANTABILITY,
-// FITNESS FOR A PARTICULAR PURPOSE AND NONINFRINGEMENT. IN NO EVENT SHALL THE
-// AUTHORS OR COPYRIGHT HOLDERS BE LIABLE FOR ANY CLAIM, DAMAGES OR OTHER
-// LIABILITY, WHETHER IN AN ACTION OF CONTRACT, TORT OR OTHERWISE, ARISING FROM,
-// OUT OF OR IN CONNECTION WITH THE SOFTWARE OR THE USE OR OTHER DEALINGS IN
-// THE SOFTWARE.
-//
-
-using System;
-using System.Collections.Generic;
-using System.IO;
-using System.Linq;
-using Mono.Addins;
-using MonoDevelop.Core;
-using MonoDevelop.Ide.Templates;
-using MonoDevelop.Projects;
-using Xwt.Drawing;
-using System.Threading.Tasks;
-
-namespace MonoDevelop.Ide.Projects
-{
-	/// <summary>
-	/// To be renamed to NewProjectDialog
-	/// </summary>
-	class NewProjectDialogController : INewProjectDialogController
-	{
-		string chooseTemplateBannerText =  GettextCatalog.GetString ("Choose a template for your new project");
-		string configureYourProjectBannerText = GettextCatalog.GetString ("Configure your new project");
-		string configureYourWorkspaceBannerText = GettextCatalog.GetString ("Configure your new workspace");
-		string configureYourSolutionBannerText = GettextCatalog.GetString ("Configure your new solution");
-
-		const string UseGitPropertyName = "Dialogs.NewProjectDialog.UseGit";
-		const string CreateGitIgnoreFilePropertyName = "Dialogs.NewProjectDialog.CreateGitIgnoreFile";
-		const string CreateProjectSubDirectoryPropertyName = "MonoDevelop.Core.Gui.Dialogs.NewProjectDialog.AutoCreateProjectSubdir";
-		const string CreateProjectSubDirectoryInExistingSolutionPropertyName = "Dialogs.NewProjectDialog.AutoCreateProjectSubdirInExistingSolution";
-		const string LastSelectedCategoryPropertyName = "Dialogs.NewProjectDialog.LastSelectedCategoryPath";
-		const string SelectedLanguagePropertyName = "Dialogs.NewProjectDialog.SelectedLanguage";
-
-		List<TemplateCategory> templateCategories;
-		INewProjectDialogBackend dialog;
-		FinalProjectConfigurationPage finalConfigurationPage;
-		TemplateWizardProvider wizardProvider;
-		IVersionControlProjectTemplateHandler versionControlHandler;
-		TemplateImageProvider imageProvider = new TemplateImageProvider ();
-
-		NewProjectConfiguration projectConfiguration = new NewProjectConfiguration () {
-			CreateProjectDirectoryInsideSolutionDirectory = true
-		};
-
-		public bool OpenSolution { get; set; }
-		public bool IsNewItemCreated { get; private set; }
-
-		public IWorkspaceFileObject NewItem {
-			get { 
-				if (processedTemplate != null) {
-					return processedTemplate.WorkspaceItems.FirstOrDefault ();
-				}
-				return null;
-			}
-		}
-
-		public SolutionFolder ParentFolder { get; set; }
-		public string BasePath { get; set; }
-		public string SelectedTemplateId { get; set; }
-
-		string DefaultSelectedCategoryPath {
-			get {
-				return PropertyService.Get<string> (LastSelectedCategoryPropertyName, null);
-			}
-			set {
-				PropertyService.Set (LastSelectedCategoryPropertyName, value);
-			}
-		}
-
-		public bool IsNewSolution {
-			get { return projectConfiguration.CreateSolution; }
-		}
-
-		ProcessedTemplateResult processedTemplate;
-		List <SolutionItem> currentEntries;
-		bool disposeNewItem = true;
-
-		public NewProjectDialogController ()
-		{
-			IsFirstPage = true;
-			GetVersionControlHandler ();
-		}
-
-		public bool Show ()
-		{
-			projectConfiguration.CreateSolution = ParentFolder == null;
-			LoadTemplateCategories ();
-			SetDefaultSettings ();
-			SelectDefaultTemplate ();
-
-			CreateFinalConfigurationPage ();
-			CreateWizardProvider ();
-
-			dialog = CreateNewProjectDialog ();
-			dialog.RegisterController (this);
-
-			dialog.ShowDialog ();
-
-			if (disposeNewItem)
-				DisposeExistingNewItems ();
-
-			return IsNewItemCreated;
-		}
-
-		void GetVersionControlHandler ()
-		{
-			versionControlHandler = AddinManager.GetExtensionObjects ("/MonoDevelop/Ide/VersionControlProjectTemplateHandler", typeof(IVersionControlProjectTemplateHandler), true)
-				.Select (extensionObject => (IVersionControlProjectTemplateHandler)extensionObject)
-				.FirstOrDefault ();
-		}
-
-		void SetDefaultSettings ()
-		{
-			SetDefaultLocation ();
-			SetDefaultGitSettings ();
-			SelectedLanguage = PropertyService.Get (SelectedLanguagePropertyName, "C#");
-			projectConfiguration.CreateProjectDirectoryInsideSolutionDirectory = GetDefaultCreateProjectDirectorySetting ();
-		}
-
-		bool GetDefaultCreateProjectDirectorySetting ()
-		{
-			if (IsNewSolution) {
-				return PropertyService.Get (CreateProjectSubDirectoryPropertyName, true);
-			}
-			return PropertyService.Get (CreateProjectSubDirectoryInExistingSolutionPropertyName, true);
-		}
-
-		void UpdateDefaultSettings ()
-		{
-			UpdateDefaultGitSettings ();
-			UpdateDefaultCreateProjectDirectorySetting ();
-			PropertyService.Set (SelectedLanguagePropertyName, SelectedLanguage);
-			DefaultSelectedCategoryPath = GetSelectedCategoryPath ();
-		}
-
-		string GetSelectedCategoryPath ()
-		{
-			foreach (TemplateCategory topLevelCategory in templateCategories) {
-				foreach (TemplateCategory secondLevelCategory in topLevelCategory.Categories) {
-					foreach (TemplateCategory thirdLevelCategory in secondLevelCategory.Categories) {
-						SolutionTemplate matchedTemplate = thirdLevelCategory
-							.Templates
-							.FirstOrDefault (template => template == SelectedTemplate);
-						if (matchedTemplate != null) {
-							return String.Format ("{0}/{1}", topLevelCategory.Id, secondLevelCategory.Id);
-						}
-					}
-				}
-			}
-
-			return null;
-		}
-
-		void UpdateDefaultCreateProjectDirectorySetting ()
-		{
-			if (IsNewSolution) {
-				PropertyService.Set (CreateProjectSubDirectoryPropertyName, projectConfiguration.CreateProjectDirectoryInsideSolutionDirectory);
-			} else {
-				PropertyService.Set (CreateProjectSubDirectoryInExistingSolutionPropertyName, projectConfiguration.CreateProjectDirectoryInsideSolutionDirectory);
-			}
-		}
-
-		void SetDefaultLocation ()
-		{
-			if (BasePath == null)
-				BasePath = IdeApp.ProjectOperations.ProjectsDefaultPath;
-
-			projectConfiguration.Location = FileService.ResolveFullPath (BasePath);
-		}
-
-		void SetDefaultGitSettings ()
-		{
-			projectConfiguration.UseGit = PropertyService.Get (UseGitPropertyName, false);
-			projectConfiguration.CreateGitIgnoreFile = PropertyService.Get (CreateGitIgnoreFilePropertyName, true);
-		}
-
-		void UpdateDefaultGitSettings ()
-		{
-			PropertyService.Set (UseGitPropertyName, projectConfiguration.UseGit);
-			PropertyService.Set (CreateGitIgnoreFilePropertyName, projectConfiguration.CreateGitIgnoreFile);
-		}
-
-		INewProjectDialogBackend CreateNewProjectDialog ()
-		{
-			return new GtkNewProjectDialogBackend ();
-		}
-
-		void CreateFinalConfigurationPage ()
-		{
-			finalConfigurationPage = new FinalProjectConfigurationPage (projectConfiguration);
-			finalConfigurationPage.ParentFolder = ParentFolder;
-			finalConfigurationPage.IsUseGitEnabled = IsNewSolution && (versionControlHandler != null);
-			finalConfigurationPage.IsValidChanged += (sender, e) => {
-				dialog.CanMoveToNextPage = finalConfigurationPage.IsValid;
-			};
-		}
-
-		void CreateWizardProvider ()
-		{
-			wizardProvider = new TemplateWizardProvider ();
-			wizardProvider.CanMoveToNextPageChanged += (sender, e) => {
-				dialog.CanMoveToNextPage = wizardProvider.CanMoveToNextPage;
-			};
-		}
-
-		public IEnumerable<TemplateCategory> TemplateCategories {
-			get { return templateCategories; }
-		}
-
-		public TemplateCategory SelectedSecondLevelCategory { get; private set; }
-		public SolutionTemplate SelectedTemplate { get; set; }
-		public string SelectedLanguage { get; set; }
-
-		public FinalProjectConfigurationPage FinalConfiguration {
-			get { return finalConfigurationPage; }
-		}
-
-		void LoadTemplateCategories ()
-		{
-			Predicate<SolutionTemplate> templateMatch = GetTemplateFilter ();
-			templateCategories = IdeApp.Services.TemplatingService.GetProjectTemplateCategories (templateMatch).ToList ();
-		}
-
-		Predicate<SolutionTemplate> GetTemplateFilter ()
-		{
-			if (IsNewSolution) {
-				return ProjectTemplateCategorizer.MatchNewSolutionTemplates;
-			}
-			return ProjectTemplateCategorizer.MatchNewProjectTemplates;
-		}
-
-		void SelectDefaultTemplate ()
-		{
-			if (SelectedTemplateId != null) {
-				SelectTemplate (SelectedTemplateId);
-			} else if (DefaultSelectedCategoryPath != null) {
-				SelectFirstTemplateInCategory (DefaultSelectedCategoryPath);
-			}
-
-			if (SelectedSecondLevelCategory == null) {
-				SelectFirstAvailableTemplate ();
-			}
-		}
-
-		void SelectTemplate (string templateId)
-		{
-			SelectTemplate (template => template.Id == templateId);
-		}
-
-		void SelectFirstAvailableTemplate ()
-		{
-			SelectTemplate (template => true);
-		}
-
-		void SelectFirstTemplateInCategory (string categoryPath)
-		{
-			List<string> parts = new TemplateCategoryPath (categoryPath).GetParts ().ToList ();
-			if (parts.Count < 2) {
-				return;
-			}
-
-			string topLevelCategoryId = parts [0];
-			string secondLevelCategoryId = parts [1];
-			SelectTemplate (
-				template => true,
-				category => category.Id == topLevelCategoryId,
-				category => category.Id == secondLevelCategoryId);
-		}
-
-		void SelectTemplate (Func<SolutionTemplate, bool> isTemplateMatch)
-		{
-			SelectTemplate (isTemplateMatch, category => true, category => true);
-		}
-
-		void SelectTemplate (
-			Func<SolutionTemplate, bool> isTemplateMatch,
-			Func<TemplateCategory, bool> isTopLevelCategoryMatch,
-			Func<TemplateCategory, bool> isSecondLevelCategoryMatch)
-		{
-			foreach (TemplateCategory topLevelCategory in templateCategories.Where (isTopLevelCategoryMatch)) {
-				foreach (TemplateCategory secondLevelCategory in topLevelCategory.Categories.Where (isSecondLevelCategoryMatch)) {
-					foreach (TemplateCategory thirdLevelCategory in secondLevelCategory.Categories) {
-						SolutionTemplate matchedTemplate = thirdLevelCategory
-							.Templates
-							.FirstOrDefault (isTemplateMatch);
-						if (matchedTemplate != null) {
-							SelectedSecondLevelCategory = secondLevelCategory;
-							SelectedTemplate = matchedTemplate;
-							return;
-						}
-					}
-				}
-			}
-		}
-
-		public SolutionTemplate GetSelectedTemplateForSelectedLanguage ()
-		{
-			if (SelectedTemplate != null) {
-				SolutionTemplate languageTemplate = SelectedTemplate.GetTemplate (SelectedLanguage);
-				if (languageTemplate != null) {
-					return languageTemplate;
-				}
-			}
-
-			return SelectedTemplate;
-		}
-
-		SolutionTemplate GetTemplateForProcessing ()
-		{
-			if (SelectedTemplate.HasCondition) {
-				string language = GetLanguageForTemplateProcessing ();
-				SolutionTemplate template = SelectedTemplate.GetTemplate (language, finalConfigurationPage.Parameters);
-				if (template != null) {
-					return template;
-				}
-				throw new ApplicationException (String.Format ("No template found matching condition '{0}'.", SelectedTemplate.Condition));
-			}
-			return GetSelectedTemplateForSelectedLanguage ();
-		}
-
-		string GetLanguageForTemplateProcessing ()
-		{
-			if (SelectedTemplate.AvailableLanguages.Contains (SelectedLanguage)) {
-				return SelectedLanguage;
-			}
-			return SelectedTemplate.Language;
-		}
-
-		public string BannerText {
-			get {
-				if (IsLastPage) {
-					return GetFinalConfigurationPageBannerText ();
-				} else if (IsWizardPage) {
-					return wizardProvider.CurrentWizardPage.Title;
-				}
-				return chooseTemplateBannerText;
-			}
-		}
-
-		string GetFinalConfigurationPageBannerText ()
-		{
-			if (FinalConfiguration.IsWorkspace) {
-				return configureYourWorkspaceBannerText;
-			} else if (FinalConfiguration.HasProjects) {
-				return configureYourProjectBannerText;
-			}
-			return configureYourSolutionBannerText;
-		}
-
-		public bool CanMoveToNextPage {
-			get {
-				if (IsLastPage) {
-					return finalConfigurationPage.IsValid;
-				} else if (IsWizardPage) {
-					return wizardProvider.CanMoveToNextPage;
-				}
-				return (SelectedTemplate != null);
-			}
-		}
-
-		public bool CanMoveToPreviousPage {
-			get { return !IsFirstPage; }
-		}
-
-		public string NextButtonText {
-			get {
-				if (IsLastPage) {
-					return GettextCatalog.GetString ("Create");
-				}
-				return GettextCatalog.GetString ("Next");
-			}
-		}
-
-		public bool IsFirstPage { get; private set; }
-		public bool IsLastPage { get; private set; }
-
-		public bool IsWizardPage {
-			get { return wizardProvider.HasWizard && !IsFirstPage && !IsLastPage; }
-		}
-
-		public void MoveToNextPage ()
-		{
-			if (IsFirstPage) {
-				IsFirstPage = false;
-
-				FinalConfiguration.Template = GetSelectedTemplateForSelectedLanguage ();
-				if (wizardProvider.MoveToFirstPage (FinalConfiguration.Template, finalConfigurationPage.Parameters)) {
-					return;
-				}
-			} else if (wizardProvider.MoveToNextPage ()) {
-				return;
-			}
-
-			IsLastPage = true;
-		}
-
-		public void MoveToPreviousPage ()
-		{
-			if (IsWizardPage) {
-				if (wizardProvider.MoveToPreviousPage ()) {
-					return;
-				}
-			} else if (IsLastPage && wizardProvider.HasWizard) {
-				IsLastPage = false;
-				return;
-			}
-
-			IsFirstPage = true;
-			IsLastPage = false;
-		}
-
-		public async Task Create ()
-		{
-			if (wizardProvider.HasWizard)
-				wizardProvider.BeforeProjectIsCreated ();
-
-			if (!CreateProject ())
-				return;
-
-			Solution parentSolution = null;
-
-			if (ParentFolder == null) {
-				//NOTE: we can only create one solution, so if the first item is a solution, it's the only item
-				parentSolution = processedTemplate.WorkspaceItems.FirstOrDefault () as Solution;
-				if (parentSolution != null) {
-					if (parentSolution.RootFolder.Items.Count > 0)
-						currentEntries = new List<SolutionItem> (parentSolution.GetAllSolutionItems ());
-					ParentFolder = parentSolution.RootFolder;
-				}
-			} else {
-				parentSolution = ParentFolder.ParentSolution;
-				currentEntries = processedTemplate.WorkspaceItems.OfType<SolutionItem> ().ToList ();
-			}
-
-			// New combines (not added to parent combines) already have the project as child.
-			if (!projectConfiguration.CreateSolution) {
-				// Make sure the new item is saved before adding. In this way the
-				// version control add-in will be able to put it under version control.
-				foreach (SolutionItem currentEntry in currentEntries) {
-					var eitem = currentEntry as SolutionItem;
-					if (eitem != null) {
-						// Inherit the file format from the solution
-						eitem.ConvertToFormat (ParentFolder.ParentSolution.FileFormat);
-
-						var project = eitem as Project;
-						if (project != null) {
-							// Remove any references to other projects and add them back after the
-							// project is saved because a project reference cannot be resolved until
-							// the project has a parent solution.
-							List<ProjectReference> projectReferences = GetProjectReferences (project);
-							if (projectReferences.Any ())
-								project.Items.RemoveRange (projectReferences);
-
-							await IdeApp.ProjectOperations.SaveAsync (eitem);
-
-							if (projectReferences.Any ())
-								project.Items.AddRange (projectReferences);
-						}
-					}
-					ParentFolder.AddItem (currentEntry, true);
-				}
-			}
-
-			if (ParentFolder != null)
-				await IdeApp.ProjectOperations.SaveAsync (ParentFolder.ParentSolution);
-			else
-				await IdeApp.ProjectOperations.SaveAsync (processedTemplate.WorkspaceItems);
-
-			CreateVersionControlItems ();
-
-			if (OpenSolution) {
-				DisposeExistingNewItems ();
-				if (await OpenCreatedSolution (processedTemplate)) {
-					var sol = IdeApp.Workspace.GetAllSolutions ().FirstOrDefault ();
-					if (sol != null)
-						InstallProjectTemplatePackages (sol);
-				}
-			}
-			else {
-				// The item is not a solution being opened, so it is going to be added to
-				// an existing item. In this case, it must not be disposed by the dialog.
-				disposeNewItem = false;
-				RunTemplateActions (processedTemplate);
-				if (ParentFolder != null)
-					InstallProjectTemplatePackages (ParentFolder.ParentSolution);
-			}
-
-			IsNewItemCreated = true;
-			UpdateDefaultSettings ();
-			dialog.CloseDialog ();
-			wizardProvider.Dispose ();
-			imageProvider.Dispose ();
-		}
-
-		public WizardPage CurrentWizardPage {
-			get {
-				if (IsFirstPage || IsLastPage) {
-					return null;
-				}
-				return wizardProvider.CurrentWizardPage;
-			}
-		}
-
-		List<ProjectReference> GetProjectReferences (Project solutionItem)
-		{
-			return solutionItem.Items.OfType<ProjectReference> ()
-				.Where (item => item.ReferenceType == ReferenceType.Project)
-				.ToList ();
-		}
-
-		bool CreateProject ()
-		{
-			if (!projectConfiguration.IsValid ()) {
-				MessageService.ShowError (GettextCatalog.GetString ("Illegal project name.\nOnly use letters, digits, '.' or '_'."));
-				return false;
-			}
-
-			if (ParentFolder != null && ParentFolder.ParentSolution.FindProjectByName (projectConfiguration.ProjectName) != null) {
-				MessageService.ShowError (GettextCatalog.GetString ("A Project with that name is already in your Project Space"));
-				return false;
-			}
-
-			ProcessedTemplateResult result = null;
-
-			try {
-				if (Directory.Exists (projectConfiguration.ProjectLocation)) {
-					var question = GettextCatalog.GetString ("Directory {0} already exists.\nDo you want to continue creating the project?", projectConfiguration.ProjectLocation);
-					var btn = MessageService.AskQuestion (question, AlertButton.No, AlertButton.Yes);
-					if (btn != AlertButton.Yes)
-						return false;
-				}
-
-				Directory.CreateDirectory (projectConfiguration.ProjectLocation);
-			} catch (IOException) {
-				MessageService.ShowError (GettextCatalog.GetString ("Could not create directory {0}. File already exists.", projectConfiguration.ProjectLocation));
-				return false;
-			} catch (UnauthorizedAccessException) {
-				MessageService.ShowError (GettextCatalog.GetString ("You do not have permission to create to {0}", projectConfiguration.ProjectLocation));
-				return false;
-			}
-
-			DisposeExistingNewItems ();
-
-			try {
-				result = IdeApp.Services.TemplatingService.ProcessTemplate (GetTemplateForProcessing (), projectConfiguration, ParentFolder);
-				if (!result.WorkspaceItems.Any ())
-					return false;
-			} catch (UserException ex) {
-				MessageService.ShowError (ex.Message, ex.Details);
-				return false;
-			} catch (Exception ex) {
-				MessageService.ShowException (ex, GettextCatalog.GetString ("The project could not be created"));
-				return false;
-			}
-			processedTemplate = result;
-			return true;
-		}
-
-		void DisposeExistingNewItems ()
-		{
-			if (processedTemplate != null) {
-				foreach (IDisposable item in processedTemplate.WorkspaceItems) {
-					item.Dispose ();
-				}
-			}
-		}
-
-		void InstallProjectTemplatePackages (Solution sol)
-		{
-			if (!processedTemplate.HasPackages ())
-				return;
-
-			foreach (ProjectTemplatePackageInstaller installer in AddinManager.GetExtensionObjects ("/MonoDevelop/Ide/ProjectTemplatePackageInstallers")) {
-				installer.Run (sol, processedTemplate.PackageReferences);
-			}
-		}
-
-		static async Task<bool> OpenCreatedSolution (ProcessedTemplateResult templateResult)
-		{
-<<<<<<< HEAD
-			if (await IdeApp.Workspace.OpenWorkspaceItem (templateResult.SolutionFileName)) {
-				foreach (string action in templateResult.Actions) {
-					if (IdeApp.Workbench.OpenDocument (Path.Combine (templateResult.ProjectBasePath, action)) == null)
-						return false;
-=======
-			IAsyncOperation asyncOperation = IdeApp.Workspace.OpenWorkspaceItem (templateResult.SolutionFileName);
-			asyncOperation.Completed += delegate {
-				if (asyncOperation.Success) {
-					RunTemplateActions (templateResult);
->>>>>>> fb917669
-				}
-				return true;
-			}
-			return false;
-		}
-
-		static void RunTemplateActions (ProcessedTemplateResult templateResult)
-		{
-			foreach (string action in templateResult.Actions) {
-				IdeApp.Workbench.OpenDocument (Path.Combine (templateResult.ProjectBasePath, action));
-			}
-		}
-
-		void CreateVersionControlItems ()
-		{
-			if (!projectConfiguration.CreateSolution) {
-				return;
-			}
-
-			if (versionControlHandler != null) {
-				versionControlHandler.Run (projectConfiguration);
-			}
-		}
-
-		public Image GetImage (SolutionTemplate template)
-		{
-			return imageProvider.GetImage (template);
-		}
-	}
-}
-
+﻿//
+// NewProjectDialogController.cs
+//
+// Author:
+//       Todd Berman  <tberman@off.net>
+//       Lluis Sanchez Gual <lluis@novell.com>
+//       Viktoria Dudka  <viktoriad@remobjects.com>
+//       Matt Ward <matt.ward@xamarin.com>
+//
+// Copyright (c) 2004 Todd Berman
+// Copyright (c) 2009 Novell, Inc (http://www.novell.com)
+// Copyright (c) 2009 RemObjects Software
+// Copyright (c) 2014 Xamarin Inc. (http://xamarin.com)
+//
+// Permission is hereby granted, free of charge, to any person obtaining a copy
+// of this software and associated documentation files (the "Software"), to deal
+// in the Software without restriction, including without limitation the rights
+// to use, copy, modify, merge, publish, distribute, sublicense, and/or sell
+// copies of the Software, and to permit persons to whom the Software is
+// furnished to do so, subject to the following conditions:
+//
+// The above copyright notice and this permission notice shall be included in
+// all copies or substantial portions of the Software.
+//
+// THE SOFTWARE IS PROVIDED "AS IS", WITHOUT WARRANTY OF ANY KIND, EXPRESS OR
+// IMPLIED, INCLUDING BUT NOT LIMITED TO THE WARRANTIES OF MERCHANTABILITY,
+// FITNESS FOR A PARTICULAR PURPOSE AND NONINFRINGEMENT. IN NO EVENT SHALL THE
+// AUTHORS OR COPYRIGHT HOLDERS BE LIABLE FOR ANY CLAIM, DAMAGES OR OTHER
+// LIABILITY, WHETHER IN AN ACTION OF CONTRACT, TORT OR OTHERWISE, ARISING FROM,
+// OUT OF OR IN CONNECTION WITH THE SOFTWARE OR THE USE OR OTHER DEALINGS IN
+// THE SOFTWARE.
+//
+
+using System;
+using System.Collections.Generic;
+using System.IO;
+using System.Linq;
+using Mono.Addins;
+using MonoDevelop.Core;
+using MonoDevelop.Ide.Templates;
+using MonoDevelop.Projects;
+using Xwt.Drawing;
+using System.Threading.Tasks;
+
+namespace MonoDevelop.Ide.Projects
+{
+	/// <summary>
+	/// To be renamed to NewProjectDialog
+	/// </summary>
+	class NewProjectDialogController : INewProjectDialogController
+	{
+		string chooseTemplateBannerText =  GettextCatalog.GetString ("Choose a template for your new project");
+		string configureYourProjectBannerText = GettextCatalog.GetString ("Configure your new project");
+		string configureYourWorkspaceBannerText = GettextCatalog.GetString ("Configure your new workspace");
+		string configureYourSolutionBannerText = GettextCatalog.GetString ("Configure your new solution");
+
+		const string UseGitPropertyName = "Dialogs.NewProjectDialog.UseGit";
+		const string CreateGitIgnoreFilePropertyName = "Dialogs.NewProjectDialog.CreateGitIgnoreFile";
+		const string CreateProjectSubDirectoryPropertyName = "MonoDevelop.Core.Gui.Dialogs.NewProjectDialog.AutoCreateProjectSubdir";
+		const string CreateProjectSubDirectoryInExistingSolutionPropertyName = "Dialogs.NewProjectDialog.AutoCreateProjectSubdirInExistingSolution";
+		const string LastSelectedCategoryPropertyName = "Dialogs.NewProjectDialog.LastSelectedCategoryPath";
+		const string SelectedLanguagePropertyName = "Dialogs.NewProjectDialog.SelectedLanguage";
+
+		List<TemplateCategory> templateCategories;
+		INewProjectDialogBackend dialog;
+		FinalProjectConfigurationPage finalConfigurationPage;
+		TemplateWizardProvider wizardProvider;
+		IVersionControlProjectTemplateHandler versionControlHandler;
+		TemplateImageProvider imageProvider = new TemplateImageProvider ();
+
+		NewProjectConfiguration projectConfiguration = new NewProjectConfiguration () {
+			CreateProjectDirectoryInsideSolutionDirectory = true
+		};
+
+		public bool OpenSolution { get; set; }
+		public bool IsNewItemCreated { get; private set; }
+
+		public IWorkspaceFileObject NewItem {
+			get { 
+				if (processedTemplate != null) {
+					return processedTemplate.WorkspaceItems.FirstOrDefault ();
+				}
+				return null;
+			}
+		}
+
+		public SolutionFolder ParentFolder { get; set; }
+		public string BasePath { get; set; }
+		public string SelectedTemplateId { get; set; }
+
+		string DefaultSelectedCategoryPath {
+			get {
+				return PropertyService.Get<string> (LastSelectedCategoryPropertyName, null);
+			}
+			set {
+				PropertyService.Set (LastSelectedCategoryPropertyName, value);
+			}
+		}
+
+		public bool IsNewSolution {
+			get { return projectConfiguration.CreateSolution; }
+		}
+
+		ProcessedTemplateResult processedTemplate;
+		List <SolutionItem> currentEntries;
+		bool disposeNewItem = true;
+
+		public NewProjectDialogController ()
+		{
+			IsFirstPage = true;
+			GetVersionControlHandler ();
+		}
+
+		public bool Show ()
+		{
+			projectConfiguration.CreateSolution = ParentFolder == null;
+			LoadTemplateCategories ();
+			SetDefaultSettings ();
+			SelectDefaultTemplate ();
+
+			CreateFinalConfigurationPage ();
+			CreateWizardProvider ();
+
+			dialog = CreateNewProjectDialog ();
+			dialog.RegisterController (this);
+
+			dialog.ShowDialog ();
+
+			if (disposeNewItem)
+				DisposeExistingNewItems ();
+
+			return IsNewItemCreated;
+		}
+
+		void GetVersionControlHandler ()
+		{
+			versionControlHandler = AddinManager.GetExtensionObjects ("/MonoDevelop/Ide/VersionControlProjectTemplateHandler", typeof(IVersionControlProjectTemplateHandler), true)
+				.Select (extensionObject => (IVersionControlProjectTemplateHandler)extensionObject)
+				.FirstOrDefault ();
+		}
+
+		void SetDefaultSettings ()
+		{
+			SetDefaultLocation ();
+			SetDefaultGitSettings ();
+			SelectedLanguage = PropertyService.Get (SelectedLanguagePropertyName, "C#");
+			projectConfiguration.CreateProjectDirectoryInsideSolutionDirectory = GetDefaultCreateProjectDirectorySetting ();
+		}
+
+		bool GetDefaultCreateProjectDirectorySetting ()
+		{
+			if (IsNewSolution) {
+				return PropertyService.Get (CreateProjectSubDirectoryPropertyName, true);
+			}
+			return PropertyService.Get (CreateProjectSubDirectoryInExistingSolutionPropertyName, true);
+		}
+
+		void UpdateDefaultSettings ()
+		{
+			UpdateDefaultGitSettings ();
+			UpdateDefaultCreateProjectDirectorySetting ();
+			PropertyService.Set (SelectedLanguagePropertyName, SelectedLanguage);
+			DefaultSelectedCategoryPath = GetSelectedCategoryPath ();
+		}
+
+		string GetSelectedCategoryPath ()
+		{
+			foreach (TemplateCategory topLevelCategory in templateCategories) {
+				foreach (TemplateCategory secondLevelCategory in topLevelCategory.Categories) {
+					foreach (TemplateCategory thirdLevelCategory in secondLevelCategory.Categories) {
+						SolutionTemplate matchedTemplate = thirdLevelCategory
+							.Templates
+							.FirstOrDefault (template => template == SelectedTemplate);
+						if (matchedTemplate != null) {
+							return String.Format ("{0}/{1}", topLevelCategory.Id, secondLevelCategory.Id);
+						}
+					}
+				}
+			}
+
+			return null;
+		}
+
+		void UpdateDefaultCreateProjectDirectorySetting ()
+		{
+			if (IsNewSolution) {
+				PropertyService.Set (CreateProjectSubDirectoryPropertyName, projectConfiguration.CreateProjectDirectoryInsideSolutionDirectory);
+			} else {
+				PropertyService.Set (CreateProjectSubDirectoryInExistingSolutionPropertyName, projectConfiguration.CreateProjectDirectoryInsideSolutionDirectory);
+			}
+		}
+
+		void SetDefaultLocation ()
+		{
+			if (BasePath == null)
+				BasePath = IdeApp.ProjectOperations.ProjectsDefaultPath;
+
+			projectConfiguration.Location = FileService.ResolveFullPath (BasePath);
+		}
+
+		void SetDefaultGitSettings ()
+		{
+			projectConfiguration.UseGit = PropertyService.Get (UseGitPropertyName, false);
+			projectConfiguration.CreateGitIgnoreFile = PropertyService.Get (CreateGitIgnoreFilePropertyName, true);
+		}
+
+		void UpdateDefaultGitSettings ()
+		{
+			PropertyService.Set (UseGitPropertyName, projectConfiguration.UseGit);
+			PropertyService.Set (CreateGitIgnoreFilePropertyName, projectConfiguration.CreateGitIgnoreFile);
+		}
+
+		INewProjectDialogBackend CreateNewProjectDialog ()
+		{
+			return new GtkNewProjectDialogBackend ();
+		}
+
+		void CreateFinalConfigurationPage ()
+		{
+			finalConfigurationPage = new FinalProjectConfigurationPage (projectConfiguration);
+			finalConfigurationPage.ParentFolder = ParentFolder;
+			finalConfigurationPage.IsUseGitEnabled = IsNewSolution && (versionControlHandler != null);
+			finalConfigurationPage.IsValidChanged += (sender, e) => {
+				dialog.CanMoveToNextPage = finalConfigurationPage.IsValid;
+			};
+		}
+
+		void CreateWizardProvider ()
+		{
+			wizardProvider = new TemplateWizardProvider ();
+			wizardProvider.CanMoveToNextPageChanged += (sender, e) => {
+				dialog.CanMoveToNextPage = wizardProvider.CanMoveToNextPage;
+			};
+		}
+
+		public IEnumerable<TemplateCategory> TemplateCategories {
+			get { return templateCategories; }
+		}
+
+		public TemplateCategory SelectedSecondLevelCategory { get; private set; }
+		public SolutionTemplate SelectedTemplate { get; set; }
+		public string SelectedLanguage { get; set; }
+
+		public FinalProjectConfigurationPage FinalConfiguration {
+			get { return finalConfigurationPage; }
+		}
+
+		void LoadTemplateCategories ()
+		{
+			Predicate<SolutionTemplate> templateMatch = GetTemplateFilter ();
+			templateCategories = IdeApp.Services.TemplatingService.GetProjectTemplateCategories (templateMatch).ToList ();
+		}
+
+		Predicate<SolutionTemplate> GetTemplateFilter ()
+		{
+			if (IsNewSolution) {
+				return ProjectTemplateCategorizer.MatchNewSolutionTemplates;
+			}
+			return ProjectTemplateCategorizer.MatchNewProjectTemplates;
+		}
+
+		void SelectDefaultTemplate ()
+		{
+			if (SelectedTemplateId != null) {
+				SelectTemplate (SelectedTemplateId);
+			} else if (DefaultSelectedCategoryPath != null) {
+				SelectFirstTemplateInCategory (DefaultSelectedCategoryPath);
+			}
+
+			if (SelectedSecondLevelCategory == null) {
+				SelectFirstAvailableTemplate ();
+			}
+		}
+
+		void SelectTemplate (string templateId)
+		{
+			SelectTemplate (template => template.Id == templateId);
+		}
+
+		void SelectFirstAvailableTemplate ()
+		{
+			SelectTemplate (template => true);
+		}
+
+		void SelectFirstTemplateInCategory (string categoryPath)
+		{
+			List<string> parts = new TemplateCategoryPath (categoryPath).GetParts ().ToList ();
+			if (parts.Count < 2) {
+				return;
+			}
+
+			string topLevelCategoryId = parts [0];
+			string secondLevelCategoryId = parts [1];
+			SelectTemplate (
+				template => true,
+				category => category.Id == topLevelCategoryId,
+				category => category.Id == secondLevelCategoryId);
+		}
+
+		void SelectTemplate (Func<SolutionTemplate, bool> isTemplateMatch)
+		{
+			SelectTemplate (isTemplateMatch, category => true, category => true);
+		}
+
+		void SelectTemplate (
+			Func<SolutionTemplate, bool> isTemplateMatch,
+			Func<TemplateCategory, bool> isTopLevelCategoryMatch,
+			Func<TemplateCategory, bool> isSecondLevelCategoryMatch)
+		{
+			foreach (TemplateCategory topLevelCategory in templateCategories.Where (isTopLevelCategoryMatch)) {
+				foreach (TemplateCategory secondLevelCategory in topLevelCategory.Categories.Where (isSecondLevelCategoryMatch)) {
+					foreach (TemplateCategory thirdLevelCategory in secondLevelCategory.Categories) {
+						SolutionTemplate matchedTemplate = thirdLevelCategory
+							.Templates
+							.FirstOrDefault (isTemplateMatch);
+						if (matchedTemplate != null) {
+							SelectedSecondLevelCategory = secondLevelCategory;
+							SelectedTemplate = matchedTemplate;
+							return;
+						}
+					}
+				}
+			}
+		}
+
+		public SolutionTemplate GetSelectedTemplateForSelectedLanguage ()
+		{
+			if (SelectedTemplate != null) {
+				SolutionTemplate languageTemplate = SelectedTemplate.GetTemplate (SelectedLanguage);
+				if (languageTemplate != null) {
+					return languageTemplate;
+				}
+			}
+
+			return SelectedTemplate;
+		}
+
+		SolutionTemplate GetTemplateForProcessing ()
+		{
+			if (SelectedTemplate.HasCondition) {
+				string language = GetLanguageForTemplateProcessing ();
+				SolutionTemplate template = SelectedTemplate.GetTemplate (language, finalConfigurationPage.Parameters);
+				if (template != null) {
+					return template;
+				}
+				throw new ApplicationException (String.Format ("No template found matching condition '{0}'.", SelectedTemplate.Condition));
+			}
+			return GetSelectedTemplateForSelectedLanguage ();
+		}
+
+		string GetLanguageForTemplateProcessing ()
+		{
+			if (SelectedTemplate.AvailableLanguages.Contains (SelectedLanguage)) {
+				return SelectedLanguage;
+			}
+			return SelectedTemplate.Language;
+		}
+
+		public string BannerText {
+			get {
+				if (IsLastPage) {
+					return GetFinalConfigurationPageBannerText ();
+				} else if (IsWizardPage) {
+					return wizardProvider.CurrentWizardPage.Title;
+				}
+				return chooseTemplateBannerText;
+			}
+		}
+
+		string GetFinalConfigurationPageBannerText ()
+		{
+			if (FinalConfiguration.IsWorkspace) {
+				return configureYourWorkspaceBannerText;
+			} else if (FinalConfiguration.HasProjects) {
+				return configureYourProjectBannerText;
+			}
+			return configureYourSolutionBannerText;
+		}
+
+		public bool CanMoveToNextPage {
+			get {
+				if (IsLastPage) {
+					return finalConfigurationPage.IsValid;
+				} else if (IsWizardPage) {
+					return wizardProvider.CanMoveToNextPage;
+				}
+				return (SelectedTemplate != null);
+			}
+		}
+
+		public bool CanMoveToPreviousPage {
+			get { return !IsFirstPage; }
+		}
+
+		public string NextButtonText {
+			get {
+				if (IsLastPage) {
+					return GettextCatalog.GetString ("Create");
+				}
+				return GettextCatalog.GetString ("Next");
+			}
+		}
+
+		public bool IsFirstPage { get; private set; }
+		public bool IsLastPage { get; private set; }
+
+		public bool IsWizardPage {
+			get { return wizardProvider.HasWizard && !IsFirstPage && !IsLastPage; }
+		}
+
+		public void MoveToNextPage ()
+		{
+			if (IsFirstPage) {
+				IsFirstPage = false;
+
+				FinalConfiguration.Template = GetSelectedTemplateForSelectedLanguage ();
+				if (wizardProvider.MoveToFirstPage (FinalConfiguration.Template, finalConfigurationPage.Parameters)) {
+					return;
+				}
+			} else if (wizardProvider.MoveToNextPage ()) {
+				return;
+			}
+
+			IsLastPage = true;
+		}
+
+		public void MoveToPreviousPage ()
+		{
+			if (IsWizardPage) {
+				if (wizardProvider.MoveToPreviousPage ()) {
+					return;
+				}
+			} else if (IsLastPage && wizardProvider.HasWizard) {
+				IsLastPage = false;
+				return;
+			}
+
+			IsFirstPage = true;
+			IsLastPage = false;
+		}
+
+		public async Task Create ()
+		{
+			if (wizardProvider.HasWizard)
+				wizardProvider.BeforeProjectIsCreated ();
+
+			if (!CreateProject ())
+				return;
+
+			Solution parentSolution = null;
+
+			if (ParentFolder == null) {
+				//NOTE: we can only create one solution, so if the first item is a solution, it's the only item
+				parentSolution = processedTemplate.WorkspaceItems.FirstOrDefault () as Solution;
+				if (parentSolution != null) {
+					if (parentSolution.RootFolder.Items.Count > 0)
+						currentEntries = new List<SolutionItem> (parentSolution.GetAllSolutionItems ());
+					ParentFolder = parentSolution.RootFolder;
+				}
+			} else {
+				parentSolution = ParentFolder.ParentSolution;
+				currentEntries = processedTemplate.WorkspaceItems.OfType<SolutionItem> ().ToList ();
+			}
+
+			// New combines (not added to parent combines) already have the project as child.
+			if (!projectConfiguration.CreateSolution) {
+				// Make sure the new item is saved before adding. In this way the
+				// version control add-in will be able to put it under version control.
+				foreach (SolutionItem currentEntry in currentEntries) {
+					var eitem = currentEntry as SolutionItem;
+					if (eitem != null) {
+						// Inherit the file format from the solution
+						eitem.ConvertToFormat (ParentFolder.ParentSolution.FileFormat);
+
+						var project = eitem as Project;
+						if (project != null) {
+							// Remove any references to other projects and add them back after the
+							// project is saved because a project reference cannot be resolved until
+							// the project has a parent solution.
+							List<ProjectReference> projectReferences = GetProjectReferences (project);
+							if (projectReferences.Any ())
+								project.Items.RemoveRange (projectReferences);
+
+							await IdeApp.ProjectOperations.SaveAsync (eitem);
+
+							if (projectReferences.Any ())
+								project.Items.AddRange (projectReferences);
+						}
+					}
+					ParentFolder.AddItem (currentEntry, true);
+				}
+			}
+
+			if (ParentFolder != null)
+				await IdeApp.ProjectOperations.SaveAsync (ParentFolder.ParentSolution);
+			else
+				await IdeApp.ProjectOperations.SaveAsync (processedTemplate.WorkspaceItems);
+
+			CreateVersionControlItems ();
+
+			if (OpenSolution) {
+				DisposeExistingNewItems ();
+				if (await OpenCreatedSolution (processedTemplate)) {
+					var sol = IdeApp.Workspace.GetAllSolutions ().FirstOrDefault ();
+					if (sol != null)
+						InstallProjectTemplatePackages (sol);
+				}
+			}
+			else {
+				// The item is not a solution being opened, so it is going to be added to
+				// an existing item. In this case, it must not be disposed by the dialog.
+				disposeNewItem = false;
+				RunTemplateActions (processedTemplate);
+				if (ParentFolder != null)
+					InstallProjectTemplatePackages (ParentFolder.ParentSolution);
+			}
+
+			IsNewItemCreated = true;
+			UpdateDefaultSettings ();
+			dialog.CloseDialog ();
+			wizardProvider.Dispose ();
+			imageProvider.Dispose ();
+		}
+
+		public WizardPage CurrentWizardPage {
+			get {
+				if (IsFirstPage || IsLastPage) {
+					return null;
+				}
+				return wizardProvider.CurrentWizardPage;
+			}
+		}
+
+		List<ProjectReference> GetProjectReferences (Project solutionItem)
+		{
+			return solutionItem.Items.OfType<ProjectReference> ()
+				.Where (item => item.ReferenceType == ReferenceType.Project)
+				.ToList ();
+		}
+
+		bool CreateProject ()
+		{
+			if (!projectConfiguration.IsValid ()) {
+				MessageService.ShowError (GettextCatalog.GetString ("Illegal project name.\nOnly use letters, digits, '.' or '_'."));
+				return false;
+			}
+
+			if (ParentFolder != null && ParentFolder.ParentSolution.FindProjectByName (projectConfiguration.ProjectName) != null) {
+				MessageService.ShowError (GettextCatalog.GetString ("A Project with that name is already in your Project Space"));
+				return false;
+			}
+
+			ProcessedTemplateResult result = null;
+
+			try {
+				if (Directory.Exists (projectConfiguration.ProjectLocation)) {
+					var question = GettextCatalog.GetString ("Directory {0} already exists.\nDo you want to continue creating the project?", projectConfiguration.ProjectLocation);
+					var btn = MessageService.AskQuestion (question, AlertButton.No, AlertButton.Yes);
+					if (btn != AlertButton.Yes)
+						return false;
+				}
+
+				Directory.CreateDirectory (projectConfiguration.ProjectLocation);
+			} catch (IOException) {
+				MessageService.ShowError (GettextCatalog.GetString ("Could not create directory {0}. File already exists.", projectConfiguration.ProjectLocation));
+				return false;
+			} catch (UnauthorizedAccessException) {
+				MessageService.ShowError (GettextCatalog.GetString ("You do not have permission to create to {0}", projectConfiguration.ProjectLocation));
+				return false;
+			}
+
+			DisposeExistingNewItems ();
+
+			try {
+				result = IdeApp.Services.TemplatingService.ProcessTemplate (GetTemplateForProcessing (), projectConfiguration, ParentFolder);
+				if (!result.WorkspaceItems.Any ())
+					return false;
+			} catch (UserException ex) {
+				MessageService.ShowError (ex.Message, ex.Details);
+				return false;
+			} catch (Exception ex) {
+				MessageService.ShowException (ex, GettextCatalog.GetString ("The project could not be created"));
+				return false;
+			}
+			processedTemplate = result;
+			return true;
+		}
+
+		void DisposeExistingNewItems ()
+		{
+			if (processedTemplate != null) {
+				foreach (IDisposable item in processedTemplate.WorkspaceItems) {
+					item.Dispose ();
+				}
+			}
+		}
+
+		void InstallProjectTemplatePackages (Solution sol)
+		{
+			if (!processedTemplate.HasPackages ())
+				return;
+
+			foreach (ProjectTemplatePackageInstaller installer in AddinManager.GetExtensionObjects ("/MonoDevelop/Ide/ProjectTemplatePackageInstallers")) {
+				installer.Run (sol, processedTemplate.PackageReferences);
+			}
+		}
+
+		static async Task<bool> OpenCreatedSolution (ProcessedTemplateResult templateResult)
+		{
+			if (await IdeApp.Workspace.OpenWorkspaceItem (templateResult.SolutionFileName)) {
+				RunTemplateActions (templateResult);
+				return true;
+			}
+			return false;
+		}
+
+		static void RunTemplateActions (ProcessedTemplateResult templateResult)
+		{
+			foreach (string action in templateResult.Actions) {
+				IdeApp.Workbench.OpenDocument (Path.Combine (templateResult.ProjectBasePath, action));
+			}
+		}
+
+		void CreateVersionControlItems ()
+		{
+			if (!projectConfiguration.CreateSolution) {
+				return;
+			}
+
+			if (versionControlHandler != null) {
+				versionControlHandler.Run (projectConfiguration);
+			}
+		}
+
+		public Image GetImage (SolutionTemplate template)
+		{
+			return imageProvider.GetImage (template);
+		}
+	}
+}
+