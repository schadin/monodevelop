--- conflicted
+++ resolved
@@ -1,4 +1,4 @@
-﻿//
+//
 // IdeApp.DesktopService.cs
 //
 // Author:
@@ -144,18 +144,7 @@
 			get { return PlatformService.Name; }
 		}
 
-<<<<<<< HEAD
-		[Obsolete]
-		public string DefaultControlLeftRightBehavior {
-			get {
-				return PlatformService.DefaultControlLeftRightBehavior;
-			}
-		}
-
 		public void ShowUrl (string url)
-=======
-		public static void ShowUrl (string url)
->>>>>>> 5040c83a
 		{
 			PlatformService.ShowUrl (url);
 		}
@@ -368,21 +357,17 @@
 			PlatformService.GrabDesktopFocus (window);
 		}
 
-<<<<<<< HEAD
+		public Window GetParentForModalWindow ()
+		{
+			return PlatformService.GetParentForModalWindow ();
+		}
+
+		public Window GetFocusedTopLevelWindow ()
+		{
+			return PlatformService.GetFocusedTopLevelWindow ();
+		}
+
 		public void FocusWindow (Window window)
-=======
-		public static Window GetParentForModalWindow ()
-		{
-			return PlatformService.GetParentForModalWindow ();
-		}
-
-		public static Window GetFocusedTopLevelWindow ()
-		{
-			return PlatformService.GetFocusedTopLevelWindow ();
-		}
-
-		public static void FocusWindow (Window window)
->>>>>>> 5040c83a
 		{
 			if (window != null)
 				PlatformService.FocusWindow (window);
