--- conflicted
+++ resolved
@@ -1,31 +1,31 @@
-﻿//
-// ProjectOperations.cs
-//
-// Author:
-//   Lluis Sanchez Gual
-//
-// Copyright (C) 2005 Novell, Inc (http://www.novell.com)
-//
-// Permission is hereby granted, free of charge, to any person obtaining
-// a copy of this software and associated documentation files (the
-// "Software"), to deal in the Software without restriction, including
-// without limitation the rights to use, copy, modify, merge, publish,
-// distribute, sublicense, and/or sell copies of the Software, and to
-// permit persons to whom the Software is furnished to do so, subject to
-// the following conditions:
-// 
-// The above copyright notice and this permission notice shall be
-// included in all copies or substantial portions of the Software.
-// 
-// THE SOFTWARE IS PROVIDED "AS IS", WITHOUT WARRANTY OF ANY KIND,
-// EXPRESS OR IMPLIED, INCLUDING BUT NOT LIMITED TO THE WARRANTIES OF
-// MERCHANTABILITY, FITNESS FOR A PARTICULAR PURPOSE AND
-// NONINFRINGEMENT. IN NO EVENT SHALL THE AUTHORS OR COPYRIGHT HOLDERS BE
-// LIABLE FOR ANY CLAIM, DAMAGES OR OTHER LIABILITY, WHETHER IN AN ACTION
-// OF CONTRACT, TORT OR OTHERWISE, ARISING FROM, OUT OF OR IN CONNECTION
-// WITH THE SOFTWARE OR THE USE OR OTHER DEALINGS IN THE SOFTWARE.
-//
-
+//
+// ProjectOperations.cs
+//
+// Author:
+//   Lluis Sanchez Gual
+//
+// Copyright (C) 2005 Novell, Inc (http://www.novell.com)
+//
+// Permission is hereby granted, free of charge, to any person obtaining
+// a copy of this software and associated documentation files (the
+// "Software"), to deal in the Software without restriction, including
+// without limitation the rights to use, copy, modify, merge, publish,
+// distribute, sublicense, and/or sell copies of the Software, and to
+// permit persons to whom the Software is furnished to do so, subject to
+// the following conditions:
+// 
+// The above copyright notice and this permission notice shall be
+// included in all copies or substantial portions of the Software.
+// 
+// THE SOFTWARE IS PROVIDED "AS IS", WITHOUT WARRANTY OF ANY KIND,
+// EXPRESS OR IMPLIED, INCLUDING BUT NOT LIMITED TO THE WARRANTIES OF
+// MERCHANTABILITY, FITNESS FOR A PARTICULAR PURPOSE AND
+// NONINFRINGEMENT. IN NO EVENT SHALL THE AUTHORS OR COPYRIGHT HOLDERS BE
+// LIABLE FOR ANY CLAIM, DAMAGES OR OTHER LIABILITY, WHETHER IN AN ACTION
+// OF CONTRACT, TORT OR OTHERWISE, ARISING FROM, OUT OF OR IN CONNECTION
+// WITH THE SOFTWARE OR THE USE OR OTHER DEALINGS IN THE SOFTWARE.
+//
+
 using System;
 using System.Collections.Generic;
 using System.Diagnostics;
@@ -48,74 +48,52 @@
 using MonoDevelop.Projects;
 using MonoDevelop.Projects.MSBuild;
 using ExecutionContext = MonoDevelop.Projects.ExecutionContext;
-<<<<<<< HEAD
-using MonoDevelop.Ide.Gui.Documents;
-=======
-using MonoDevelop.Ide.Projects.OptionPanels;
->>>>>>> 5040c83a
+using MonoDevelop.Ide.Gui.Documents;
+using MonoDevelop.Ide.Projects.OptionPanels;
 
 namespace MonoDevelop.Ide
-{
+{
 	/// <summary>
 	/// This is the basic interface to the workspace.
-<<<<<<< HEAD
 	/// </summary>
 	[DefaultServiceImplementation]
 	public partial class ProjectOperations: Service
-	{
-		RootWorkspace workspace;
-
-		AsyncOperation<BuildResult> currentBuildOperation = new AsyncOperation<BuildResult> (Task.FromResult (BuildResult.CreateSuccess ()), null);
-=======
-	/// </summary>
-	public partial class ProjectOperations
-	{
+	{
 		static AsyncOperation<BuildResult> DefaultBuildOperation = new AsyncOperation<BuildResult> (Task.FromResult (BuildResult.CreateSuccess ()), null);
 		AsyncOperation<BuildResult> currentBuildOperation = DefaultBuildOperation;
->>>>>>> 5040c83a
 		MultipleAsyncOperation currentRunOperation = MultipleAsyncOperation.CompleteMultipleOperation;
 		IBuildTarget currentBuildOperationOwner;
 		List<IBuildTarget> currentRunOperationOwners = new List<IBuildTarget> ();
 		
 		SelectReferenceDialog selDialog = null;
 		
-<<<<<<< HEAD
-		internal ProjectOperations ()
-		{
-		}
-
-		protected override async Task OnInitialize (ServiceProvider serviceProvider)
-		{
-			workspace = await serviceProvider.GetService<RootWorkspace> ();
-			workspace.WorkspaceItemUnloaded += OnWorkspaceItemUnloaded;
-			workspace.ItemUnloading += IdeAppWorkspaceItemUnloading;
-			await Task.WhenAll (new Task [] {
-				serviceProvider.GetService<DocumentManager> (),
-				serviceProvider.GetService<ProgressMonitorManager> (),
-				serviceProvider.GetService<TaskService> ()
-			});
-		}
-
-		protected override Task OnDispose ()
-		{
-			workspace.WorkspaceItemUnloaded -= OnWorkspaceItemUnloaded;
-			workspace.ItemUnloading -= IdeAppWorkspaceItemUnloading;
-			return base.OnDispose ();
-		}
-
-=======
 		SolutionFolderItem currentSolutionItem = null;
 		WorkspaceItem currentWorkspaceItem = null;
 		object currentItem;
-		
+
 		internal ProjectOperations ()
 		{
-			IdeApp.Workspace.WorkspaceItemUnloaded += OnWorkspaceItemUnloaded;
-			IdeApp.Workspace.ItemUnloading += IdeAppWorkspaceItemUnloading;
-			
-		}
-		
->>>>>>> 5040c83a
+		}
+
+		protected override async Task OnInitialize (ServiceProvider serviceProvider)
+		{
+			workspace = await serviceProvider.GetService<RootWorkspace> ();
+			workspace.WorkspaceItemUnloaded += OnWorkspaceItemUnloaded;
+			workspace.ItemUnloading += IdeAppWorkspaceItemUnloading;
+			await Task.WhenAll (new Task [] {
+				serviceProvider.GetService<DocumentManager> (),
+				serviceProvider.GetService<ProgressMonitorManager> (),
+				serviceProvider.GetService<TaskService> ()
+			});
+		}
+
+		protected override Task OnDispose ()
+		{
+			workspace.WorkspaceItemUnloaded -= OnWorkspaceItemUnloaded;
+			workspace.ItemUnloading -= IdeAppWorkspaceItemUnloading;
+			return base.OnDispose ();
+		}
+
 		public Project CurrentSelectedProject {
 			get {
 				return workspace.CurrentSelectedProject;
@@ -144,16 +122,16 @@
 			get {
 				return workspace.CurrentSelectedWorkspaceItem;
 			}
-			set {
+			set {
 				workspace.CurrentSelectedWorkspaceItem = value;
 			}
 		}
 		
 		public SolutionFolderItem CurrentSelectedSolutionItem {
-			get {
+			get {
 				return workspace.CurrentSelectedSolutionItem;
 			}
-			set {
+			set {
 				workspace.CurrentSelectedSolutionItem = value;
 			}
 		}
@@ -174,13 +152,13 @@
 		public AsyncOperation CurrentRunOperation {
 			get { return currentRunOperation; }
 			set { AddRunOperation (value); }
-		}
-
+		}
+
 		void ResetCurrentBuildOperation ()
-		{
-			currentBuildOperation = DefaultBuildOperation;
+		{
+			currentBuildOperation = DefaultBuildOperation;
 			currentBuildOperationOwner = null;
-		}
+		}
 
 		public void AddRunOperation (AsyncOperation runOperation)
 		{
@@ -687,25 +665,25 @@
 				}
 			}
 		}
-
+
 		public async void ShowRunConfiguration (Solution solution, MultiItemSolutionRunConfiguration runConfiguration)
 		{
 			var optionsDialog = new CombineOptionsDialog (IdeApp.Workbench.RootWindow, solution);
 			optionsDialog.CurrentConfig = IdeApp.Workspace.ActiveConfigurationId;
-			try {
+			try {
 				optionsDialog.SelectPanel ("Run");
-				if (runConfiguration != null) {
+				if (runConfiguration != null) {
 					void shownCallback (object sender, EventArgs args)
 					{
-						var panel = optionsDialog.GetPanel<SolutionRunConfigurationsPanel> ("General");
-						if (panel != null) {
-							panel.ShowConfiguration (runConfiguration);
-						}
+						var panel = optionsDialog.GetPanel<SolutionRunConfigurationsPanel> ("General");
+						if (panel != null) {
+							panel.ShowConfiguration (runConfiguration);
+						}
 						optionsDialog.Shown -= shownCallback;
 					}
 
 					optionsDialog.Shown += shownCallback;
-				}
+				}
 
 				if (MessageService.RunCustomDialog (optionsDialog) == (int)Gtk.ResponseType.Ok) {
 					await SaveAsync (solution);
@@ -715,7 +693,7 @@
 				optionsDialog.Destroy ();
 				optionsDialog.Dispose ();
 			}
-		}
+		}
 
 		public Task<bool> NewSolution ()
 		{
@@ -1089,28 +1067,28 @@
 		}
 
 		async Task ExecuteAsync (IBuildTarget entry, ExecutionContext context, CancellationTokenSource cs, ConfigurationSelector configuration, RunConfiguration runConfiguration, bool buildBeforeExecuting)
-		{
-			ProjectEventMetadata eventMetadata = null;
-
-			if (entry is Solution solution) {
-				SolutionItem solutionItem = null;
+		{
+			ProjectEventMetadata eventMetadata = null;
+
+			if (entry is Solution solution) {
+				SolutionItem solutionItem = null;
 				if (runConfiguration == null) {
 					solutionItem = solution.StartupItem;
-				} else if (runConfiguration is SingleItemSolutionRunConfiguration singleItemSolution) {
-					solutionItem = singleItemSolution.Item;
-				}
-
-				if (solutionItem != null) {
+				} else if (runConfiguration is SingleItemSolutionRunConfiguration singleItemSolution) {
+					solutionItem = singleItemSolution.Item;
+				}
+
+				if (solutionItem != null) {
 					eventMetadata = solutionItem.CreateProjectEventMetadata (configuration);
-				}
+				}
 			} else if (entry is SolutionItem item) {
 				eventMetadata = item.CreateProjectEventMetadata (configuration);
-			}
-
-			var metadata = new BuildAndDeployMetadata (eventMetadata);
-
-			// CheckAndBuildForExecute may open a dialog, so track that here if it does
-			metadata.BuildWithoutPrompting = IdeApp.Preferences.BuildBeforeExecuting;
+			}
+
+			var metadata = new BuildAndDeployMetadata (eventMetadata);
+
+			// CheckAndBuildForExecute may open a dialog, so track that here if it does
+			metadata.BuildWithoutPrompting = IdeApp.Preferences.BuildBeforeExecuting;
 
 			metadata.SetSuccess ();
 			Counters.BuildAndDeploy.BeginTiming ("Execute", metadata);
@@ -1132,19 +1110,19 @@
 				context = new ExecutionContext (h, context.ConsoleFactory, context.ExecutionTarget);
 			}
 			
-			if (buildBeforeExecuting) {
-				Stopwatch buildTimer = new Stopwatch ();
-				buildTimer.Start ();
+			if (buildBeforeExecuting) {
+				Stopwatch buildTimer = new Stopwatch ();
+				buildTimer.Start ();
 
 				if (!await CheckAndBuildForExecute (entry, context, configuration, runConfiguration)) {
 					metadata.SetFailure ();
 					Counters.TrackingBuildAndDeploy = false;
-					Counters.BuildAndDeploy.EndTiming ();
+					Counters.BuildAndDeploy.EndTiming ();
 					buildTimer.Stop ();
 					return;
-				}
-
-				buildTimer.Stop ();
+				}
+
+				buildTimer.Stop ();
 				metadata.BuildTime = buildTimer.ElapsedMilliseconds;
 			}
 
@@ -1231,9 +1209,9 @@
 
 				var op = new AsyncOperation<BuildResult> (t, cs);
 				currentBuildOperation = op;
-				currentBuildOperationOwner = entry;
-
-				t.ContinueWith (ta => { ResetCurrentBuildOperation (); });
+				currentBuildOperationOwner = entry;
+
+				t.ContinueWith (ta => { ResetCurrentBuildOperation (); });
 				return op;
 			}
 			catch {
@@ -1272,10 +1250,10 @@
 			try {
 				if (result != null) {
 					monitor.Log.WriteLine ();
-
-					var msg = GettextCatalog.GetString (
-							"Clean: {0} succeeded, {1} failed, {2} up-to-date, {3} skipped",
-							result.SuccessfulBuildCount, result.FailedBuildCount, result.UpToDateBuildCount, result.SkippedBuildCount
+
+					var msg = GettextCatalog.GetString (
+							"Clean: {0} succeeded, {1} failed, {2} up-to-date, {3} skipped",
+							result.SuccessfulBuildCount, result.FailedBuildCount, result.UpToDateBuildCount, result.SkippedBuildCount
 						);
 					monitor.Log.WriteLine ( "========== " + msg + " ==========");
 
@@ -1322,7 +1300,7 @@
 			}
 
 			IdeServices.TaskService.Errors.AddRange (tasks);
-			IdeServices.TaskService.Errors.ResetLocationList ();
+			IdeServices.TaskService.Errors.ResetLocationList ();
 			if (IdeApp.IsInitialized)
 				IdeApp.Workbench.ActiveLocationList = IdeServices.TaskService.Errors;
 			return tasks;
@@ -1365,12 +1343,12 @@
 
 			var t = RebuildAsync (entry, monitor, operationContext);
 
-			var op = new AsyncOperation<BuildResult> (t, cs);
-			currentBuildOperation = op;
-			currentBuildOperationOwner = entry;
-
-			t.ContinueWith (ta => { ResetCurrentBuildOperation (); });
-			return op;
+			var op = new AsyncOperation<BuildResult> (t, cs);
+			currentBuildOperation = op;
+			currentBuildOperationOwner = entry;
+
+			t.ContinueWith (ta => { ResetCurrentBuildOperation (); });
+			return op;
 		}
 		
 		async Task<BuildResult> RebuildAsync (IBuildTarget entry, ProgressMonitor monitor, OperationContext operationContext)
@@ -1397,44 +1375,44 @@
 			} finally {
 				tt.End ();
 			}
-		}
-
-		internal static IBuildTarget[] GetBuildTargetsForExecution (IBuildTarget executionTarget, RunConfiguration runConfiguration)
-		{
-			if (executionTarget is Solution sol) {
-				if (runConfiguration == null) {
-					runConfiguration = sol.StartupConfiguration;
-				}
-				if (runConfiguration is SingleItemSolutionRunConfiguration src) {
-					return new [] { src.Item };
-				}
-				if (runConfiguration is MultiItemSolutionRunConfiguration mrc) {
-					var buildTargets = new IBuildTarget [mrc.Items.Count];
-					int i = 0;
-					foreach (var item in mrc.Items) {
-						buildTargets [i++] = item.SolutionItem;
-					}
-					return buildTargets;
-				}
-			}
-			return new [] { executionTarget };
+		}
+
+		internal static IBuildTarget[] GetBuildTargetsForExecution (IBuildTarget executionTarget, RunConfiguration runConfiguration)
+		{
+			if (executionTarget is Solution sol) {
+				if (runConfiguration == null) {
+					runConfiguration = sol.StartupConfiguration;
+				}
+				if (runConfiguration is SingleItemSolutionRunConfiguration src) {
+					return new [] { src.Item };
+				}
+				if (runConfiguration is MultiItemSolutionRunConfiguration mrc) {
+					var buildTargets = new IBuildTarget [mrc.Items.Count];
+					int i = 0;
+					foreach (var item in mrc.Items) {
+						buildTargets [i++] = item.SolutionItem;
+					}
+					return buildTargets;
+				}
+			}
+			return new [] { executionTarget };
 		}
 
 		// given a solution RunConfiguration, determine the matching project RunConfigurations
-		static RunConfiguration GetProjectRunConfiguration (IRunTarget target, RunConfiguration config)
-		{
-			if (config is SingleItemSolutionRunConfiguration src) {
-				if (src.Item == target) {
-					return src.RunConfiguration;
-				}
-			}
-			else if (config is MultiItemSolutionRunConfiguration mrc) {
-				foreach (var item in mrc.Items) {
-					if (item.SolutionItem == target)
-						return item.RunConfiguration;
-				}
-			}
-			return config;
+		static RunConfiguration GetProjectRunConfiguration (IRunTarget target, RunConfiguration config)
+		{
+			if (config is SingleItemSolutionRunConfiguration src) {
+				if (src.Item == target) {
+					return src.RunConfiguration;
+				}
+			}
+			else if (config is MultiItemSolutionRunConfiguration mrc) {
+				foreach (var item in mrc.Items) {
+					if (item.SolutionItem == target)
+						return item.RunConfiguration;
+				}
+			}
+			return config;
 		}
 
 		Task<bool> CheckAndBuildForExecute (IBuildTarget executionTarget, ExecutionContext context, ConfigurationSelector configuration, RunConfiguration runConfiguration)
@@ -1446,8 +1424,8 @@
 				buildTargets, configuration,
 				IdeApp.Preferences.BuildBeforeExecuting, !IdeApp.Preferences.RunWithWarnings,
 				(target, monitor) => {
-					if (target is IRunTarget runTarget) {
-						var projectRunConfig = GetProjectRunConfiguration (runTarget, runConfiguration);
+					if (target is IRunTarget runTarget) {
+						var projectRunConfig = GetProjectRunConfiguration (runTarget, runConfiguration);
 						return runTarget.PrepareExecution (monitor, context, configuration, projectRunConfig);
 					}
 					return target.PrepareExecution (monitor, context, configuration);
@@ -1474,10 +1452,10 @@
 			Func<IBuildTarget, ProgressMonitor,Task> createPrepareExecutionTask = null,
 			CancellationToken? token = null)
 		{
-			if (executionTargets.Count == 0) {
-				throw new ArgumentException ("No execution targets specified", nameof (executionTargets)); ;
-			}
-
+			if (executionTargets.Count == 0) {
+				throw new ArgumentException ("No execution targets specified", nameof (executionTargets)); ;
+			}
+
 			if (currentBuildOperation != null && !currentBuildOperation.IsCompleted) {
 				var bres = await currentBuildOperation.Task;
 				if (bres.HasErrors || (cancelOnWarning && bres.HasWarnings))
@@ -1487,22 +1465,22 @@
 			//saves open documents since it may dirty the "needs building" check
 			var r = await DoBeforeCompileAction ();
 			if (r.Failed)
-				return false;
-
+				return false;
+
 			var executionDeps = executionTargets.SelectMany (et => et.GetExecutionDependencies ());
-			IBuildTarget buildTarget = SolutionItemBuildBatch.Create (executionDeps);
-
-			var context = new TargetEvaluationContext ();
-			context.GlobalProperties.SetValue ("IsBuildingForExecution", true);
-
-			if (!FastCheckNeedsBuild (buildTarget, configuration, context)) {
-				return true;
-			}
-
-			if (!buildWithoutPrompting) {
+			IBuildTarget buildTarget = SolutionItemBuildBatch.Create (executionDeps);
+
+			var context = new TargetEvaluationContext ();
+			context.GlobalProperties.SetValue ("IsBuildingForExecution", true);
+
+			if (!FastCheckNeedsBuild (buildTarget, configuration, context)) {
+				return true;
+			}
+
+			if (!buildWithoutPrompting) {
 				var ret = PromptToBuild ();
-				if (ret.HasValue) {
-					return ret.Value;
+				if (ret.HasValue) {
+					return ret.Value;
 				}
 			}
 
@@ -1544,39 +1522,39 @@
 					await createPrepareExecutionTask (target, monitor);
 				}
 			}
-		}
-
-		/// <summary>
-		/// Prompts the user whether they want to build the project
-		/// </summary>
-		/// <returns>True to execute without building, false to cancel, null to build.</returns>
-		static bool? PromptToBuild ()
-		{
-			var bBuild = new AlertButton (GettextCatalog.GetString ("Build"));
-			var bRun = new AlertButton (Gtk.Stock.Execute, true);
-			var res = MessageService.AskQuestion (
-				GettextCatalog.GetString ("Outdated Build"),
-				GettextCatalog.GetString ("The project you are executing has changed since the last time it was compiled. Do you want to continue or rebuild it?"),
-				1,
-				AlertButton.Cancel,
-				bBuild,
-				bRun);
-
-			// This call is a workaround for bug #6907. Without it, the main monodevelop window is left it a weird
-			// drawing state after the message dialog is shown. This may be a gtk/mac issue. Still under research.
-			DispatchService.RunPendingEvents ();
-
-			if (res == bRun) {
-				return true;
-			}
-
-			if (res == bBuild) {
-				return null;
-			}
-
-			return false;
-		}
-
+		}
+
+		/// <summary>
+		/// Prompts the user whether they want to build the project
+		/// </summary>
+		/// <returns>True to execute without building, false to cancel, null to build.</returns>
+		static bool? PromptToBuild ()
+		{
+			var bBuild = new AlertButton (GettextCatalog.GetString ("Build"));
+			var bRun = new AlertButton (Gtk.Stock.Execute, true);
+			var res = MessageService.AskQuestion (
+				GettextCatalog.GetString ("Outdated Build"),
+				GettextCatalog.GetString ("The project you are executing has changed since the last time it was compiled. Do you want to continue or rebuild it?"),
+				1,
+				AlertButton.Cancel,
+				bBuild,
+				bRun);
+
+			// This call is a workaround for bug #6907. Without it, the main monodevelop window is left it a weird
+			// drawing state after the message dialog is shown. This may be a gtk/mac issue. Still under research.
+			DispatchService.RunPendingEvents ();
+
+			if (res == bRun) {
+				return true;
+			}
+
+			if (res == bBuild) {
+				return null;
+			}
+
+			return false;
+		}
+
 		/// <summary>
 		/// Given a build target, determines whether it or its dependencies needs to be built.
 		/// </summary>
@@ -1584,27 +1562,27 @@
 		/// <param name="configuration">The build configuration selector.</param>
 		static bool FastCheckNeedsBuild (IBuildTarget target, ConfigurationSelector configuration, TargetEvaluationContext context)
 		{
-			if (FastBuildCheckDisabled ()) {
-				return true;
+			if (FastBuildCheckDisabled ()) {
+				return true;
 			}
 
 			IEnumerable<SolutionItem> items;
 
 			switch (target) {
-			case Project proj: {
-					var deps = new HashSet<SolutionItem> { proj };
-					CollectDependencies (proj, deps, configuration);
-					items = deps;
-					break;
-				}
-			case SolutionItemBuildBatch batch: {
-					var deps = new HashSet<SolutionItem> ();
-					foreach (var item in batch.Items) {
-						deps.Add (item);
-						CollectDependencies (item, deps, configuration);
-					}
-					items = deps;
-					break;
+			case Project proj: {
+					var deps = new HashSet<SolutionItem> { proj };
+					CollectDependencies (proj, deps, configuration);
+					items = deps;
+					break;
+				}
+			case SolutionItemBuildBatch batch: {
+					var deps = new HashSet<SolutionItem> ();
+					foreach (var item in batch.Items) {
+						deps.Add (item);
+						CollectDependencies (item, deps, configuration);
+					}
+					items = deps;
+					break;
 				}
 			case Solution sln:
 				items = sln.GetAllSolutionItems ();
@@ -1613,22 +1591,22 @@
 				return true;
 			}
 
-			foreach (var item in items) {
-				if (!(item is Project p) || p.FastCheckNeedsBuild (configuration, InitOperationContext (target, context))) {
-					return true;
-				}
-			}
-
+			foreach (var item in items) {
+				if (!(item is Project p) || p.FastCheckNeedsBuild (configuration, InitOperationContext (target, context))) {
+					return true;
+				}
+			}
+
 			return false;
-		}
-
-		static bool FastBuildCheckDisabled ()
-		{
+		}
+
+		static bool FastBuildCheckDisabled ()
+		{
 			var env = Environment.GetEnvironmentVariable ("DisableFastUpToDateCheck");
-			return !string.IsNullOrEmpty (env) && env != "0" && !env.Equals ("false", StringComparison.OrdinalIgnoreCase);
-		}
-
-		//TODO: respect solution level dependencies
+			return !string.IsNullOrEmpty (env) && env != "0" && !env.Equals ("false", StringComparison.OrdinalIgnoreCase);
+		}
+
+		//TODO: respect solution level dependencies
 		static void CollectDependencies (SolutionItem item, HashSet<SolutionItem> collected, ConfigurationSelector configuration)
 		{
 			foreach (var refItem in item.GetReferencedItems (configuration)) {
@@ -1661,14 +1639,14 @@
 					cs = CancellationTokenSource.CreateLinkedTokenSource (cs.Token, cancellationToken.Value);
 				ProgressMonitor monitor = IdeServices.ProgressMonitorManager.GetBuildProgressMonitor ().WithCancellationSource (cs);
 				BeginBuild (monitor, tt, false);
-
-				var t = BuildSolutionItemAsync (entry, monitor, tt, skipPrebuildCheck, operationContext);
-
+
+				var t = BuildSolutionItemAsync (entry, monitor, tt, skipPrebuildCheck, operationContext);
+
 				var op = new AsyncOperation<BuildResult> (t, cs);
 				currentBuildOperation = op;
-				currentBuildOperationOwner = entry;
-
-				t.ContinueWith (ta => { ResetCurrentBuildOperation (); });
+				currentBuildOperationOwner = entry;
+
+				t.ContinueWith (ta => { ResetCurrentBuildOperation (); });
 				return op;
 			} catch {
 				tt.End ();
@@ -1766,22 +1744,22 @@
 		Task<BuildResult> DoBeforeCompileAction ()
 		{
 			return ApplySavePolicy ();
-		}
-
-		public async Task<BuildResult> ApplySavePolicy ()
-		{
-			BeforeCompileAction action = IdeApp.Preferences.BeforeBuildSaveAction;
-			var result = new BuildResult ();
-
-			switch (action) {
-			case BeforeCompileAction.Nothing: break;
-			case BeforeCompileAction.PromptForSave: await PromptForSave (result); break;
-			case BeforeCompileAction.SaveAllFiles: await SaveAllFiles (result); break;
-			default: System.Diagnostics.Debug.Assert (false); break;
-			}
-
-			return result;
-		}
+		}
+
+		public async Task<BuildResult> ApplySavePolicy ()
+		{
+			BeforeCompileAction action = IdeApp.Preferences.BeforeBuildSaveAction;
+			var result = new BuildResult ();
+
+			switch (action) {
+			case BeforeCompileAction.Nothing: break;
+			case BeforeCompileAction.PromptForSave: await PromptForSave (result); break;
+			case BeforeCompileAction.SaveAllFiles: await SaveAllFiles (result); break;
+			default: System.Diagnostics.Debug.Assert (false); break;
+			}
+
+			return result;
+		}
 
 		void BeginBuild (ProgressMonitor monitor, ITimeTracker tt, bool isRebuilding)
 		{
@@ -1800,15 +1778,11 @@
 			tt.Trace ("Begin reporting build result");
 			try {
 				if (result != null) {
-<<<<<<< HEAD
-					var lastResult = result;
-=======
->>>>>>> 5040c83a
 					monitor.Log.WriteLine ();
-
-					var msg = GettextCatalog.GetString (
-							"Build: {0} succeeded, {1} failed, {2} up-to-date, {3} skipped",
-							result.SuccessfulBuildCount, result.FailedBuildCount, result.UpToDateBuildCount, result.SkippedBuildCount
+
+					var msg = GettextCatalog.GetString (
+							"Build: {0} succeeded, {1} failed, {2} up-to-date, {3} skipped",
+							result.SuccessfulBuildCount, result.FailedBuildCount, result.UpToDateBuildCount, result.SkippedBuildCount
 						);
 					monitor.Log.WriteLine ( "========== " + msg + " ==========");
 					
@@ -2388,24 +2362,24 @@
 			}
 			
 			monitor.EndTask ();
-		}
-
+		}
+
 		static void GetTargetCopyFileNameParts(FilePath path, out string nameWithoutExtension, out string extension)
-		{
-			// under normal circumstances this is what we would want, foo.cs -> foo and .cs
-			// however, for cases like foo.xaml.cs, we want foo and .xaml.cs
-			nameWithoutExtension = path.FileNameWithoutExtension;
-			extension = path.Extension;
-			var x = Path.GetFileNameWithoutExtension (nameWithoutExtension);
+		{
+			// under normal circumstances this is what we would want, foo.cs -> foo and .cs
+			// however, for cases like foo.xaml.cs, we want foo and .xaml.cs
+			nameWithoutExtension = path.FileNameWithoutExtension;
+			extension = path.Extension;
+			var x = Path.GetFileNameWithoutExtension (nameWithoutExtension);
 			while (x != nameWithoutExtension) {
-				extension = Path.GetExtension (nameWithoutExtension) + extension;
+				extension = Path.GetExtension (nameWithoutExtension) + extension;
 				nameWithoutExtension = x;
-			}
+			}
 		}
 
 		internal static FilePath GetTargetCopyName (FilePath path, bool isFolder)
-		{
-			GetTargetCopyFileNameParts (path, out string nameWithoutExtension, out string extension);
+		{
+			GetTargetCopyFileNameParts (path, out string nameWithoutExtension, out string extension);
 
 			int n=1;
 			// First of all try to find an existing copy tag
@@ -2550,7 +2524,7 @@
 				workspace.CurrentSelectedSolutionChanged += value;
 			}
 			remove {
-				workspace.CurrentSelectedSolutionChanged -= value;
+				workspace.CurrentSelectedSolutionChanged -= value;
 			}
 		}
 
@@ -2560,7 +2534,7 @@
 			}
 
 			remove {
-				workspace.CurrentProjectChanged -= value;
+				workspace.CurrentProjectChanged -= value;
 			}
 		}
 
@@ -2617,10 +2591,10 @@
 			op.Task.ContinueWith (t => CheckForCompletion (t));
 		}
 
-		void CheckForCompletion (Task obj)
+		void CheckForCompletion (Task obj)
 		{
 			if (Operations.All (op => op.IsCompleted)) {
-				TaskCompletionSource.SetResult (0);
+				TaskCompletionSource.SetResult (0);
 			}
 		}
 
