// RootWorkspace.cs
//
// Author:
//   Lluis Sanchez Gual <lluis@novell.com>
//
// Copyright (c) 2008 Novell, Inc (http://www.novell.com)
//
// Permission is hereby granted, free of charge, to any person obtaining a copy
// of this software and associated documentation files (the "Software"), to deal
// in the Software without restriction, including without limitation the rights
// to use, copy, modify, merge, publish, distribute, sublicense, and/or sell
// copies of the Software, and to permit persons to whom the Software is
// furnished to do so, subject to the following conditions:
//
// The above copyright notice and this permission notice shall be included in
// all copies or substantial portions of the Software.
//
// THE SOFTWARE IS PROVIDED "AS IS", WITHOUT WARRANTY OF ANY KIND, EXPRESS OR
// IMPLIED, INCLUDING BUT NOT LIMITED TO THE WARRANTIES OF MERCHANTABILITY,
// FITNESS FOR A PARTICULAR PURPOSE AND NONINFRINGEMENT. IN NO EVENT SHALL THE
// AUTHORS OR COPYRIGHT HOLDERS BE LIABLE FOR ANY CLAIM, DAMAGES OR OTHER
// LIABILITY, WHETHER IN AN ACTION OF CONTRACT, TORT OR OTHERWISE, ARISING FROM,
// OUT OF OR IN CONNECTION WITH THE SOFTWARE OR THE USE OR OTHER DEALINGS IN
// THE SOFTWARE.
//
//

using System;
using System.IO;
using System.Linq;
using System.Collections;
using System.Collections.Generic;
using System.Collections.ObjectModel;
using System.Xml;
using MonoDevelop.Projects;
using MonoDevelop.Core;
using MonoDevelop.Core.Assemblies;
using MonoDevelop.Core.Serialization;
using MonoDevelop.Ide.Gui.Dialogs;
using MonoDevelop.Ide.Gui.Content;
using System.Runtime.CompilerServices;
using MonoDevelop.Core.Instrumentation;
using MonoDevelop.Ide.Gui;
using MonoDevelop.Ide.Projects;
using MonoDevelop.Core.Execution;
using System.Threading.Tasks;

namespace MonoDevelop.Ide
{
	public sealed class RootWorkspace: WorkspaceObject, IBuildTarget
	{
		RootWorkspaceItemCollection items;
//		IParserDatabase parserDatabase;
		string activeConfiguration;
		bool useDefaultRuntime;
		string preferredActiveExecutionTarget;

		ProjectFileEventHandler fileAddedToProjectHandler;
		ProjectFileEventHandler fileRemovedFromProjectHandler;
		ProjectFileRenamedEventHandler fileRenamedInProjectHandler;
		ProjectFileEventHandler fileChangedInProjectHandler;
		ProjectFileEventHandler filePropertyChangedInProjectHandler;
		ProjectReferenceEventHandler referenceAddedToProjectHandler;
		ProjectReferenceEventHandler referenceRemovedFromProjectHandler;
		SolutionItemChangeEventHandler itemAddedToSolutionHandler;
		SolutionItemChangeEventHandler itemRemovedFromSolutionHandler;
		EventHandler<WorkspaceItemChangeEventArgs> descendantItemAddedHandler;
		EventHandler<WorkspaceItemChangeEventArgs> descendantItemRemovedHandler;
		EventHandler configurationsChanged;
		
		internal RootWorkspace ()
		{
			items = new RootWorkspaceItemCollection (this);

			fileAddedToProjectHandler = (ProjectFileEventHandler) DispatchService.GuiDispatch (new ProjectFileEventHandler (NotifyFileAddedToProject));
			fileRemovedFromProjectHandler = (ProjectFileEventHandler) DispatchService.GuiDispatch (new ProjectFileEventHandler (NotifyFileRemovedFromProject));
			fileRenamedInProjectHandler = (ProjectFileRenamedEventHandler) DispatchService.GuiDispatch (new ProjectFileRenamedEventHandler (NotifyFileRenamedInProject));
			fileChangedInProjectHandler = (ProjectFileEventHandler) DispatchService.GuiDispatch (new ProjectFileEventHandler (NotifyFileChangedInProject));
			filePropertyChangedInProjectHandler = (ProjectFileEventHandler) DispatchService.GuiDispatch (new ProjectFileEventHandler (NotifyFilePropertyChangedInProject));
			referenceAddedToProjectHandler = (ProjectReferenceEventHandler) DispatchService.GuiDispatch (new ProjectReferenceEventHandler (NotifyReferenceAddedToProject));
			referenceRemovedFromProjectHandler = (ProjectReferenceEventHandler) DispatchService.GuiDispatch (new ProjectReferenceEventHandler (NotifyReferenceRemovedFromProject));
		
			itemAddedToSolutionHandler = (SolutionItemChangeEventHandler) DispatchService.GuiDispatch (new SolutionItemChangeEventHandler (NotifyItemAddedToSolution));
			itemRemovedFromSolutionHandler = (SolutionItemChangeEventHandler) DispatchService.GuiDispatch (new SolutionItemChangeEventHandler (NotifyItemRemovedFromSolution));
			
			descendantItemAddedHandler = (EventHandler<WorkspaceItemChangeEventArgs>) DispatchService.GuiDispatch (new EventHandler<WorkspaceItemChangeEventArgs> (NotifyDescendantItemAdded));
			descendantItemRemovedHandler = (EventHandler<WorkspaceItemChangeEventArgs>) DispatchService.GuiDispatch (new EventHandler<WorkspaceItemChangeEventArgs> (NotifyDescendantItemRemoved));
			configurationsChanged = (EventHandler) DispatchService.GuiDispatch (new EventHandler (NotifyConfigurationsChanged));
			
			FileService.FileRenamed += (EventHandler<FileCopyEventArgs>) DispatchService.GuiDispatch (new EventHandler<FileCopyEventArgs> (CheckFileRename));
			
			// Set the initial active runtime
			UseDefaultRuntime = true;
			IdeApp.Preferences.DefaultTargetRuntimeChanged += delegate {
				// If the default runtime changes and current active is default, update it
				if (UseDefaultRuntime) {
					Runtime.SystemAssemblyService.DefaultRuntime = IdeApp.Preferences.DefaultTargetRuntime;
					useDefaultRuntime = true;
				}
			};
			
			FileService.FileChanged += (EventHandler<FileEventArgs>) DispatchService.GuiDispatch (new EventHandler<FileEventArgs> (CheckWorkspaceItems));
		}
		
		public RootWorkspaceItemCollection Items {
			get {
				return items; 
			}
		}
		/*
		public IParserDatabase ParserDatabase {
			get { 
				if (parserDatabase == null) {
					parserDatabase = Services.ParserService.CreateParserDatabase ();
					parserDatabase.TrackFileChanges = true;
					parserDatabase.ParseProgressMonitorFactory = new ParseProgressMonitorFactory (); 
				}
				return parserDatabase; 
			}
		}*/
		
		public string ActiveConfigurationId {
			get {
				return activeConfiguration;
			}
			set {
				if (activeConfiguration != value) {
					activeConfiguration = value;
					OnActiveConfigurationChanged ();
				}
			}
		}

		void OnActiveConfigurationChanged ()
		{
			if (ActiveConfigurationChanged != null)
				ActiveConfigurationChanged (this, EventArgs.Empty);
		}

		public ExecutionTarget ActiveExecutionTarget { get; set; }

		internal string PreferredActiveExecutionTarget {
			get { return ActiveExecutionTarget != null ? ActiveExecutionTarget.Id : preferredActiveExecutionTarget; }
			set { preferredActiveExecutionTarget = value; }
		}

		public ConfigurationSelector ActiveConfiguration {
			get { return new SolutionConfigurationSelector (activeConfiguration); }
		}
		
		public TargetRuntime ActiveRuntime {
			get {
				return Runtime.SystemAssemblyService.DefaultRuntime;
			}
			set {
				useDefaultRuntime = false;
				Runtime.SystemAssemblyService.DefaultRuntime = value;
			}
		}
		
		public bool UseDefaultRuntime {
			get { return useDefaultRuntime; }
			set {
				if (useDefaultRuntime != value) {
					useDefaultRuntime = value;
					if (value)
						Runtime.SystemAssemblyService.DefaultRuntime = IdeApp.Preferences.DefaultTargetRuntime;
				}
			}
		}
		
		public bool IsOpen {
			get { return Items.Count > 0; }
		}
		
		[ThreadSafe]
		protected override string OnGetName ()
		{
			return "MonoDevelop Workspace";
		}

		protected override string OnGetBaseDirectory ()
		{
			return IdeApp.ProjectOperations.ProjectsDefaultPath;
		}

		protected override string OnGetItemDirectory ()
		{
			return BaseDirectory;
		}

		protected override IEnumerable<WorkspaceObject> OnGetChildren ()
		{
			return Items;
		}

		public IEnumerable<IBuildTarget> GetExecutionDependencies ()
		{
			if (IdeApp.ProjectOperations.CurrentSelectedSolution != null)
				return IdeApp.ProjectOperations.CurrentSelectedSolution.GetExecutionDependencies ();
			else
				return new IBuildTarget [0];
		}


#region Model queries
		
		public IEnumerable<SolutionItem> GetAllSolutionItems ()
		{
			return GetAllItems<SolutionItem> ();
		}
		
		public IEnumerable<Project> GetAllProjects ()
		{
			return GetAllItems<Project> ();
		}
		
		public IEnumerable<Solution> GetAllSolutions ()
		{
			return GetAllItems<Solution> ();
		}
			
		public IEnumerable<Project> GetProjectsContainingFile (string fileName)
		{
			foreach (WorkspaceItem it in Items) {
				foreach (Project p in it.GetProjectsContainingFile (fileName)) {
					yield return p;
				}
			}
		}

#endregion
		
#region Build and run operations
		
		public async Task SaveAsync ()
		{
			ProgressMonitor monitor = IdeApp.Workbench.ProgressMonitors.GetSaveProgressMonitor (true);
			try {
				await SaveAsync (monitor);
				monitor.ReportSuccess (GettextCatalog.GetString ("Workspace saved."));
			} catch (Exception ex) {
				monitor.ReportError (GettextCatalog.GetString ("Save failed."), ex);
			} finally {
				monitor.Dispose ();
			}
		}
		
		bool IBuildTarget.CanExecute (ExecutionContext context, ConfigurationSelector configuration)
		{
			if (IdeApp.ProjectOperations.CurrentSelectedSolution != null)
				return IdeApp.ProjectOperations.CurrentSelectedSolution.CanExecute (context, configuration);
			else {
				return false;
			}
		}
		
		public async Task SaveAsync (ProgressMonitor monitor)
		{
			monitor.BeginTask (GettextCatalog.GetString ("Saving Workspace..."), Items.Count);
			List<WorkspaceItem> items = new List<WorkspaceItem> (Items);
			foreach (WorkspaceItem it in items) {
				await it.SaveAsync (monitor);
				monitor.Step (1);
			}
			monitor.EndTask ();
		}
		
		async Task<BuildResult> IBuildTarget.Build (ProgressMonitor monitor, ConfigurationSelector configuration, bool buildReferences)
		{
			BuildResult result = null;
			var items = Items.OfType<IBuildTarget> ().ToList ();
			foreach (var it in items) {
				BuildResult res = await it.Build (monitor, configuration, buildReferences);
				if (res != null) {
					if (result == null)
						result = new BuildResult ();
					result.Append (res);
				}
			}
			return result;
		}

		async Task<BuildResult> IBuildTarget.Clean (ProgressMonitor monitor, ConfigurationSelector configuration)
		{
			BuildResult result = null;
			var items = Items.OfType<IBuildTarget> ().ToList ();
			foreach (var it in items) {
				BuildResult res = await it.Clean (monitor, configuration);
				if (res != null) {
					if (result == null)
						result = new BuildResult ();
					result.Append (res);
				}
			}
			return result;
		}

		public Task Execute (ProgressMonitor monitor, ExecutionContext context, ConfigurationSelector configuration)
		{
			Solution sol = IdeApp.ProjectOperations.CurrentSelectedSolution ?? GetAllSolutions ().FirstOrDefault ();
			if (sol != null)
				return sol.Execute (monitor, context, configuration);
			else
				throw new UserException (GettextCatalog.GetString ("No solution has been selected."));
		}
		
		[Obsolete ("This method will be removed in future releases")]
		public bool NeedsBuilding ()
		{
			return true;
		}

		[Obsolete ("This method will be removed in future releases")]
		public bool NeedsBuilding (ConfigurationSelector configuration)
		{
			return true;
		}

		[Obsolete ("This method will be removed in future releases")]
		public void SetNeedsBuilding (bool needsBuilding, ConfigurationSelector configuration)
		{
		}

		bool IsDirtyFileInCombine {
			get {
				foreach (Project projectEntry in GetAllProjects()) {
					foreach (ProjectFile fInfo in projectEntry.Files) {
						foreach (Document doc in IdeApp.Workbench.Documents) {
							if (doc.IsDirty && doc.FileName == fInfo.FilePath) {
								return true;
							}
						}
					}
				}
				return false;
			}
		}
		
		public ReadOnlyCollection<string> GetConfigurations ()
		{
			List<string> configs = new List<string> ();
			foreach (WorkspaceItem it in Items) {
				foreach (string conf in it.GetConfigurations ()) {
					if (!configs.Contains (conf))
						configs.Add (conf);
				}
			}
			return configs.AsReadOnly ();
		}
#endregion
		
#region Opening and closing

		public void SavePreferences ()
		{
			foreach (WorkspaceItem it in Items)
				SavePreferences (it);
		}
		
		public bool Close ()
		{
			return Close (true);
		}

		public bool Close (bool saveWorkspacePreferencies)
		{
			return Close (saveWorkspacePreferencies, true);
		}
		
		internal bool Close (bool saveWorkspacePreferencies, bool closeProjectFiles)
		{
			if (Items.Count > 0) {
				
				// Request permission for unloading the items
				foreach (WorkspaceItem it in new List<WorkspaceItem> (Items)) {
					if (!RequestItemUnload (it))
						return false;
				}
				
				if (saveWorkspacePreferencies)
					SavePreferences ();

				if (closeProjectFiles) {
					foreach (Document doc in IdeApp.Workbench.Documents.ToArray ()) {
						if (!doc.Close ())
							return false;
					}
				}
				
				foreach (WorkspaceItem it in new List<WorkspaceItem> (Items)) {
					try {
						Items.Remove (it);
						it.Dispose ();
					} catch (Exception ex) {
						MessageService.ShowError (GettextCatalog.GetString ("Could not close solution '{0}'.", it.Name), ex);
					}
				}
			}
			return true;
		}
		
		public void CloseWorkspaceItem (WorkspaceItem item, bool closeItemFiles = true)
		{
			if (!Items.Contains (item))
				throw new InvalidOperationException ("Only top level items can be closed.");

			if (Items.Count == 1 && closeItemFiles) {
				// There is only one item, close the whole workspace
				Close (true, closeItemFiles);
				return;
			}

			if (RequestItemUnload (item)) {
				if (closeItemFiles) {
					var projects = item.GetAllItems<Project> ();
					foreach (Document doc in IdeApp.Workbench.Documents.Where (d => d.Project != null && projects.Contains (d.Project)).ToArray ()) {
						if (!doc.Close ())
							return;
					}
				}
				Items.Remove (item);
				item.Dispose ();
			}
		}
		
		public bool RequestItemUnload (WorkspaceObject item)
		{
			if (ItemUnloading != null) {
				try {
					ItemUnloadingEventArgs args = new ItemUnloadingEventArgs (item);
					ItemUnloading (this, args);
					return !args.Cancel;
				} catch (Exception ex) {
					LoggingService.LogError ("Exception in ItemUnloading.", ex);
				}
			}
			return true;
		}

		System.Threading.CancellationTokenSource openingItemCancellationSource;

		internal bool WorkspaceItemIsOpening {
			get { return openingItemCancellationSource != null; }
		}

<<<<<<< HEAD
		public Task<bool> OpenWorkspaceItem (string filename)
=======
		public IAsyncOperation OpenWorkspaceItem (FilePath file)
>>>>>>> fb917669
		{
			return OpenWorkspaceItem (file, true);
		}
		
<<<<<<< HEAD
		public Task<bool> OpenWorkspaceItem (string filename, bool closeCurrent)
=======
		public IAsyncOperation OpenWorkspaceItem (FilePath file, bool closeCurrent)
>>>>>>> fb917669
		{
			return OpenWorkspaceItem (file, closeCurrent, true);
		}
<<<<<<< HEAD
		
		public async Task<bool> OpenWorkspaceItem (string filename, bool closeCurrent, bool loadPreferences)
=======

		public IAsyncOperation OpenWorkspaceItem (FilePath file, bool closeCurrent, bool loadPreferences)
>>>>>>> fb917669
		{
			if (openingItemCancellationSource != null && closeCurrent) {
				openingItemCancellationSource.Cancel ();
				openingItemCancellationSource = null;
			}

			var item = GetAllItems<WorkspaceItem> ().FirstOrDefault (w => w.FileName == file.FullPath);
			if (item != null) {
				IdeApp.ProjectOperations.CurrentSelectedWorkspaceItem = item;
				IdeApp.Workbench.StatusBar.ShowWarning (GettextCatalog.GetString ("{0} is already opened", item.FileName.FileName));
				return true;
			}

			if (closeCurrent) {
				if (!Close ())
					return false;
			}

			var monitor = IdeApp.Workbench.ProgressMonitors.GetProjectLoadProgressMonitor (true);
			bool reloading = IsReloading;

			IdeApp.Workbench.LockGui ();

<<<<<<< HEAD
			var cancellationSource = openingItemCancellationSource = new System.Threading.CancellationTokenSource ();
			monitor = monitor.WithCancellationSource (cancellationSource);

			var oper = BackgroundLoadWorkspace (monitor, filename, loadPreferences, reloading);

			try {
				return await oper;
			} finally {
				if (openingItemCancellationSource == cancellationSource)
					openingItemCancellationSource = null;
			}
=======
			DispatchService.BackgroundDispatch (delegate {
				BackgroundLoadWorkspace (monitor, file, loadPreferences, reloading);
			});
			return oper;
>>>>>>> fb917669
		}
		
		void ReattachDocumentProjects (IEnumerable<string> closedDocs)
		{
			foreach (Document doc in IdeApp.Workbench.Documents) {
				if (doc.Project == null && doc.IsFile) {
					Project p = GetProjectsContainingFile (doc.FileName).FirstOrDefault ();
					if (p != null)
						doc.SetProject (p);
				}
			}
			if (closedDocs != null) {
				foreach (string doc in closedDocs) {
					IdeApp.Workbench.OpenDocument (doc, false);
				}
			}
		}
		
<<<<<<< HEAD
		async Task<bool> BackgroundLoadWorkspace (ProgressMonitor monitor, string filename, bool loadPreferences, bool reloading)
=======
		void BackgroundLoadWorkspace (IProgressMonitor monitor, FilePath file, bool loadPreferences, bool reloading)
>>>>>>> fb917669
		{
			WorkspaceItem item = null;
			ITimeTracker timer = Counters.OpenWorkspaceItemTimer.BeginTiming ();
			
			try {
				if (reloading)
					SetReloading (true);

				if (!File.Exists (file)) {
					monitor.ReportError (GettextCatalog.GetString ("File not found: {0}", file), null);
					monitor.Dispose ();
					return false;
				}

				if (!Services.ProjectService.IsWorkspaceItemFile (file)) {
					if (!Services.ProjectService.IsSolutionItemFile (file)) {
						monitor.ReportError (GettextCatalog.GetString ("File is not a project or solution: {0}", file), null);
						monitor.Dispose ();
						return false;
					}

					// It is a project, not a solution. Try to create a dummy solution and add the project to it
					
					timer.Trace ("Getting wrapper solution");
<<<<<<< HEAD
					item = await IdeApp.Services.ProjectService.GetWrapperSolution (monitor, filename);
=======
					item = IdeApp.Services.ProjectService.GetWrapperSolution (monitor, file.ToString());
>>>>>>> fb917669
				}
				
				if (item == null) {
					timer.Trace ("Reading item");
<<<<<<< HEAD
					item = await Services.ProjectService.ReadWorkspaceItem (monitor, filename);
					if (monitor.CancellationToken.IsCancellationRequested) {
=======
					item = Services.ProjectService.ReadWorkspaceItem (monitor, file);
					if (monitor.IsCancelRequested) {
>>>>>>> fb917669
						monitor.Dispose ();
						return false;
					}
				}

				timer.Trace ("Registering to recent list");
				DesktopService.RecentFiles.AddProject (item.FileName, item.Name);
				
			} catch (Exception ex) {
				LoggingService.LogError ("Load operation failed", ex);
				monitor.ReportError ("Load operation failed.", ex);
				
				// Don't use 'finally' to dispose the monitor, since it has to be disposed later
				monitor.Dispose ();
				if (item != null)
					item.Dispose ();
				timer.End ();
				return false;
			} finally {
				Gtk.Application.Invoke ((s,o) => IdeApp.Workbench.UnlockGui ());
				if (reloading)
					SetReloading (false);
			}
			
			using (monitor) {
				try {
					// Add the item in the GUI thread. It is not safe to do it in the background thread.
					if (!monitor.CancellationToken.IsCancellationRequested)
						Items.Add (item);
					else {
						item.Dispose ();
						return false;
					}
					if (IdeApp.ProjectOperations.CurrentSelectedWorkspaceItem == null)
						IdeApp.ProjectOperations.CurrentSelectedWorkspaceItem = GetAllSolutions ().FirstOrDefault ();
					if (Items.Count == 1 && loadPreferences) {
						timer.Trace ("Restoring workspace preferences");
						RestoreWorkspacePreferences (item);
					}
					timer.Trace ("Reattaching documents");
					ReattachDocumentProjects (null);
					monitor.ReportSuccess (GettextCatalog.GetString ("Solution loaded."));
				} finally {
					timer.End ();
				}
				timer.Trace ("Reattaching documents");
				ReattachDocumentProjects (null);
				monitor.ReportSuccess (GettextCatalog.GetString ("Solution loaded."));
			}
			return true;
		}

		void RestoreWorkspacePreferences (WorkspaceItem item)
		{
			// Restore local configuration data
			
			try {
				WorkspaceUserData data = item.UserProperties.GetValue<WorkspaceUserData> ("MonoDevelop.Ide.Workspace");
				if (data != null) {
					PreferredActiveExecutionTarget = data.PreferredExecutionTarget;
					ActiveExecutionTarget = null;

					if (GetConfigurations ().Contains (data.ActiveConfiguration))
						activeConfiguration = data.ActiveConfiguration;
					else
						activeConfiguration = GetBestDefaultConfiguration ();

					if (string.IsNullOrEmpty (data.ActiveRuntime))
						UseDefaultRuntime = true;
					else {
						TargetRuntime tr = Runtime.SystemAssemblyService.GetTargetRuntime (data.ActiveRuntime);
						if (tr != null)
							ActiveRuntime = tr;
						else
							UseDefaultRuntime = true;
					}
					OnActiveConfigurationChanged ();
				}
				else {
					ActiveConfigurationId = GetBestDefaultConfiguration ();
				}
			}
			catch (Exception ex) {
				LoggingService.LogError ("Exception while loading user solution preferences.", ex);
			}
			
			// Allow add-ins to restore preferences
			
			if (LoadingUserPreferences != null) {
				UserPreferencesEventArgs args = new UserPreferencesEventArgs (item, item.UserProperties);
				try {
					LoadingUserPreferences (this, args);
				} catch (Exception ex) {
					LoggingService.LogError ("Exception in LoadingUserPreferences.", ex);
				}
			}
		}
		
		string GetBestDefaultConfiguration ()
		{
			// 'Debug' is always the best candidate. If there is no debug, pick
			// the configuration with the highest number of built projects.
			int nbuilds = 0;
			string bestConfig = null;
			foreach (Solution sol in GetAllSolutions ()) {
				foreach (string conf in sol.GetConfigurations ()) {
					if (conf == "Debug")
						return conf;
					SolutionConfiguration sconf = sol.GetConfiguration (new SolutionConfigurationSelector (conf));
					int c = 0;
					foreach (var sce in sconf.Configurations)
						if (sce.Build) c++;
					if (c > nbuilds) {
						nbuilds = c;
						bestConfig = conf;
					}
				}
			}
			return bestConfig;
		}
		
		public async Task SavePreferences (WorkspaceItem item)
		{
			// Local configuration info
			
			WorkspaceUserData data = new WorkspaceUserData ();
			data.ActiveConfiguration = ActiveConfigurationId;
			data.ActiveRuntime = UseDefaultRuntime ? null : ActiveRuntime.Id;
			if (ActiveExecutionTarget != null)
				data.PreferredExecutionTarget = ActiveExecutionTarget.Id;
			item.UserProperties.SetValue ("MonoDevelop.Ide.Workspace", data);
			
			// Allow add-ins to fill-up data
			
			if (StoringUserPreferences != null) {
				UserPreferencesEventArgs args = new UserPreferencesEventArgs (item, item.UserProperties);
				try {
					StoringUserPreferences (this, args);
				} catch (Exception ex) {
					LoggingService.LogError ("Exception in UserPreferencesRequested.", ex);
				}
			}
			
			// Save the file
			
			await item.SaveUserProperties ();
		}
		
		public FileStatusTracker GetFileStatusTracker ()
		{
			FileStatusTracker fs = new FileStatusTracker ();
			fs.AddFiles (GetKnownFiles ());
			return fs;
		}
		
		static IEnumerable<FilePath> GetKnownFiles ()
		{
			foreach (WorkspaceItem item in IdeApp.Workspace.Items) {
				foreach (FilePath file in item.GetItemFiles (true))
					yield return file;
			}
		}

		int reloadingCount;

		internal bool IsReloading {
			get { return reloadingCount > 0; }
		}

		void SetReloading (bool doingIt)
		{
			if (doingIt)
				reloadingCount++;
			else
				reloadingCount--;
		}

		void CheckWorkspaceItems (object sender, FileEventArgs args)
		{
			HashSet<FilePath> files = new HashSet<FilePath> (args.Select (e => e.FileName.CanonicalPath));
			foreach (Solution s in GetAllSolutions ().Where (sol => sol.GetItemFiles (false).Any (f => files.Contains (f.CanonicalPath))))
				OnCheckWorkspaceItem (s);
			
			foreach (Project p in GetAllProjects ().Where (proj => proj.GetItemFiles (false).Any (f => files.Contains (f.CanonicalPath))))
				OnCheckProject (p);
		}
		
		bool OnRunProjectChecks ()
		{
			// If any project has been modified, reload it
			foreach (WorkspaceItem it in new List<WorkspaceItem> (Items))
				OnCheckWorkspaceItem (it);
			return true;
		}

		void OnCheckWorkspaceItem (WorkspaceItem item)
		{
			if (item.NeedsReload) {
				IEnumerable<string> closedDocs;
				if (AllowReload (item.GetAllItems<Project> (), out closedDocs)) {
					if (item.ParentWorkspace == null) {
						string file = item.FileName;
						try {
							SetReloading (true);
							SavePreferences ();
							CloseWorkspaceItem (item, false);
							OpenWorkspaceItem (file, false, false);
						} finally {
							SetReloading (false);
						}
					}
					else {
						using (ProgressMonitor m = IdeApp.Workbench.ProgressMonitors.GetSaveProgressMonitor (true)) {
							item.ParentWorkspace.ReloadItem (m, item);
							ReattachDocumentProjects (closedDocs);
						}
					}

					return;
				} else
					item.NeedsReload = false;
			}

			if (item is Workspace) {
				Workspace ws = (Workspace) item;
				List<WorkspaceItem> items = new List<WorkspaceItem> (ws.Items);
				foreach (WorkspaceItem it in items)
					OnCheckWorkspaceItem (it);
			}
			else if (item is Solution) {
				Solution sol = (Solution) item;
				OnCheckProject (sol.RootFolder);
			}
		}
		
		void OnCheckProject (SolutionFolderItem entry)
		{
			if (entry.NeedsReload) {
				IEnumerable projects = null;
				if (entry is Project) {
					projects = new Project [] { (Project) entry };
				} else if (entry is SolutionFolder) {
					projects = ((SolutionFolder)entry).GetAllProjects ();
				}
				
				IEnumerable<string> closedDocs;
				
				if (AllowReload (projects, out closedDocs)) {
					using (ProgressMonitor m = IdeApp.Workbench.ProgressMonitors.GetProjectLoadProgressMonitor (true)) {
						// Root folders never need to reload
						entry.ParentFolder.ReloadItem (m, entry);
						ReattachDocumentProjects (closedDocs);
					}
					return;
				} else
					entry.NeedsReload = false;
			}
			
			if (entry is SolutionFolder) {
				ArrayList ens = new ArrayList ();
				foreach (SolutionFolderItem ce in ((SolutionFolder)entry).Items)
					ens.Add (ce);
				foreach (SolutionFolderItem ce in ens)
					OnCheckProject (ce);
			}
		}
		
//		bool AllowReload (IEnumerable projects)
//		{
//			IEnumerable<string> closedDocs;
//			return AllowReload (projects, out closedDocs);
//		}
		
		bool AllowReload (IEnumerable projects, out IEnumerable<string> closedDocs)
		{
			closedDocs = null;
			
			if (projects == null)
				return true;
			
			List<Document> docs = new List<Document> ();
			foreach (Project p in projects) {
				docs.AddRange (GetOpenDocuments (p, false));
			}
			
			if (docs.Count == 0)
				return true;
			
			// Find a common project reload capability
			
			bool hasUnsaved = false;
			bool hasNoFiles = false;
			ProjectReloadCapability prc = ProjectReloadCapability.Full;
			foreach (Document doc in docs) {
				if (doc.IsDirty)
					hasUnsaved = true;
				if (!doc.IsFile)
					hasNoFiles = true;
				ISupportsProjectReload pr = doc.GetContent<ISupportsProjectReload> ();
				if (pr != null) {
					ProjectReloadCapability c = pr.ProjectReloadCapability;
					if ((int) c < (int) prc)
						prc = c;
				}
				else
					prc = ProjectReloadCapability.None;
			}

			string msg = null;
			
			switch (prc) {
				case ProjectReloadCapability.None:
					if (hasNoFiles && hasUnsaved)
						msg = GettextCatalog.GetString ("WARNING: Some documents may need to be closed, and unsaved data will be lost. You will be asked to save the unsaved documents.");
					else if (hasNoFiles)
						msg = GettextCatalog.GetString ("WARNING: Some documents may need to be reloaded or closed, and unsaved data will be lost. You will be asked to save the unsaved documents.");
					else if (hasUnsaved)
						msg = GettextCatalog.GetString ("WARNING: Some files may need to be reloaded, and unsaved data will be lost. You will be asked to save the unsaved files.");
					else
						goto case ProjectReloadCapability.UnsavedData;
					break;
					
				case ProjectReloadCapability.UnsavedData:
					msg = GettextCatalog.GetString ("Some files may need to be reloaded, and editing status for those files (such as the undo queue) will be lost.");
					break;
			}
			if (msg != null) {
				if (!MessageService.Confirm (GettextCatalog.GetString ("The project '{0}' has been modified by an external application. Do you want to reload it?", docs[0].Project.Name), msg, AlertButton.Reload))
					return false;
			}
			
			List<string> closed = new List<string> ();
			
			foreach (Document doc in docs) {
				if (doc.IsDirty)
					hasUnsaved = true;
				ISupportsProjectReload pr = doc.GetContent<ISupportsProjectReload> ();
				if (pr != null)
					doc.SetProject (null);
				else {
					FilePath file = doc.IsFile ? doc.FileName : FilePath.Null;
					EventHandler saved = delegate {
						if (doc.IsFile)
							file = doc.FileName;
					};
					doc.Saved += saved;
					try {
						if (!doc.Close ())
							return false;
						else if (!file.IsNullOrEmpty && File.Exists (file))
							closed.Add (file);
					} finally {
						doc.Saved -= saved;
					}
				}
			}
			closedDocs = closed;

			return true;
		}
		
		internal static List<Document> GetOpenDocuments (Project project, bool modifiedOnly)
		{
			List<Document> docs = new List<Document> ();
			foreach (Document doc in IdeApp.Workbench.Documents) {
				if (doc.Project == project && (!modifiedOnly || doc.IsDirty)) {
					docs.Add (doc);
				}
			}
			return docs;
		}
		
		
#endregion
		
#region Event handling
		
		internal void NotifyItemAdded (WorkspaceItem item)
		{
			if (DispatchService.IsGuiThread)
				NotifyItemAddedGui (item, IsReloading);
			else {
				bool reloading = IsReloading;
				Gtk.Application.Invoke (delegate {
					NotifyItemAddedGui (item, reloading);
				});
			}
		}
		
		void NotifyItemAddedGui (WorkspaceItem item, bool reloading)
		{
			try {
//				Mono.Profiler.RuntimeControls.EnableProfiler ();
				MonoDevelop.Ide.TypeSystem.TypeSystemService.Load (item);
//				Mono.Profiler.RuntimeControls.DisableProfiler ();
//				Console.WriteLine ("PARSE LOAD: " + (DateTime.Now - t).TotalMilliseconds);
			} catch (Exception ex) {
				LoggingService.LogError ("Could not load parser database.", ex);
			}

			Workspace ws = item as Workspace;
			if (ws != null) {
				ws.DescendantItemAdded += descendantItemAddedHandler;
				ws.DescendantItemRemoved += descendantItemRemovedHandler;
			}
			item.ConfigurationsChanged += configurationsChanged;
			
			WorkspaceItemEventArgs args = new WorkspaceItemEventArgs (item);
			NotifyDescendantItemAdded (this, args);
			NotifyConfigurationsChanged (null, args);

			if (Items.Count == 1 && !reloading) {
				IdeApp.Workbench.CurrentLayout = "Solution";
				if (FirstWorkspaceItemOpened != null)
					FirstWorkspaceItemOpened (this, args);
			}
			if (WorkspaceItemOpened != null)
				WorkspaceItemOpened (this, args);
		}
		
		internal void NotifyItemRemoved (WorkspaceItem item)
		{
			if (DispatchService.IsGuiThread)
				NotifyItemRemovedGui (item, IsReloading);
			else {
				bool reloading = IsReloading;
				Gtk.Application.Invoke (delegate {
					NotifyItemRemovedGui (item, reloading);
				});
			}
		}
		
		internal void NotifyItemRemovedGui (WorkspaceItem item, bool reloading)
		{
			Workspace ws = item as Workspace;
			if (ws != null) {
				ws.DescendantItemAdded -= descendantItemAddedHandler;
				ws.DescendantItemRemoved -= descendantItemRemovedHandler;
			}
			item.ConfigurationsChanged -= configurationsChanged;
			
			WorkspaceItemEventArgs args = new WorkspaceItemEventArgs (item);
			NotifyConfigurationsChanged (null, args);
			
			if (WorkspaceItemClosed != null)
				WorkspaceItemClosed (this, args);

			if (Items.Count == 0 && !reloading) {
				if (LastWorkspaceItemClosed != null)
					LastWorkspaceItemClosed (this, EventArgs.Empty);
			}
			
			MonoDevelop.Ide.TypeSystem.TypeSystemService.Unload (item);
//			ParserDatabase.Unload (item);
			
			NotifyDescendantItemRemoved (this, args);
		}
		
		void SubscribeSolution (Solution sol)
		{
			sol.FileAddedToProject += fileAddedToProjectHandler;
			sol.FileRemovedFromProject += fileRemovedFromProjectHandler;
			sol.FileRenamedInProject += fileRenamedInProjectHandler;
			sol.FileChangedInProject += fileChangedInProjectHandler;
			sol.FilePropertyChangedInProject += filePropertyChangedInProjectHandler;
			sol.ReferenceAddedToProject += referenceAddedToProjectHandler;
			sol.ReferenceRemovedFromProject += referenceRemovedFromProjectHandler;
			sol.SolutionItemAdded += itemAddedToSolutionHandler;
			sol.SolutionItemRemoved += itemRemovedFromSolutionHandler;
		}
		
		void UnsubscribeSolution (Solution solution)
		{
			solution.FileAddedToProject -= fileAddedToProjectHandler;
			solution.FileRemovedFromProject -= fileRemovedFromProjectHandler;
			solution.FileRenamedInProject -= fileRenamedInProjectHandler;
			solution.FileChangedInProject -= fileChangedInProjectHandler;
			solution.FilePropertyChangedInProject -= filePropertyChangedInProjectHandler;
			solution.ReferenceAddedToProject -= referenceAddedToProjectHandler;
			solution.ReferenceRemovedFromProject -= referenceRemovedFromProjectHandler;
			solution.SolutionItemAdded -= itemAddedToSolutionHandler;
			solution.SolutionItemRemoved -= itemRemovedFromSolutionHandler;
		}
		
		void NotifyConfigurationsChanged (object s, EventArgs a)
		{
			if (ConfigurationsChanged != null)
				ConfigurationsChanged (this, a);
		}
		
		void NotifyFileRemovedFromProject (object sender, ProjectFileEventArgs e)
		{
			if (FileRemovedFromProject != null) {
				FileRemovedFromProject(this, e);
			}
		}
		
		void NotifyFileAddedToProject (object sender, ProjectFileEventArgs e)
		{
			if (FileAddedToProject != null) {
				FileAddedToProject (this, e);
			}
		}

		internal void NotifyFileRenamedInProject (object sender, ProjectFileRenamedEventArgs e)
		{
			if (FileRenamedInProject != null) {
				FileRenamedInProject (this, e);
			}
		}		
		
		internal void NotifyFileChangedInProject (object sender, ProjectFileEventArgs e)
		{
			if (FileChangedInProject != null) {
				FileChangedInProject (this, e);
			}
		}		
		
		internal void NotifyFilePropertyChangedInProject (object sender, ProjectFileEventArgs e)
		{
			if (FilePropertyChangedInProject != null) {
				FilePropertyChangedInProject (this, e);
			}
		}		
		
		internal void NotifyReferenceAddedToProject (object sender, ProjectReferenceEventArgs e)
		{
			if (ReferenceAddedToProject != null) {
				ReferenceAddedToProject (this, e);
			}
		}
		
		internal void NotifyReferenceRemovedFromProject (object sender, ProjectReferenceEventArgs e)
		{
			if (ReferenceRemovedFromProject != null) {
				ReferenceRemovedFromProject (this, e);
			}
		}
		
		void NotifyItemAddedToSolution (object sender, SolutionItemChangeEventArgs args)
		{
			// Delay the notification of this event to ensure that the new project is properly
			// registered in the parser database when it is fired
			
			Gtk.Application.Invoke (delegate {
				if (ItemAddedToSolution != null)
					ItemAddedToSolution (sender, args);
			});
		}
		
		void NotifyItemRemovedFromSolution (object sender, SolutionItemChangeEventArgs args)
		{
			NotifyItemRemovedFromSolutionRec (sender, args.SolutionItem, args.Solution);
		}
		
		void NotifyItemRemovedFromSolutionRec (object sender, SolutionFolderItem e, Solution sol)
		{
			if (e == IdeApp.ProjectOperations.CurrentSelectedSolutionItem)
				IdeApp.ProjectOperations.CurrentSelectedSolutionItem = null;
				
			if (e is SolutionFolder) {
				foreach (SolutionFolderItem ce in ((SolutionFolder)e).Items)
					NotifyItemRemovedFromSolutionRec (sender, ce, sol);
			}
			if (ItemRemovedFromSolution != null)
				ItemRemovedFromSolution (sender, new SolutionItemChangeEventArgs (e, sol, false));
		}
		
		void NotifyDescendantItemAdded (object s, WorkspaceItemEventArgs args)
		{
			// If a top level item has been moved to a child item, remove it from
			// the top
			if (s != this && Items.Contains (args.Item))
				Items.Remove (args.Item);
			foreach (WorkspaceItem item in args.Item.GetAllItems<WorkspaceItem> ()) {
				if (item is Solution)
					SubscribeSolution ((Solution)item);
				OnItemLoaded (item);
			}
		}
		
		void NotifyDescendantItemRemoved (object s, WorkspaceItemEventArgs args)
		{
			foreach (WorkspaceItem item in args.Item.GetAllItems<WorkspaceItem> ()) {
				OnItemUnloaded (item);
				if (item is Solution)
					UnsubscribeSolution ((Solution)item);
			}
		}
		
		void OnItemLoaded (WorkspaceItem item)
		{
			try {
				if (WorkspaceItemLoaded != null)
					WorkspaceItemLoaded (this, new WorkspaceItemEventArgs (item));
				if (item is Solution && SolutionLoaded != null)
					SolutionLoaded (this, new SolutionEventArgs ((Solution)item));
			} catch (Exception ex) {
				LoggingService.LogError ("Error in SolutionOpened event.", ex);
			}
		}
		
		void OnItemUnloaded (WorkspaceItem item)
		{
			try {
				if (WorkspaceItemUnloaded != null)
					WorkspaceItemUnloaded (this, new WorkspaceItemEventArgs (item));
				if (item is Solution && SolutionUnloaded != null)
					SolutionUnloaded (this, new SolutionEventArgs ((Solution)item));
			} catch (Exception ex) {
				LoggingService.LogError ("Error in SolutionClosed event.", ex);
			}
		}
		
		void CheckFileRename(object sender, FileCopyEventArgs args)
		{
			foreach (Solution sol in GetAllSolutions ()) {
				foreach (FileCopyEventInfo e in args)
					sol.RootFolder.RenameFileInProjects (e.SourceFile, e.TargetFile);
			}
		}
		
#endregion

#region Event declaration
		
		/// <summary>
		/// Fired when a file is removed from a project.
		/// </summary>
		public event ProjectFileEventHandler FileRemovedFromProject;
		
		/// <summary>
		/// Fired when a file is added to a project
		/// </summary>
		public event ProjectFileEventHandler FileAddedToProject;
		
		/// <summary>
		/// Fired when a file belonging to a project is modified.
		/// </summary>
		/// <remarks>
		/// If the file belongs to several projects, the event will be fired for each project
		/// </remarks>
		public event ProjectFileEventHandler FileChangedInProject;
		
		/// <summary>
		/// Fired when a property of a project file is modified
		/// </summary>
		public event ProjectFileEventHandler FilePropertyChangedInProject;
		
		/// <summary>
		/// Fired when a project file is renamed
		/// </summary>
		public event ProjectFileRenamedEventHandler FileRenamedInProject;
		
		/// <summary>
		/// Fired when a solution is loaded in the workbench
		/// </summary>
		/// <remarks>
		/// This event is fired recursively for every solution
		/// opened in the IDE. For example, if the user opens a workspace
		/// which contains two solutions, this event will be fired once
		/// for each solution.
		/// </remarks>
		public event EventHandler<SolutionEventArgs> SolutionLoaded;
		
		/// <summary>
		/// Fired when a solution loaded in the workbench is unloaded
		/// </summary>
		public event EventHandler<SolutionEventArgs> SolutionUnloaded;
		
		/// <summary>
		/// Fired when a workspace item (a solution or workspace) is opened and there
		/// is no other item already open
		/// </summary>
		public event EventHandler<WorkspaceItemEventArgs> FirstWorkspaceItemOpened;
		
		/// <summary>
		/// Fired a workspace item loaded in the IDE is closed and there are no other
		/// workspace items opened.
		/// </summary>
		public event EventHandler LastWorkspaceItemClosed;
		
		/// <summary>
		/// Fired when a workspace item (a solution or workspace) is loaded.
		/// </summary>
		/// <remarks>
		/// This event is fired recursively for every solution and workspace 
		/// opened in the IDE. For example, if the user opens a workspace
		/// which contains two solutions, this event will be fired three times: 
		/// once for the workspace, and once for each solution.
		/// </remarks>
		public event EventHandler<WorkspaceItemEventArgs> WorkspaceItemLoaded;
		
		/// <summary>
		/// Fired when a workspace item (a solution or workspace) is unloaded
		/// </summary>
		public event EventHandler<WorkspaceItemEventArgs> WorkspaceItemUnloaded;
		
		/// <summary>
		/// Fired a workspace item (a solution or workspace) is opened in the IDE
		/// </summary>
		public event EventHandler<WorkspaceItemEventArgs> WorkspaceItemOpened;
		
		/// <summary>
		/// Fired when a workspace item (a solution or workspace) is closed in the IDE
		/// </summary>
		public event EventHandler<WorkspaceItemEventArgs> WorkspaceItemClosed;
		
		/// <summary>
		/// Fired when user preferences for the active solution are being stored
		/// </summary>
		/// <remarks>
		/// Add-ins can subscribe to this event to store custom user preferences
		/// for a solution. Preferences can be stored in the PropertyBag provided
		/// in the event arguments object.
		/// </remarks>
		public event EventHandler<UserPreferencesEventArgs> StoringUserPreferences;
		
		/// <summary>
		/// Fired when user preferences for a solution are being loaded
		/// </summary>
		/// <remarks>
		/// Add-ins can subscribe to this event to load preferences previously
		/// stored in the StoringUserPreferences event.
		/// </remarks>
		public event EventHandler<UserPreferencesEventArgs> LoadingUserPreferences;
		
		/// <summary>
		/// Fired when an item (a project, solution or workspace) is going to be unloaded.
		/// </summary>
		/// <remarks>
		/// This event is fired before unloading the item, and the unload operation can
		/// be cancelled by setting the Cancel property of the ItemUnloadingEventArgs
		/// object to True.
		/// </remarks>
		public event EventHandler<ItemUnloadingEventArgs> ItemUnloading;
		
		/// <summary>
		/// Fired when an assembly reference is added to a .NET project
		/// </summary>
		public event ProjectReferenceEventHandler ReferenceAddedToProject;
		
		/// <summary>
		/// Fired when an assembly reference is added to a .NET project
		/// </summary>
		public event ProjectReferenceEventHandler ReferenceRemovedFromProject;
		
		/// <summary>
		/// Fired just before a project is added to a solution
		/// </summary>
		public event SolutionItemChangeEventHandler ItemAddedToSolution;
		
		/// <summary>
		/// Fired after a project is removed from a solution
		/// </summary>
		public event SolutionItemChangeEventHandler ItemRemovedFromSolution;
		
		/// <summary>
		/// Fired when the active solution configuration has changed
		/// </summary>
		public event EventHandler ActiveConfigurationChanged;
		
		/// <summary>
		/// Fired when the list of solution configurations has changed
		/// </summary>
		public event EventHandler ConfigurationsChanged;
		
		/// <summary>
		/// Fired when the list of available .NET runtimes has changed
		/// </summary>
		public event EventHandler RuntimesChanged {
			add { Runtime.SystemAssemblyService.RuntimesChanged += value; }
			remove { Runtime.SystemAssemblyService.RuntimesChanged -= value; }
		}
		
		/// <summary>
		/// Fired when the active .NET runtime has changed
		/// </summary>
		public event EventHandler ActiveRuntimeChanged {
			add { Runtime.SystemAssemblyService.DefaultRuntimeChanged += value; }
			remove { Runtime.SystemAssemblyService.DefaultRuntimeChanged -= value; }
		}
#endregion
	}
	
	public class RootWorkspaceItemCollection: ItemCollection<WorkspaceItem>
	{
		RootWorkspace parent;
		
		internal RootWorkspaceItemCollection (RootWorkspace parent)
		{
			this.parent = parent;
		}


		protected override void OnItemsRemoved (IEnumerable<WorkspaceItem> items)
		{
			base.OnItemsRemoved (items);
			if (parent != null) {
				foreach (WorkspaceItem it in items)
					parent.NotifyItemRemoved (it);
			}
		}

		protected override void OnItemsAdded (IEnumerable<WorkspaceItem> items)
		{
			base.OnItemsAdded (items);
			if (parent != null) {
				foreach (var item in items)
					parent.NotifyItemAdded (item);
			}
		}
	}
	
	public class UserPreferencesEventArgs: WorkspaceItemEventArgs
	{
		PropertyBag properties;
		
		public PropertyBag Properties {
			get {
				return properties;
			}
		}
		
		public UserPreferencesEventArgs (WorkspaceItem item, PropertyBag properties): base (item)
		{
			this.properties = properties;
		}
	}
	
	[DataItem ("Workspace")]
	class WorkspaceUserData
	{
		[ItemProperty]
		public string ActiveConfiguration;
		[ItemProperty]
		public string ActiveRuntime;
		[ItemProperty]
		public string PreferredExecutionTarget;
	}
	
	public class ItemUnloadingEventArgs: EventArgs
	{
		WorkspaceObject item;
		
		public bool Cancel { get; set; }
		
		public WorkspaceObject Item {
			get {
				return item;
			}
		}
		
		public ItemUnloadingEventArgs (WorkspaceObject item)
		{
			this.item = item;
		}
	}
	
	public class FileStatusTracker: IDisposable
	{
		class FileData
		{
			public FileData (FilePath file, DateTime time)
			{
				this.File = file;
				this.Time = time;
			}
			
			public FilePath File;
			public DateTime Time;
		}
		
		List<FileData> fileStatus = new List<FileData> ();
		
		internal void AddFiles (IEnumerable<FilePath> files)
		{
			foreach (var file in files) {
				try {
					FileInfo fi = new FileInfo (file);
					FileData fd = new FileData (file, fi.Exists ? fi.LastWriteTime : DateTime.MinValue);
					fileStatus.Add (fd);
				} catch {
					// Ignore
				}
			}
		}
		
		public void NotifyChanges ()
		{
			List<FilePath> modified = new List<FilePath> ();
			foreach (FileData fd in fileStatus) {
				try {
					FileInfo fi = new FileInfo (fd.File);
					if (fi.Exists) {
						DateTime wt = fi.LastWriteTime;
						if (wt != fd.Time) {
							modified.Add (fd.File);
							fd.Time = wt;
						}
					} else if (fd.Time != DateTime.MinValue) {
						FileService.NotifyFileRemoved (fd.File);
						fd.Time = DateTime.MinValue;
					}
				} catch {
					// Ignore
				}
			}
			if (modified.Count > 0)
				FileService.NotifyFilesChanged (modified);
		}
		
		void IDisposable.Dispose ()
		{
			NotifyChanges ();
		}
	}
}

namespace Mono.Profiler {
	public class RuntimeControls {
		
		[MethodImplAttribute(MethodImplOptions.InternalCall)]
		public static extern void TakeHeapSnapshot ();
		
		[MethodImplAttribute(MethodImplOptions.InternalCall)]
		public static extern void EnableProfiler ();
		
		[MethodImplAttribute(MethodImplOptions.InternalCall)]
		public static extern void DisableProfiler ();
	}
}<|MERGE_RESOLUTION|>--- conflicted
+++ resolved
@@ -444,30 +444,17 @@
 			get { return openingItemCancellationSource != null; }
 		}
 
-<<<<<<< HEAD
-		public Task<bool> OpenWorkspaceItem (string filename)
-=======
-		public IAsyncOperation OpenWorkspaceItem (FilePath file)
->>>>>>> fb917669
+		public Task<bool> OpenWorkspaceItem (FilePath file)
 		{
 			return OpenWorkspaceItem (file, true);
 		}
 		
-<<<<<<< HEAD
-		public Task<bool> OpenWorkspaceItem (string filename, bool closeCurrent)
-=======
-		public IAsyncOperation OpenWorkspaceItem (FilePath file, bool closeCurrent)
->>>>>>> fb917669
+		public Task<bool> OpenWorkspaceItem (FilePath file, bool closeCurrent)
 		{
 			return OpenWorkspaceItem (file, closeCurrent, true);
 		}
-<<<<<<< HEAD
-		
-		public async Task<bool> OpenWorkspaceItem (string filename, bool closeCurrent, bool loadPreferences)
-=======
-
-		public IAsyncOperation OpenWorkspaceItem (FilePath file, bool closeCurrent, bool loadPreferences)
->>>>>>> fb917669
+
+		public async Task<bool> OpenWorkspaceItem (FilePath file, bool closeCurrent, bool loadPreferences)
 		{
 			if (openingItemCancellationSource != null && closeCurrent) {
 				openingItemCancellationSource.Cancel ();
@@ -491,11 +478,10 @@
 
 			IdeApp.Workbench.LockGui ();
 
-<<<<<<< HEAD
 			var cancellationSource = openingItemCancellationSource = new System.Threading.CancellationTokenSource ();
 			monitor = monitor.WithCancellationSource (cancellationSource);
 
-			var oper = BackgroundLoadWorkspace (monitor, filename, loadPreferences, reloading);
+			var oper = BackgroundLoadWorkspace (monitor, file, loadPreferences, reloading);
 
 			try {
 				return await oper;
@@ -503,12 +489,6 @@
 				if (openingItemCancellationSource == cancellationSource)
 					openingItemCancellationSource = null;
 			}
-=======
-			DispatchService.BackgroundDispatch (delegate {
-				BackgroundLoadWorkspace (monitor, file, loadPreferences, reloading);
-			});
-			return oper;
->>>>>>> fb917669
 		}
 		
 		void ReattachDocumentProjects (IEnumerable<string> closedDocs)
@@ -527,11 +507,7 @@
 			}
 		}
 		
-<<<<<<< HEAD
-		async Task<bool> BackgroundLoadWorkspace (ProgressMonitor monitor, string filename, bool loadPreferences, bool reloading)
-=======
-		void BackgroundLoadWorkspace (IProgressMonitor monitor, FilePath file, bool loadPreferences, bool reloading)
->>>>>>> fb917669
+		async Task<bool> BackgroundLoadWorkspace (ProgressMonitor monitor, FilePath file, bool loadPreferences, bool reloading)
 		{
 			WorkspaceItem item = null;
 			ITimeTracker timer = Counters.OpenWorkspaceItemTimer.BeginTiming ();
@@ -556,22 +532,13 @@
 					// It is a project, not a solution. Try to create a dummy solution and add the project to it
 					
 					timer.Trace ("Getting wrapper solution");
-<<<<<<< HEAD
-					item = await IdeApp.Services.ProjectService.GetWrapperSolution (monitor, filename);
-=======
-					item = IdeApp.Services.ProjectService.GetWrapperSolution (monitor, file.ToString());
->>>>>>> fb917669
+					item = await IdeApp.Services.ProjectService.GetWrapperSolution (monitor, file);
 				}
 				
 				if (item == null) {
 					timer.Trace ("Reading item");
-<<<<<<< HEAD
-					item = await Services.ProjectService.ReadWorkspaceItem (monitor, filename);
+					item = await Services.ProjectService.ReadWorkspaceItem (monitor, file);
 					if (monitor.CancellationToken.IsCancellationRequested) {
-=======
-					item = Services.ProjectService.ReadWorkspaceItem (monitor, file);
-					if (monitor.IsCancelRequested) {
->>>>>>> fb917669
 						monitor.Dispose ();
 						return false;
 					}
