//
// IdeStartup.cs
//
// Author:
//   Lluis Sanchez Gual
//
// Copyright (C) 2011 Xamarin Inc (http://xamarin.com)
// Copyright (C) 2005-2011 Novell, Inc (http://www.novell.com)
//
// Permission is hereby granted, free of charge, to any person obtaining
// a copy of this software and associated documentation files (the
// "Software"), to deal in the Software without restriction, including
// without limitation the rights to use, copy, modify, merge, publish,
// distribute, sublicense, and/or sell copies of the Software, and to
// permit persons to whom the Software is furnished to do so, subject to
// the following conditions:
// 
// The above copyright notice and this permission notice shall be
// included in all copies or substantial portions of the Software.
// 
// THE SOFTWARE IS PROVIDED "AS IS", WITHOUT WARRANTY OF ANY KIND,
// EXPRESS OR IMPLIED, INCLUDING BUT NOT LIMITED TO THE WARRANTIES OF
// MERCHANTABILITY, FITNESS FOR A PARTICULAR PURPOSE AND
// NONINFRINGEMENT. IN NO EVENT SHALL THE AUTHORS OR COPYRIGHT HOLDERS BE
// LIABLE FOR ANY CLAIM, DAMAGES OR OTHER LIABILITY, WHETHER IN AN ACTION
// OF CONTRACT, TORT OR OTHERWISE, ARISING FROM, OUT OF OR IN CONNECTION
// WITH THE SOFTWARE OR THE USE OR OTHER DEALINGS IN THE SOFTWARE.
//


using System;
using System.IO;
using System.Collections;
using System.Reflection;
using System.Threading;
using System.Net;
using System.Net.Sockets;
using System.Text;
using System.Text.RegularExpressions;
using System.Linq;

using Mono.Unix;

using Mono.Addins;
using MonoDevelop.Components.Commands;
using MonoDevelop.Core;
using MonoDevelop.Core.Assemblies;
using MonoDevelop.Ide.Gui.Dialogs;
using MonoDevelop.Ide.Gui;
using MonoDevelop.Core.Instrumentation;
using System.Diagnostics;
using System.Collections.Generic;
using MonoDevelop.Ide.Extensions;
using MonoDevelop.Components.Extensions;
using MonoDevelop.Ide.Desktop;
using System.Threading.Tasks;
using MonoDevelop.Components;

namespace MonoDevelop.Ide
{
	public class IdeStartup: IApplication
	{
		Socket listen_socket   = null;
		ArrayList errorsList = new ArrayList ();
		bool initialized;
		static readonly int ipcBasePort = 40000;
		static Stopwatch startupTimer = new Stopwatch ();
		
		Task<int> IApplication.Run (string[] args)
		{
			var options = MonoDevelopOptions.Parse (args);
			if (options.Error != null || options.ShowHelp)
				return Task.FromResult (options.Error != null? -1 : 0);
			return Task.FromResult (Run (options));
		}
		
		int Run (MonoDevelopOptions options)
		{
			LoggingService.LogInfo ("Starting {0} {1}", BrandingService.ApplicationLongName, IdeVersionInfo.MonoDevelopVersion);
			LoggingService.LogInfo ("Build Information{0}{1}", Environment.NewLine, SystemInformation.GetBuildInformation ());
			LoggingService.LogInfo ("Running on {0}", IdeVersionInfo.GetRuntimeInfo ());

			//ensure native libs initialized before we hit anything that p/invokes
			Platform.Initialize ();
			GettextCatalog.Initialize ();

			LoggingService.LogInfo ("Operating System: {0}", SystemInformation.GetOperatingSystemDescription ());

			if (!Platform.IsWindows) {
				// The assembly resolver for MSBuild 15 assemblies needs to be defined early on.
				// Whilst Runtime.Initialize loads the MSBuild 15 assemblies from Mono this seems
				// to be too late to prevent the MEF composition and the static registrar from
				// failing to load the MonoDevelop.Ide assembly which now uses MSBuild 15 assemblies.
				ResolveMSBuildAssemblies ();
			}

			Counters.Initialization.BeginTiming ();

			if (options.PerfLog) {
				string logFile = Path.Combine (Environment.CurrentDirectory, "monodevelop.perf-log");
				LoggingService.LogInfo ("Logging instrumentation service data to file: " + logFile);
				InstrumentationService.StartAutoSave (logFile, 1000);
			}

			Counters.Initialization.Trace ("Initializing GTK");
			if (Platform.IsWindows && !CheckWindowsGtk ())
				return 1;
			SetupExceptionManager ();

			// explicit GLib type system initialization for GLib < 2.36 before any other type system access
			GLib.GType.Init ();

			IdeApp.Customizer = options.IdeCustomizer ?? new IdeCustomizer ();
			try {
				IdeApp.Customizer.Initialize ();
			} catch (UnauthorizedAccessException ua) {
				LoggingService.LogError ("Unauthorized access: " + ua.Message);
				return 1;
			}

			try {
				GLibLogging.Enabled = true;
			} catch (Exception ex) {
				LoggingService.LogError ("Error initialising GLib logging.", ex);
			}

			var args = options.RemainingArgs.ToArray ();
			IdeTheme.InitializeGtk (BrandingService.ApplicationName, ref args);

			LoggingService.LogInfo ("Using GTK+ {0}", IdeVersionInfo.GetGtkVersion ());

			// XWT initialization
			FilePath p = typeof(IdeStartup).Assembly.Location;
			Platform.AssemblyLoad(p.ParentDirectory.Combine("Xwt.Gtk.dll"));
			Xwt.Application.InitializeAsGuest (Xwt.ToolkitType.Gtk);
			Xwt.Toolkit.CurrentEngine.RegisterBackend<IExtendedTitleBarWindowBackend,GtkExtendedTitleBarWindowBackend> ();
			Xwt.Toolkit.CurrentEngine.RegisterBackend<IExtendedTitleBarDialogBackend,GtkExtendedTitleBarDialogBackend> ();
			IdeTheme.SetupXwtTheme ();

			//default to Windows IME on Windows
			if (Platform.IsWindows && GtkWorkarounds.GtkMinorVersion >= 16) {
				var settings = Gtk.Settings.Default;
				var val = GtkWorkarounds.GetProperty (settings, "gtk-im-module");
				if (string.IsNullOrEmpty (val.Val as string))
					GtkWorkarounds.SetProperty (settings, "gtk-im-module", new GLib.Value ("ime"));
			}
			
			string socket_filename = null;
			EndPoint ep = null;
			
			DispatchService.Initialize ();

			// Set a synchronization context for the main gtk thread
			SynchronizationContext.SetSynchronizationContext (DispatchService.SynchronizationContext);
			Runtime.MainSynchronizationContext = SynchronizationContext.Current;
			
			AddinManager.AddinLoadError += OnAddinError;
			
			var startupInfo = new StartupInfo (args);
			
			// If a combine was specified, force --newwindow.
			
			if (!options.NewWindow && startupInfo.HasFiles) {
				Counters.Initialization.Trace ("Pre-Initializing Runtime to load files in existing window");
				Runtime.Initialize (true);
				foreach (var file in startupInfo.RequestedFileList) {
					if (MonoDevelop.Projects.Services.ProjectService.IsWorkspaceItemFile (file.FileName)) {
						options.NewWindow = true;
						break;
					}
				}
			}
			
			Counters.Initialization.Trace ("Initializing Runtime");
			Runtime.Initialize (true);

			IdeApp.Customizer.OnCoreInitialized ();

			Counters.Initialization.Trace ("Initializing theme");

			IdeTheme.SetupGtkTheme ();
			
			ProgressMonitor monitor = new MonoDevelop.Core.ProgressMonitoring.ConsoleProgressMonitor ();
			
			monitor.BeginTask (GettextCatalog.GetString ("Starting {0}", BrandingService.ApplicationName), 2);

			//make sure that the platform service is initialised so that the Mac platform can subscribe to open-document events
			Counters.Initialization.Trace ("Initializing Platform Service");
			DesktopService.Initialize ();
			
			monitor.Step (1);

			if (options.IpcTcp) {
				listen_socket = new Socket (AddressFamily.InterNetwork, SocketType.Stream, ProtocolType.IP);
				ep = new IPEndPoint (IPAddress.Loopback, ipcBasePort + HashSdbmBounded (Environment.UserName));
			} else {
				socket_filename = "/tmp/md-" + Environment.GetEnvironmentVariable ("USER") + "-socket";
				listen_socket = new Socket (AddressFamily.Unix, SocketType.Stream, ProtocolType.IP);
				ep = new UnixEndPoint (socket_filename);
			}
				
			// If not opening a combine, connect to existing monodevelop and pass filename(s) and exit
			if (!options.NewWindow && startupInfo.HasFiles) {
				try {
					StringBuilder builder = new StringBuilder ();
					foreach (var file in startupInfo.RequestedFileList) {
						builder.AppendFormat ("{0};{1};{2}\n", file.FileName, file.Line, file.Column);
					}
					listen_socket.Connect (ep);
					listen_socket.Send (Encoding.UTF8.GetBytes (builder.ToString ()));
					return 0;
				} catch {
					// Reset the socket
					if (null != socket_filename && File.Exists (socket_filename))
						File.Delete (socket_filename);
				}
			}
			
			Counters.Initialization.Trace ("Checking System");

			CheckFileWatcher ();
			
			Exception error = null;
			int reportedFailures = 0;

			try {
				Counters.Initialization.Trace ("Loading Icons");
				//force initialisation before the workbench so that it can register stock icons for GTK before they get requested
				ImageService.Initialize ();
				LocalizationService.Initialize ();

				// If we display an error dialog before the main workbench window on OS X then a second application menu is created
				// which is then replaced with a second empty Apple menu.
				// XBC #33699
				Counters.Initialization.Trace ("Initializing IdeApp");
				IdeApp.Initialize (monitor);

				if (errorsList.Count > 0) {
					using (AddinLoadErrorDialog dlg = new AddinLoadErrorDialog ((AddinError[]) errorsList.ToArray (typeof(AddinError)), false)) {
						if (!dlg.Run ())
							return 1;
					}
					reportedFailures = errorsList.Count;
				}

				if (!CheckSCPlugin ())
					return 1;

				// Load requested files
				Counters.Initialization.Trace ("Opening Files");

				// load previous combine
				RecentFile openedProject = null;
				if (IdeApp.Preferences.LoadPrevSolutionOnStartup && !startupInfo.HasSolutionFile && !IdeApp.Workspace.WorkspaceItemIsOpening && !IdeApp.Workspace.IsOpen) {
					openedProject = DesktopService.RecentFiles.MostRecentlyUsedProject;
					if (openedProject != null) {
						var metadata = GetOpenWorkspaceOnStartupMetadata ();
						IdeApp.Workspace.OpenWorkspaceItem (openedProject.FileName, true, true, metadata).ContinueWith (t => IdeApp.OpenFiles (startupInfo.RequestedFileList, metadata), TaskScheduler.FromCurrentSynchronizationContext ());
						startupInfo.OpenedRecentProject = true;
					}
				}
				if (openedProject == null) {
					IdeApp.OpenFiles (startupInfo.RequestedFileList, GetOpenWorkspaceOnStartupMetadata ());
					startupInfo.OpenedFiles = startupInfo.HasFiles;
				}
				
				monitor.Step (1);
			
			} catch (Exception e) {
				error = e;
			} finally {
				monitor.Dispose ();
			}
			
			if (error != null) {
				string message = BrandingService.BrandApplicationName (GettextCatalog.GetString ("MonoDevelop failed to start"));
				MessageService.ShowFatalError (message, null, error);
				return 1;
			}

			if (errorsList.Count > reportedFailures) {
				using (AddinLoadErrorDialog dlg = new AddinLoadErrorDialog ((AddinError[]) errorsList.ToArray (typeof(AddinError)), true))
					dlg.Run ();
			}
			
			errorsList = null;
			AddinManager.AddinLoadError -= OnAddinError;

			// FIXME: we should probably track the last 'selected' one
			// and do this more cleanly
			try {
				listen_socket.Bind (ep);
				listen_socket.Listen (5);
				listen_socket.BeginAccept (new AsyncCallback (ListenCallback), listen_socket);
			} catch {
				// Socket already in use
			}
			
			initialized = true;
			MessageService.RootWindow = IdeApp.Workbench.RootWindow;
			Xwt.MessageDialog.RootWindow = Xwt.Toolkit.CurrentEngine.WrapWindow (IdeApp.Workbench.RootWindow);
			Thread.CurrentThread.Name = "GUI Thread";
			Counters.Initialization.Trace ("Running IdeApp");
			Counters.Initialization.EndTiming ();
				
			AddinManager.AddExtensionNodeHandler("/MonoDevelop/Ide/InitCompleteHandlers", OnExtensionChanged);
			StartLockupTracker ();

			startupTimer.Stop ();
			Counters.Startup.Inc (GetStartupMetadata (startupInfo));

			GLib.Idle.Add (OnIdle);
			IdeApp.Run ();

			IdeApp.Customizer.OnIdeShutdown ();
			
			// unloading services
			if (null != socket_filename)
				File.Delete (socket_filename);
			lockupCheckRunning = false;
			Runtime.Shutdown ();

			IdeApp.Customizer.OnCoreShutdown ();

			InstrumentationService.Stop ();

			MonoDevelop.Components.GtkWorkarounds.Terminate ();
			
			return 0;
		}

<<<<<<< HEAD
		/// <summary>
		/// Resolves MSBuild 15.0 assemblies that are used by MonoDevelop.Ide and are included with Mono.
		/// </summary>
		void ResolveMSBuildAssemblies ()
		{
			var currentRuntime = MonoRuntimeInfo.FromCurrentRuntime ();
			if (currentRuntime != null) {
				msbuildBinDir = Path.Combine (currentRuntime.Prefix, "lib", "mono", "msbuild", "15.0", "bin");
				if (Directory.Exists (msbuildBinDir)) {
					AppDomain.CurrentDomain.AssemblyResolve += MSBuildAssemblyResolve;
				}
			}
		}

		string msbuildBinDir;

		string[] msbuildAssemblies = new string [] {
			"Microsoft.Build",
			"Microsoft.Build.Engine",
			"Microsoft.Build.Framework",
			"Microsoft.Build.Tasks.Core",
			"Microsoft.Build.Utilities.Core"
		};

		Assembly MSBuildAssemblyResolve (object sender, ResolveEventArgs args)
		{
			var asmName = new AssemblyName (args.Name);
			if (!msbuildAssemblies.Any (msbuildAssembly => StringComparer.OrdinalIgnoreCase.Equals (msbuildAssembly, asmName.Name)))
				return null;

			string fullPath = Path.Combine (msbuildBinDir, asmName.Name + ".dll");
			if (File.Exists (fullPath)) {
				return Assembly.LoadFrom (fullPath);
			}

			return null;
=======
		static bool OnIdle ()
		{
			Composition.CompositionManager.InitializeAsync ().Ignore ();
			return false;
>>>>>>> b345f23e
		}

		static DateTime lastIdle;
		static bool lockupCheckRunning = true;

		[Conditional("DEBUG")]
		static void StartLockupTracker ()
		{
			if (Platform.IsWindows)
				return;
			if (!string.Equals (Environment.GetEnvironmentVariable ("MD_LOCKUP_TRACKER"), "ON", StringComparison.OrdinalIgnoreCase))
				return;
			GLib.Timeout.Add (2000, () => {
				lastIdle = DateTime.Now;
				return true;
			});
			lastIdle = DateTime.Now;
			var lockupCheckThread = new Thread (delegate () {
				while (lockupCheckRunning) {
					const int waitTimeout = 5000;
					const int maxResponseTime = 10000;
					Thread.Sleep (waitTimeout); 
					if ((DateTime.Now - lastIdle).TotalMilliseconds > maxResponseTime) {
						var pid = Process.GetCurrentProcess ().Id;
						Mono.Unix.Native.Syscall.kill (pid, Mono.Unix.Native.Signum.SIGQUIT); 
						return;
					}
				}
			});
			lockupCheckThread.Name = "Lockup check";
			lockupCheckThread.IsBackground = true;
			lockupCheckThread.Start (); 
		}

		[System.Runtime.InteropServices.DllImport("kernel32.dll", CharSet = System.Runtime.InteropServices.CharSet.Unicode, SetLastError = true)]
		[return: System.Runtime.InteropServices.MarshalAs(System.Runtime.InteropServices.UnmanagedType.Bool)]
		static extern bool SetDllDirectory (string lpPathName);

		static bool CheckWindowsGtk ()
		{
			string location = null;
			Version version = null;
			Version minVersion = new Version (2, 12, 22);

			using (var key = Microsoft.Win32.Registry.LocalMachine.OpenSubKey(@"SOFTWARE\Xamarin\GtkSharp\InstallFolder")) {
				if (key != null)
					location = key.GetValue (null) as string;
			}
			using (var key = Microsoft.Win32.Registry.LocalMachine.OpenSubKey (@"SOFTWARE\Xamarin\GtkSharp\Version")) {
				if (key != null)
					Version.TryParse (key.GetValue (null) as string, out version);
			}

			//TODO: check build version of GTK# dlls in GAC
			if (version == null || version < minVersion || location == null || !File.Exists (Path.Combine (location, "bin", "libgtk-win32-2.0-0.dll"))) {
				LoggingService.LogError ("Did not find required GTK# installation");
				string url = "http://monodevelop.com/Download";
				string caption = "Fatal Error";
				string message =
					"{0} did not find the required version of GTK#. Please click OK to open the download page, where " +
					"you can download and install the latest version.";
				if (DisplayWindowsOkCancelMessage (
					string.Format (message, BrandingService.ApplicationName, url), caption)
				) {
					Process.Start (url);
				}
				return false;
			}

			LoggingService.LogInfo ("Found GTK# version " + version);

			var path = Path.Combine (location, @"bin");
			try {
				if (SetDllDirectory (path)) {
					return true;
				}
			} catch (EntryPointNotFoundException) {
			}
			// this shouldn't happen unless something is weird in Windows
			LoggingService.LogError ("Unable to set GTK+ dll directory");
			return true;
		}

		static bool DisplayWindowsOkCancelMessage (string message, string caption)
		{
			var name = typeof(int).Assembly.FullName.Replace ("mscorlib", "System.Windows.Forms");
			var asm = Assembly.Load (name);
			var md = asm.GetType ("System.Windows.Forms.MessageBox");
			var mbb = asm.GetType ("System.Windows.Forms.MessageBoxButtons");
			var okCancel = Enum.ToObject (mbb, 1);
			var dr = asm.GetType ("System.Windows.Forms.DialogResult");
			var ok = Enum.ToObject (dr, 1);

			const BindingFlags flags = BindingFlags.InvokeMethod | BindingFlags.Public | BindingFlags.Static;
			return md.InvokeMember ("Show", flags, null, null, new object[] { message, caption, okCancel }).Equals (ok);
		}
		
		public bool Initialized {
			get { return initialized; }
		}
		
		static void OnExtensionChanged (object s, ExtensionNodeEventArgs args)
		{
			if (args.Change == ExtensionChange.Add) {
				try {
					if (typeof(CommandHandler).IsInstanceOfType (args.ExtensionObject))
						typeof(CommandHandler).GetMethod ("Run", System.Reflection.BindingFlags.NonPublic|System.Reflection.BindingFlags.Instance, null, Type.EmptyTypes, null).Invoke (args.ExtensionObject, null);
					else
						LoggingService.LogError ("Type " + args.ExtensionObject.GetType () + " must be a subclass of MonoDevelop.Components.Commands.CommandHandler");
				} catch (Exception ex) {
					LoggingService.LogError (ex.ToString ());
				}
			}
		}
		
		void OnAddinError (object s, AddinErrorEventArgs args)
		{
			if (errorsList != null)
				errorsList.Add (new AddinError (args.AddinId, args.Message, args.Exception, false));
		}
		
		void ListenCallback (IAsyncResult state)
		{
			Socket sock = (Socket)state.AsyncState;

			Socket client = sock.EndAccept (state);
			((Socket)state.AsyncState).BeginAccept (new AsyncCallback (ListenCallback), sock);
			byte[] buf = new byte[1024];
			client.Receive (buf);
			foreach (string filename in Encoding.UTF8.GetString (buf).Split ('\n')) {
				string trimmed = filename.Trim ();
				string file = "";
				foreach (char c in trimmed) {
					if (c == 0x0000)
						continue;
					file += c;
				}
				GLib.Idle.Add (() => OpenFile (file));
			}
		}

		static bool OpenFile (string file) 
		{
			if (string.IsNullOrEmpty (file))
				return false;
			
			Match fileMatch = StartupInfo.FileExpression.Match (file);
			if (null == fileMatch || !fileMatch.Success)
				return false;
				
			int line = 1,
			    column = 1;
			
			file = fileMatch.Groups["filename"].Value;
			if (fileMatch.Groups["line"].Success)
				int.TryParse (fileMatch.Groups["line"].Value, out line);
			if (fileMatch.Groups["column"].Success)
				int.TryParse (fileMatch.Groups["column"].Value, out column);
				
			try {
				if (MonoDevelop.Projects.Services.ProjectService.IsWorkspaceItemFile (file) || 
					MonoDevelop.Projects.Services.ProjectService.IsSolutionItemFile (file)) {
						IdeApp.Workspace.OpenWorkspaceItem (file);
				} else {
					IdeApp.Workbench.OpenDocument (file, null, line, column, OpenDocumentOptions.DefaultInternal);
				}
			} catch {
			}
			IdeApp.Workbench.Present ();
			return false;
		}
		
		void CheckFileWatcher ()
		{
			string watchesFile = "/proc/sys/fs/inotify/max_user_watches";
			try {
				if (File.Exists (watchesFile)) {
					string val = File.ReadAllText (watchesFile);
					int n = int.Parse (val);
					if (n <= 9000) {
						string msg = "Inotify watch limit is too low (" + n + ").\n";
						msg += "MonoDevelop will switch to managed file watching.\n";
						msg += "See http://monodevelop.com/Inotify_Watches_Limit for more info.";
						LoggingService.LogWarning (BrandingService.BrandApplicationName (msg));
						Runtime.ProcessService.EnvironmentVariableOverrides["MONO_MANAGED_WATCHER"] = 
							Environment.GetEnvironmentVariable ("MONO_MANAGED_WATCHER");
						Environment.SetEnvironmentVariable ("MONO_MANAGED_WATCHER", "1");
					}
				}
			} catch (Exception e) {
				LoggingService.LogWarning ("There was a problem checking whether to use managed file watching", e);
			}
		}

		bool CheckSCPlugin ()
		{
			if (Platform.IsMac && Directory.Exists ("/Library/Contextual Menu Items/SCFinderPlugin.plugin")) {
				string message = "SCPlugin not supported";
				string detail = "MonoDevelop has detected that SCPlugin (scplugin.tigris.org) is installed. " +
				                "SCPlugin is a Subversion extension for Finder that is known to cause crashes in MonoDevelop and" +
				                "other applications running on Mac OSX 10.9 (Mavericks) or upper. Please uninstall SCPlugin " +
				                "before proceeding.";
				var close = new AlertButton (BrandingService.BrandApplicationName (GettextCatalog.GetString ("Close MonoDevelop")));
				var info = new AlertButton (GettextCatalog.GetString ("More Information"));
				var cont = new AlertButton (GettextCatalog.GetString ("Continue Anyway"));
				while (true) {
					var res = MessageService.GenericAlert (Gtk.Stock.DialogWarning, message, BrandingService.BrandApplicationName (detail), info, cont, close);
					if (res == close) {
						LoggingService.LogInternalError ("SCPlugin detected", new Exception ("SCPlugin detected. Closing."));
						return false;
					}
					if (res == info)
						DesktopService.ShowUrl ("https://bugzilla.xamarin.com/show_bug.cgi?id=21755");
					if (res == cont) {
						bool exists = Directory.Exists ("/Library/Contextual Menu Items/SCFinderPlugin.plugin");
						LoggingService.LogInternalError ("SCPlugin detected", new Exception ("SCPlugin detected. Continuing " + (exists ? "Installed." : "Uninstalled.")));
						return true;
					}
				}
			}
			return true;
		}

		static void SetupExceptionManager ()
		{
			System.Threading.Tasks.TaskScheduler.UnobservedTaskException += (sender, e) => {
				HandleException (e.Exception.Flatten (), false);
				e.SetObserved ();
			};
			GLib.ExceptionManager.UnhandledException += delegate (GLib.UnhandledExceptionArgs args) {
				HandleException ((Exception)args.ExceptionObject, args.IsTerminating);
			};
			AppDomain.CurrentDomain.UnhandledException += delegate (object sender, UnhandledExceptionEventArgs args) {
				HandleException ((Exception)args.ExceptionObject, args.IsTerminating);
			};
			Xwt.Application.UnhandledException += (sender, e) => {
				HandleException (e.ErrorException, false);
			};
		}
		
		static void HandleException (Exception ex, bool willShutdown)
		{
			var msg = String.Format ("An unhandled exception has occurred. Terminating {0}? {1}", BrandingService.ApplicationName, willShutdown);
			var aggregateException = ex as AggregateException;
			if (aggregateException != null) {
				aggregateException.Flatten ().Handle (innerEx => {
					HandleException (innerEx, willShutdown);
					return true;
				});
				return;
			}

			if (willShutdown)
				LoggingService.LogFatalError (msg, ex);
			else
				LoggingService.LogInternalError (msg, ex);
		}
		
		/// <summary>SDBM-style hash, bounded to a range of 1000.</summary>
		static int HashSdbmBounded (string input)
		{
			ulong hash = 0;
			for (int i = 0; i < input.Length; i++) {
				unchecked {
					hash = ((ulong)input[i]) + (hash << 6) + (hash << 16) - hash;
				}
			}
				
			return (int)(hash % 1000);
		}
		
		public static int Main (string[] args, IdeCustomizer customizer = null)
		{
			// Using a Stopwatch instead of a TimerCounter since calling
			// TimerCounter.BeginTiming here would occur before any timer
			// handlers can be registered. So instead the startup duration is
			// set as a metadata property on the Counters.Startup counter.
			startupTimer.Start ();

			var options = MonoDevelopOptions.Parse (args);
			if (options.ShowHelp || options.Error != null)
				return options.Error != null? -1 : 0;
			
			LoggingService.Initialize (options.RedirectOutput);

			if (customizer == null)
				customizer = LoadBrandingCustomizer ();
			options.IdeCustomizer = customizer;

			if (!Platform.IsWindows) {
				// Limit maximum threads when running on mono
				int threadCount = 125;
				ThreadPool.SetMaxThreads (threadCount, threadCount);
			}

			int ret = -1;
			try {
				var exename = Path.GetFileNameWithoutExtension (Assembly.GetEntryAssembly ().Location);
				if (!Platform.IsMac && !Platform.IsWindows)
					exename = exename.ToLower ();
				Runtime.SetProcessName (exename);
				var app = new IdeStartup ();
				ret = app.Run (options);
			} catch (Exception ex) {
				LoggingService.LogFatalError (
					string.Format (
						"{0} failed to start. Some of the assemblies required to run {0} (for example gtk-sharp)" +
						"may not be properly installed in the GAC.",
						BrandingService.ApplicationName
					), ex);
			} finally {
				Runtime.Shutdown ();
			}

			LoggingService.Shutdown ();

			return ret;
		}

		static IdeCustomizer LoadBrandingCustomizer ()
		{
			var pathsString = BrandingService.GetString ("CustomizerAssemblyPath");
			if (string.IsNullOrEmpty (pathsString))
				return null;

			var paths = pathsString.Split (new [] {';'}, StringSplitOptions.RemoveEmptyEntries);
			var type = BrandingService.GetString ("CustomizerType");
			if (!string.IsNullOrEmpty (type)) {
				foreach (var path in paths) {
					var file = BrandingService.GetFile (path.Replace ('/',Path.DirectorySeparatorChar));
					if (File.Exists (file)) {
						Assembly asm = Platform.AssemblyLoad(file);
						var t = asm.GetType (type, true);
						var c = Activator.CreateInstance (t) as IdeCustomizer;
						if (c == null)
							throw new InvalidOperationException ("Customizer class specific in the branding file is not an IdeCustomizer subclass");
						return c;
					}
				}
			}
			return null;
		}

		static Dictionary<string, string> GetStartupMetadata (StartupInfo startupInfo)
		{
			var metadata = new Dictionary<string, string> ();

			metadata ["CorrectedStartupTime"] = startupTimer.ElapsedMilliseconds.ToString ();
			metadata ["StartupType"] = "0";

			var assetType = StartupAssetType.FromStartupInfo (startupInfo);

			metadata ["AssetTypeId"] = assetType.Id.ToString ();
			metadata ["AssetTypeName"] = assetType.Name;

			return metadata;
		}

		internal static IDictionary<string, string> GetOpenWorkspaceOnStartupMetadata ()
		{
			var metadata = new Dictionary<string, string> ();
			metadata ["OnStartup"] = bool.TrueString;
			return metadata;
		}
	}
	
	public class MonoDevelopOptions
	{
		MonoDevelopOptions ()
		{
			IpcTcp = (PlatformID.Unix != Environment.OSVersion.Platform);
			RedirectOutput = true;
		}
		
		Mono.Options.OptionSet GetOptionSet ()
		{
			return new Mono.Options.OptionSet {
				{ "no-splash", "Do not display splash screen (deprecated).", s => {} },
				{ "ipc-tcp", "Use the Tcp channel for inter-process communication.", s => IpcTcp = true },
				{ "new-window", "Do not open in an existing instance of " + BrandingService.ApplicationName, s => NewWindow = true },
				{ "h|?|help", "Show help", s => ShowHelp = true },
				{ "perf-log", "Enable performance counter logging", s => PerfLog = true },
				{ "no-redirect", "Disable redirection of stdout/stderr to a log file", s => RedirectOutput = false },
			};
		}
		
		public static MonoDevelopOptions Parse (string[] args)
		{
			var opt = new MonoDevelopOptions ();
			var optSet = opt.GetOptionSet ();
			
			try {
				opt.RemainingArgs = optSet.Parse (args);
			} catch (Mono.Options.OptionException ex) {
				opt.Error = ex.ToString ();
			}
			
			if (opt.Error != null) {
				Console.WriteLine ("ERROR: {0}", opt.Error);
				Console.WriteLine ("Pass --help for usage information.");
			}
			
			if (opt.ShowHelp) {
				Console.WriteLine (BrandingService.ApplicationName + " " + BuildInfo.VersionLabel);
				Console.WriteLine ("Options:");
				optSet.WriteOptionDescriptions (Console.Out);
				const string openFileText = "      file.ext;line;column";
				Console.Write (openFileText);
				Console.Write (new string (' ', 29 - openFileText.Length));
				Console.WriteLine ("Opens a file at specified integer line and column");
			}
			
			return opt;
		}
		
		public bool IpcTcp { get; set; }
		public bool NewWindow { get; set; }
		public bool ShowHelp { get; set; }
		public bool PerfLog { get; set; }
		public bool RedirectOutput { get; set; }
		public string Error { get; set; }
		public IList<string> RemainingArgs { get; set; }
		public IdeCustomizer IdeCustomizer { get; set; }
	}
	
	public class AddinError
	{
		string addinFile;
		Exception exception;
		bool fatal;
		string message;
		
		public AddinError (string addin, string message, Exception exception, bool fatal)
		{
			this.addinFile = addin;
			this.message = message;
			this.exception = exception;
			this.fatal = fatal;
		}
		
		public string AddinFile {
			get { return addinFile; }
		}
		
		public string Message {
			get { return message; }
		}
		
		public Exception Exception {
			get { return exception; }
		}
		
		public bool Fatal {
			get { return fatal; }
		}
	}
}<|MERGE_RESOLUTION|>--- conflicted
+++ resolved
@@ -329,7 +329,6 @@
 			return 0;
 		}
 
-<<<<<<< HEAD
 		/// <summary>
 		/// Resolves MSBuild 15.0 assemblies that are used by MonoDevelop.Ide and are included with Mono.
 		/// </summary>
@@ -366,12 +365,12 @@
 			}
 
 			return null;
-=======
+		}
+
 		static bool OnIdle ()
 		{
 			Composition.CompositionManager.InitializeAsync ().Ignore ();
 			return false;
->>>>>>> b345f23e
 		}
 
 		static DateTime lastIdle;
@@ -702,7 +701,7 @@
 			if (!string.IsNullOrEmpty (type)) {
 				foreach (var path in paths) {
 					var file = BrandingService.GetFile (path.Replace ('/',Path.DirectorySeparatorChar));
-					if (File.Exists (file)) {
+					if (File.Exists (file)) {
 						Assembly asm = Platform.AssemblyLoad(file);
 						var t = asm.GetType (type, true);
 						var c = Activator.CreateInstance (t) as IdeCustomizer;
