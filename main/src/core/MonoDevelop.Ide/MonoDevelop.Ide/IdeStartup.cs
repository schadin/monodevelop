--- conflicted
+++ resolved
@@ -234,14 +234,6 @@
 				if (!CheckSCPlugin ())
 					return 1;
 
-<<<<<<< HEAD
-				Counters.Initialization.Trace ("Initializing IdeApp");
-				IdeApp.Initialize (monitor);
-=======
-				// no alternative for Application.ThreadException?
-				// Application.ThreadException += new ThreadExceptionEventHandler(ShowErrorBox);
->>>>>>> cb34ff29
-
 				// Load requested files
 				Counters.Initialization.Trace ("Opening Files");
 
