<<<<<<< HEAD
2008-08-06  Mike Krüger <mkrueger@novell.com> 

	* MonoDevelop.Projects.Dom.Parser/DatabaseProjectDom.cs,
	  MonoDevelop.Projects.Dom.Parser/ProjectParserService.cs,
	  MonoDevelop.Projects.Dom.Database/DatabaseType.cs,
	  MonoDevelop.Projects.Dom.Database/CodeCompletionDatabase.cs: Worked
	  on code completion database.

2008-08-05  Mike Krüger <mkrueger@novell.com> 

	* MonoDevelop.Projects.Dom.Parser/DatabaseProjectDom.cs,
	  MonoDevelop.Projects.Dom.Parser/ProjectParserService.cs,
	  MonoDevelop.Projects.Dom/IParserContext.cs,
	  MonoDevelop.Projects.Dom.Database/HyenaSqliteCommand.cs,
	  MonoDevelop.Projects.Dom.Database/CodeCompletionDatabase.cs: Worked
	  on datatabase layer.

2008-08-05  Mike Krüger <mkrueger@novell.com> 

	* MonoDevelop.Projects.Dom.Database/CodeCompletionDatabase.cs: fixed
	  bug in sql statement.

2008-08-04  Mike Krüger <mkrueger@novell.com> 

	* MonoDevelop.Projects.Dom.Parser/AbstractParser.cs,
	  MonoDevelop.Projects.Dom.Parser/ProjectParserService.cs,
	  MonoDevelop.Projects.Dom.Parser/IParser.cs,
	  MonoDevelop.Projects.Dom/DomCecilType.cs,
	  MonoDevelop.Projects.Dom.Database/DatabaseType.cs,
	  MonoDevelop.Projects.Dom.Database/CodeCompletionDatabase.cs: Worked
	  on dom/code completion db/parser and fixed a bug in the dom cecil
	  type loading.

2008-08-04  Mike Krüger <mkrueger@novell.com> 

	* MonoDevelop.Projects.Dom.Parser/ProjectDom.cs,
	  MonoDevelop.Projects.Dom/ResolveResult.cs,
	  MonoDevelop.Projects.Dom/DomType.cs,
	  MonoDevelop.Projects.Dom/DomReturnType.cs,
	  MonoDevelop.Projects.Dom/IReturnType.cs: Worked on C#3 code
	  completion.

2008-08-04  Mike Krüger <mkrueger@novell.com> 

	* MonoDevelop.Projects.Dom/DomReturnType.cs: fixed fullname bug in
	  return type.

2008-08-01  Mike Krüger <mkrueger@novell.com> 

	* MonoDevelop.Projects.Dom.Parser/ProjectParserService.cs,
	  MonoDevelop.Projects.Dom/DomCecilMethod.cs,
	  MonoDevelop.Projects.Dom/DomReturnType.cs,
	  MonoDevelop.Projects.Dom/DomCecilType.cs,
	  MonoDevelop.Projects.Dom/IReturnType.cs,
	  MonoDevelop.Projects.Dom.Database/DatabaseType.cs,
	  MonoDevelop.Projects.Dom.Database/CodeCompletionDatabase.cs:
	  Changed return type representation (now it's possible to represent
	  types of the form A.B.C<GenArg>.Inner1<a1,...>,...,InnerN<aN,...>)

2008-08-01  Mike Krüger <mkrueger@novell.com> 

	* MonoDevelop.Projects.Dom.Parser/DatabaseProjectDom.cs,
	  MonoDevelop.Projects.Dom.Parser/ProjectDom.cs,
	  MonoDevelop.Projects.Dom.Database/DatabaseType.cs,
	  MonoDevelop.Projects.Dom.Database/CodeCompletionDatabase.cs: Added
	  getsubclasslist operation.

2008-08-01  Mike Krüger <mkrueger@novell.com> 

	* MonoDevelop.Projects.Dom/Namespace.cs,
	  MonoDevelop.Projects.Dom.Database/CodeCompletionDatabase.cs: Fixed
	  bug in getnamespace contents.

2008-07-31  Mike Krüger <mkrueger@novell.com> 

	* MonoDevelop.Projects.Dom/ResolveResult.cs: worked on C#3 code
	  completion.

2008-07-30  Mike Krüger <mkrueger@novell.com> 

	* MonoDevelop.Projects.Dom.Parser/DatabaseProjectDom.cs,
	  MonoDevelop.Projects.Dom.Parser/ProjectParserService.cs,
	  MonoDevelop.Projects.Dom.Parser/ProjectDom.cs,
	  MonoDevelop.Projects.Dom.Database/HyenaSqliteCommand.cs,
	  MonoDevelop.Projects.Dom.Database/DatabaseType.cs,
	  MonoDevelop.Projects.Dom.Database/CodeCompletionDatabase.cs: Worked
	  on code completion database, optimized SQL a bit. Tried out single
	  code completion database for assemblies.

2008-07-30  Mike Krüger <mkrueger@novell.com> 

	* MonoDevelop.Projects.Dom.Parser/ProjectParserService.cs: Added
	  GetAssemblyProjectDom method.

2008-07-29  Michael Hutchinson <mhutchinson@novell.com> 

	* MonoDevelop.Projects.Dom.Database/MonoDevelopDatabaseConnection.cs,
	  MonoDevelop.Projects.Dom.Database/CodeCompletionDatabase.cs,
	  Makefile.am, MonoDevelop.Projects.mdp: Set some PRAGMAs (borrowed
	  from banshee) to make the database more performant. Threading's
	  looking worrying though.

2008-07-29  Mike Krüger <mkrueger@novell.com> 

	* MonoDevelop.Projects/DotNetProject.cs, Makefile.am,
	  MonoDevelop.Projects.mdp: Removed some parts of the documentation
	  service.

2008-07-29  Mike Krüger <mkrueger@novell.com> 

	* MonoDevelop.Projects/ILanguageBinding.cs,
	  MonoDevelop.Projects/ProjectsServices.cs,
	  MonoDevelop.Projects/LanguageBindingService.cs,
	  MonoDevelop.Projects/IDotNetLanguageBinding.cs,
	  MonoDevelop.Projects/Project.cs,
	  MonoDevelop.Projects.Dom.CodeGeneration,
	  MonoDevelop.Projects.Dom.CodeGeneration/CodeRefactorer.cs,
	  MonoDevelop.Projects.Dom.CodeGeneration/ICodeGenerator.cs,
	  MonoDevelop.Projects.Documentation,
	  MonoDevelop.Projects.Documentation/IDocumentationService.cs,
	  MonoDevelop.Projects.Dom.Parser/ProjectParserService.cs,
	  MonoDevelop.Projects.Dom.Output/AmbienceService.cs,
	  MonoDevelop.Projects.Dom/ReferenceEntry.cs,
	  MonoDevelop.Projects.Dom/DomRegion.cs, MonoDevelop.Projects.mdp,
	  MonoDevelop.Projects.Parser,
	  MonoDevelop.Projects.Parser/AbstractDecoration.cs,
	  MonoDevelop.Projects.Parser/ReturnTypeList.cs,
	  MonoDevelop.Projects.Parser/GenericParameter.cs,
	  MonoDevelop.Projects.Parser/IClass.cs,
	  MonoDevelop.Projects.Parser/MemberCollectionBase.cs,
	  MonoDevelop.Projects.Parser/AttributeCollection.cs,
	  MonoDevelop.Projects.Parser/ReflectionClass.cs,
	  MonoDevelop.Projects.Parser/ReferenceEntry.cs,
	  MonoDevelop.Projects.Parser/ParseInformationEventHandler.cs,
	  MonoDevelop.Projects.Parser/ParseInformation.cs,
	  MonoDevelop.Projects.Parser/PersistentClass.cs,
	  MonoDevelop.Projects.Parser/AssemblyCodeCompletionDatabase.cs,
	  MonoDevelop.Projects.Parser/IMethod.cs,
	  MonoDevelop.Projects.Parser/MethodCollection.cs,
	  MonoDevelop.Projects.Parser/IProperty.cs,
	  MonoDevelop.Projects.Parser/EventCollection.cs,
	  MonoDevelop.Projects.Parser/IUsing.cs,
	  MonoDevelop.Projects.Parser/FieldCollection.cs,
	  MonoDevelop.Projects.Parser/IDecoration.cs,
	  MonoDevelop.Projects.Parser/PersistentMethod.cs,
	  MonoDevelop.Projects.Parser/TypedCSharpCollection.cs,
	  MonoDevelop.Projects.Parser/DefaultIndexer.cs,
	  MonoDevelop.Projects.Parser/TypeNameResolver.cs,
	  MonoDevelop.Projects.Parser/PersistentProperty.cs,
	  MonoDevelop.Projects.Parser/DefaultComment.cs,
	  MonoDevelop.Projects.Parser/AbstractUsing.cs,
	  MonoDevelop.Projects.Parser/DatabaseGeneratorTool.cs,
	  MonoDevelop.Projects.Parser/CompoundClass.cs,
	  MonoDevelop.Projects.Parser/ClassInformationEventHandler.cs,
	  MonoDevelop.Projects.Parser/Tag.cs,
	  MonoDevelop.Projects.Parser/IAttribute.cs,
	  MonoDevelop.Projects.Parser/NamespaceEntry.cs,
	  MonoDevelop.Projects.Parser/LanguageItemCollection.cs,
	  MonoDevelop.Projects.Parser/DefaultParserService.cs,
	  MonoDevelop.Projects.Parser/CommentTasksChangedEventHandler.cs,
	  MonoDevelop.Projects.Parser/ICompilationUnitBase.cs,
	  MonoDevelop.Projects.Parser/PersistentAttribute.cs,
	  MonoDevelop.Projects.Parser/AssemblyInformation.cs,
	  MonoDevelop.Projects.Parser/AssemblyInformationEventHandler.cs,
	  MonoDevelop.Projects.Parser/ICompilationUnit.cs,
	  MonoDevelop.Projects.Parser/IParameter.cs,
	  MonoDevelop.Projects.Parser/PersistentGenericParamater.cs,
	  MonoDevelop.Projects.Parser/IEvent.cs,
	  MonoDevelop.Projects.Parser/IReturnType.cs,
	  MonoDevelop.Projects.Parser/ReflectionParameter.cs,
	  MonoDevelop.Projects.Parser/AbstractMember.cs,
	  MonoDevelop.Projects.Parser/ReflectionEvent.cs,
	  MonoDevelop.Projects.Parser/Namespace.cs,
	  MonoDevelop.Projects.Parser/IField.cs,
	  MonoDevelop.Projects.Parser/IRegion.cs,
	  MonoDevelop.Projects.Parser/ReflectionField.cs,
	  MonoDevelop.Projects.Parser/IExpressionFinder.cs,
	  MonoDevelop.Projects.Parser/PersistentParameter.cs,
	  MonoDevelop.Projects.Parser/FileEntry.cs,
	  MonoDevelop.Projects.Parser/PersistentReturnType.cs,
	  MonoDevelop.Projects.Parser/PersistentEvent.cs,
	  MonoDevelop.Projects.Parser/PersistentField.cs,
	  MonoDevelop.Projects.Parser/ExpressionContext.cs,
	  MonoDevelop.Projects.Parser/AbstractNamedEntity.cs,
	  MonoDevelop.Projects.Parser/IParser.cs,
	  MonoDevelop.Projects.Parser/PersistentAttributeSection.cs,
	  MonoDevelop.Projects.Parser/GenericParameterList.cs,
	  MonoDevelop.Projects.Parser/DefaultClass.cs,
	  MonoDevelop.Projects.Parser/ITypeNameResolver.cs,
	  MonoDevelop.Projects.Parser/CommentCollection.cs,
	  MonoDevelop.Projects.Parser/IMember.cs,
	  MonoDevelop.Projects.Parser/ProjectCodeCompletionDatabase.cs,
	  MonoDevelop.Projects.Parser/DefaultMethod.cs,
	  MonoDevelop.Projects.Parser/ClassEntry.cs,
	  MonoDevelop.Projects.Parser/TagCollection.cs,
	  MonoDevelop.Projects.Parser/DefaultProperty.cs,
	  MonoDevelop.Projects.Parser/ReflectionMethod.cs,
	  MonoDevelop.Projects.Parser/ParameterCollection.cs,
	  MonoDevelop.Projects.Parser/ExpressionResult.cs,
	  MonoDevelop.Projects.Parser/ReflectionProperty.cs,
	  MonoDevelop.Projects.Parser/PropertyCollection.cs,
	  MonoDevelop.Projects.Parser/Comment.cs,
	  MonoDevelop.Projects.Parser/SimpleCodeCompletionDatabase.cs,
	  MonoDevelop.Projects.Parser/ClassWrapper.cs,
	  MonoDevelop.Projects.Parser/IIndexer.cs,
	  MonoDevelop.Projects.Parser/ClassType.cs,
	  MonoDevelop.Projects.Parser/DefaultAttribute.cs,
	  MonoDevelop.Projects.Parser/ReflectionIndexer.cs,
	  MonoDevelop.Projects.Parser/ILanguageItem.cs,
	  MonoDevelop.Projects.Parser/IComment.cs,
	  MonoDevelop.Projects.Parser/PersistentIndexer.cs,
	  MonoDevelop.Projects.Parser/ClassCollection.cs,
	  MonoDevelop.Projects.Parser/DefaultCompilationUnit.cs,
	  MonoDevelop.Projects.Parser/ModifierEnum.cs,
	  MonoDevelop.Projects.Parser/DefaultParameter.cs,
	  MonoDevelop.Projects.Parser/IParserService.cs,
	  MonoDevelop.Projects.Parser/DefaultReturnType.cs,
	  MonoDevelop.Projects.Parser/DefaultEvent.cs,
	  MonoDevelop.Projects.Parser/DefaultField.cs,
	  MonoDevelop.Projects.Parser/DefaultRegion.cs,
	  MonoDevelop.Projects.Parser/CodeCompletionDatabase.cs,
	  MonoDevelop.Projects.Parser/ReflectionReturnType.cs,
	  MonoDevelop.Projects.Parser/ParameterModifier.cs,
	  MonoDevelop.Projects.Parser/LocalVariable.cs,
	  MonoDevelop.Projects.Parser/AttributeSectionCollection.cs,
	  MonoDevelop.Projects.Parser/IUsingCollection.cs: Removed old dom
	  (GPLed code goes down from over 30% to under 10%)

2008-07-29  Mike Krüger <mkrueger@novell.com> 

	* MonoDevelop.Projects.Dom.Parser/ProjectDom.cs,
	  MonoDevelop.Projects.Dom.Output/OutputFlags.cs,
	  MonoDevelop.Projects.Dom/IMember.cs,
	  MonoDevelop.Projects.Dom/DomParameter.cs,
	  MonoDevelop.Projects.Dom/IParameter.cs,
	  MonoDevelop.Projects.Dom/AbstractMember.cs,
	  MonoDevelop.Projects.CodeGeneration/RefactorerContext.cs,
	  MonoDevelop.Projects.CodeGeneration/IRefactorer.cs,
	  MonoDevelop.Projects.CodeGeneration/BaseRefactorer.cs,
	  MonoDevelop.Projects.CodeGeneration/CodeRefactorer.cs: Converted
	  refactoring infrastructure to new dom.

2008-07-28  Michael Hutchinson <mhutchinson@novell.com> 

	* MonoDevelop.Projects.Dom/CompilationUnit.cs,
	  MonoDevelop.Projects.Dom/ICompilationUnit.cs: Use the FoldingRegion
	  class for folding regions.

2008-07-27  Mike Krüger <mkrueger@novell.com> 

	* MonoDevelop.Projects.Dom.Database/DatabaseType.cs: database type
	  caches compilation unit.

2008-07-27  Mike Krüger <mkrueger@novell.com> 

	* MonoDevelop.Projects.Dom.CodeGeneration,
	  MonoDevelop.Projects.Dom.CodeGeneration/CodeRefactorer.cs,
	  MonoDevelop.Projects.Dom.CodeGeneration/ICodeGenerator.cs,
	  MonoDevelop.Projects.Dom.Parser/DatabaseProjectDom.cs,
	  MonoDevelop.Projects.Dom.Parser/AbstractParser.cs,
	  MonoDevelop.Projects.Dom.Parser/ProjectParserService.cs,
	  MonoDevelop.Projects.Dom.Parser/IParser.cs,
	  MonoDevelop.Projects.Dom.Parser/ProjectDom.cs,
	  MonoDevelop.Projects.Dom.Parser/IResolver.cs,
	  MonoDevelop.Projects.Dom.Output/Ambience.cs,
	  MonoDevelop.Projects.Dom.Output/AmbienceService.cs,
	  MonoDevelop.Projects.Dom.Output/NetAmbience.cs,
	  MonoDevelop.Projects.Dom/ResolveResult.cs,
	  MonoDevelop.Projects.Dom/DomCecilParameter.cs,
	  MonoDevelop.Projects.Dom/DomType.cs,
	  MonoDevelop.Projects.Dom/DomCecilField.cs,
	  MonoDevelop.Projects.Dom/DomCecilProperty.cs,
	  MonoDevelop.Projects.Dom/PreProcessorDefine.cs,
	  MonoDevelop.Projects.Dom/IDocumentMetainformation.cs,
	  MonoDevelop.Projects.Dom/IAttribute.cs,
	  MonoDevelop.Projects.Dom/NamespaceEntry.cs,
	  MonoDevelop.Projects.Dom/CompilationUnit.cs,
	  MonoDevelop.Projects.Dom/DomMethod.cs,
	  MonoDevelop.Projects.Dom/DomCecilType.cs,
	  MonoDevelop.Projects.Dom/DomTypeProxy.cs,
	  MonoDevelop.Projects.Dom/ICompilationUnit.cs,
	  MonoDevelop.Projects.Dom/IReturnType.cs,
	  MonoDevelop.Projects.Dom/AbstractMember.cs,
	  MonoDevelop.Projects.Dom/IExpressionFinder.cs,
	  MonoDevelop.Projects.Dom/FileEntry.cs,
	  MonoDevelop.Projects.Dom/DomLocation.cs,
	  MonoDevelop.Projects.Dom/ProjectCodeCompletionDatabase.cs,
	  MonoDevelop.Projects.Dom/DomCecilMethod.cs,
	  MonoDevelop.Projects.Dom/IMember.cs,
	  MonoDevelop.Projects.Dom/DomReturnType.cs,
	  MonoDevelop.Projects.Dom/DomRegion.cs,
	  MonoDevelop.Projects.Dom/DomUsing.cs,
	  MonoDevelop.Projects.Dom/FoldingRegion.cs,
	  MonoDevelop.Projects.Dom/ClassEntry.cs,
	  MonoDevelop.Projects.Dom/Comment.cs,
	  MonoDevelop.Projects.Dom/SimpleCodeCompletionDatabase.cs,
	  MonoDevelop.Projects.Dom/DomAttribute.cs,
	  MonoDevelop.Projects.Dom/DefaultParserContext.cs,
	  MonoDevelop.Projects.Dom/DomCecilReturnType.cs,
	  MonoDevelop.Projects.Dom/Modifiers.cs,
	  MonoDevelop.Projects.Dom/DomPersistence.cs,
	  MonoDevelop.Projects.Dom/DomProperty.cs,
	  MonoDevelop.Projects.Dom/CodeCompletionDatabase.cs,
	  MonoDevelop.Projects.Dom/DomCecilAttribute.cs,
	  MonoDevelop.Projects.Dom.Database,
	  MonoDevelop.Projects.Dom.Database/SqliteUtils.cs,
	  MonoDevelop.Projects.Dom.Database/DatabaseCommand.cs,
	  MonoDevelop.Projects.Dom.Database/HyenaSqliteCommand.cs,
	  MonoDevelop.Projects.Dom.Database/DatabaseMethod.cs,
	  MonoDevelop.Projects.Dom.Database/DatabaseParameter.cs,
	  MonoDevelop.Projects.Dom.Database/HyenaSqliteConnection.cs,
	  MonoDevelop.Projects.Dom.Database/DatabaseColumnAttribute.cs,
	  MonoDevelop.Projects.Dom.Database/DatabaseType.cs,
	  MonoDevelop.Projects.Dom.Database/DatabaseEvent.cs,
	  MonoDevelop.Projects.Dom.Database/DatabaseField.cs,
	  MonoDevelop.Projects.Dom.Database/CodeCompletionDatabase.cs,
	  MonoDevelop.Projects.Dom.Database/DatabaseProperty.cs,
	  MonoDevelop.Projects.Dom.Database/DateTimeUtil.cs,
	  MonoDevelop.Projects.Parser/DefaultParserService.cs: Worked on new
	  dom/completion/database.
=======
2008-08-05  Lluis Sanchez Gual <lluis@novell.com> 

	* MonoDevelop.Projects/ProjectService.cs: Request file edit permissions
	  when saving a project or solution.
>>>>>>> c8778616

2008-07-21  Lluis Sanchez Gual <lluis@novell.com> 

	* MonoDevelop.Projects.Extensions/ProjectExtensionUtil.cs:
	  EndLoadOperation: properly check for an existing load operation.

2008-07-21  Lluis Sanchez Gual <lluis@novell.com> 

	* MonoDevelop.Projects/PropertyBag.cs: Fix creation of default value in
	  GetValue.

2008-07-21  Lluis Sanchez Gual <lluis@novell.com> 

	* MonoDevelop.Projects/Project.cs: Don't set the dirty flag when the
	  project is being loaded.

2008-07-21  Lluis Sanchez Gual <lluis@novell.com> 

	* MonoDevelop.Projects/AbstractProjectConfiguration.cs,
	  MonoDevelop.Projects/DotNetProject.cs: Allow specifying env vars to
	  be set when running the project.
	* Makefile.am: Moved serialization engine to MonoDevelop.Core.

2008-07-21  Lluis Sanchez Gual <lluis@novell.com> 

	* md1format.xml, MonoDevelop.Projects.Formats.MD1/CmbxFileFormat.cs,
	  MonoDevelop.Projects.Formats.MD1/CombineConfiguration.cs,
	  MonoDevelop.Projects.Formats.MD1/CombineConfigurationEntry.cs,
	  MonoDevelop.Projects.Formats.MD1/CombineConfigurationSet.cs,
	  MonoDevelop.Projects.Formats.MD1/CombineStartupMode.cs,
	  MonoDevelop.Projects.Formats.MD1/MD1CustomDataItem.cs,
	  MonoDevelop.Projects.Formats.MD1/MD1FileFormat.cs,
	  MonoDevelop.Projects.Formats.MD1/MD1ProjectService.cs,
	  MonoDevelop.Projects.Formats.MD1/PrjxFileFormat.cs,
	  MonoDevelop.Projects.Formats.MSBuild/MSBuildProjectHandler.cs,
	  MonoDevelop.Projects.Formats.MSBuild/MSBuildProjectService.cs,
	  MonoDevelop.Projects.Formats.MSBuild/SlnFileFormat.cs,
	  MonoDevelop.Projects.mdp, MonoDevelop.Projects.Serialization,
	  MonoDevelop.Projects.Serialization/ArrayHandler.cs,
	  MonoDevelop.Projects.Serialization/ArrayListHandler.cs,
	  MonoDevelop.Projects.Serialization/ClassDataType.cs,
	  MonoDevelop.Projects.Serialization/CollectionDataType.cs,
	  MonoDevelop.Projects.Serialization/DataCollection.cs,
	  MonoDevelop.Projects.Serialization/DataContext.cs,
	  MonoDevelop.Projects.Serialization/DataIncludeAttribute.cs,
	  MonoDevelop.Projects.Serialization/DataItem.cs,
	  MonoDevelop.Projects.Serialization/DataItemAttribute.cs,
	  MonoDevelop.Projects.Serialization/DataNode.cs,
	  MonoDevelop.Projects.Serialization/DataSerializer.cs,
	  MonoDevelop.Projects.Serialization/DataType.cs,
	  MonoDevelop.Projects.Serialization/DataValue.cs,
	  MonoDevelop.Projects.Serialization/EnumDataType.cs,
	  MonoDevelop.Projects.Serialization/ExpandedCollectionAttribute.cs,
	  MonoDevelop.Projects.Serialization/GenericCollectionHandler.cs,
	  MonoDevelop.Projects.Serialization/ICollectionHandler.cs,
	  MonoDevelop.Projects.Serialization/ICustomDataItemHandler.cs,
	  MonoDevelop.Projects.Serialization/IExtendedDataItem.cs,
	  MonoDevelop.Projects.Serialization/ILoadController.cs,
	  MonoDevelop.Projects.Serialization/IPropertyFilter.cs,
	  MonoDevelop.Projects.Serialization/ISerializationAttributeProvider.cs,
	  MonoDevelop.Projects.Serialization/ItemProperty.cs,
	  MonoDevelop.Projects.Serialization/ItemPropertyAttribute.cs,
	  MonoDevelop.Projects.Serialization/PrimitiveDataType.cs,
	  MonoDevelop.Projects.Serialization/SerializationContext.cs,
	  MonoDevelop.Projects.Serialization/TypeAttributeProvider.cs,
	  MonoDevelop.Projects.Serialization/XmlDataSerializer.cs,
	  MonoDevelop.Projects.Serialization/XmlElementDataType.cs,
	  MonoDevelop.Projects.Serialization/XmlMapAttributeProvider.cs,
	  MonoDevelop.Projects/CustomCommand.cs,
	  MonoDevelop.Projects/DotNetProjectBinding.cs,
	  MonoDevelop.Projects/DotNetProjectConfiguration.cs,
	  MonoDevelop.Projects/GenericProjectBinding.cs,
	  MonoDevelop.Projects/IProjectService.cs,
	  MonoDevelop.Projects/ItemConfiguration.cs,
	  MonoDevelop.Projects/IWorkspaceObject.cs,
	  MonoDevelop.Projects/Project.cs,
	  MonoDevelop.Projects/ProjectFile.cs,
	  MonoDevelop.Projects/ProjectPathItemPropertyAttribute.cs,
	  MonoDevelop.Projects/ProjectReference.cs,
	  MonoDevelop.Projects/ProjectService.cs,
	  MonoDevelop.Projects/PropertyBag.cs,
	  MonoDevelop.Projects/Solution.cs,
	  MonoDevelop.Projects/SolutionConfiguration.cs,
	  MonoDevelop.Projects/SolutionEntityItem.cs,
	  MonoDevelop.Projects/SolutionFolder.cs,
	  MonoDevelop.Projects/SolutionItem.cs,
	  MonoDevelop.Projects/SolutionItemConfiguration.cs,
	  MonoDevelop.Projects/SolutionItemReference.cs,
	  MonoDevelop.Projects/UnknownConfiguration.cs,
	  MonoDevelop.Projects/Workspace.cs,
	  MonoDevelop.Projects/WorkspaceItem.cs: Moved serialization engine
	  to MonoDevelop.Core. Use new syntax for specifying attribute scope.

2008-07-21  Lluis Sanchez Gual <lluis@novell.com> 

	* MonoDevelop.Projects.Formats.MSBuild/MSBuildProjectHandler.cs: Read
	  and write the RequiredTargetFramework property for ProjectReference
	  objects.

2008-07-21  Lluis Sanchez Gual <lluis@novell.com> 

	* MonoDevelop.Projects.Formats.MSBuild/MSBuildProjectHandler.cs: (Save)
	  Use the referenced project's ID, not our ID. Patch by Casey
	  Marshall.

2008-07-17  Mike Kestner <mkestner@novell.com> 

	* MonoDevelop.Projects.CodeGeneration/BaseRefactorer.cs:
	* MonoDevelop.Projects.CodeGeneration/CodeRefactorer.cs:
	* MonoDevelop.Projects.CodeGeneration/IRefactorer.cs:
	* MonoDevelop.Projects.CodeGeneration/RefactorOperations.cs:
	  New AddAttribute refactoring operation to insert attributes
	  on class declarations.

2008-07-17  Lluis Sanchez Gual <lluis@novell.com> 

	* MonoDevelop.Projects.Serialization/XmlDataSerializer.cs,
	  MonoDevelop.Projects.Serialization/DataValue.cs: Improve
	  serialization of DataNodes into xml.

2008-07-16  Mike Krüger <mkrueger@novell.com> 

	* MonoDevelop.Projects.Parser/DefaultParserService.cs: fixed Bug 409542
	  - Code completion database regeneration yielding empty databases.

2008-07-16  Mike Krüger <mkrueger@novell.com> 

	* MonoDevelop.Projects.Dom.Parser/ProjectDom.cs,
	  MonoDevelop.Projects.Dom/ExpressionResult.cs: some bugfixes.

2008-07-16  Mike Krüger <mkrueger@novell.com> 

	* MonoDevelop.Projects.Dom/DomType.cs,
	  MonoDevelop.Projects.Dom/DomMethod.cs,
	  MonoDevelop.Projects.Dom/IReturnType.cs,
	  MonoDevelop.Projects.Dom/AbstractMember.cs,
	  MonoDevelop.Projects.Dom/IMember.cs: Added monodoc documentation
	  support.

2008-07-16  Mike Krüger <mkrueger@novell.com> 

	* MonoDevelop.Projects.Dom.Parser/ProjectParserService.cs,
	  MonoDevelop.Projects.Dom/ResolveResult.cs,
	  MonoDevelop.Projects.Dom/DomType.cs,
	  MonoDevelop.Projects.Dom/IProperty.cs,
	  MonoDevelop.Projects.Dom/DomMethod.cs,
	  MonoDevelop.Projects.Dom/DomCecilType.cs,
	  MonoDevelop.Projects.Dom/AbstractMember.cs,
	  MonoDevelop.Projects.Dom/Namespace.cs,
	  MonoDevelop.Projects.Dom/IMember.cs,
	  MonoDevelop.Projects.Dom/DomEvent.cs,
	  MonoDevelop.Projects.Dom/DomField.cs,
	  MonoDevelop.Projects.Dom/DomProperty.cs: Added help support for new
	  dom.

2008-07-15  Mike Krüger <mkrueger@novell.com> 

	* MonoDevelop.Projects.Dom.Parser/ProjectParserService.cs,
	  MonoDevelop.Projects.Dom.Parser/ProjectDom.cs,
	  MonoDevelop.Projects.Dom/DomType.cs,
	  MonoDevelop.Projects.Dom/IParserContext.cs,
	  MonoDevelop.Projects.Dom/IType.cs,
	  MonoDevelop.Projects.Dom/ExpressionContext.cs,
	  MonoDevelop.Projects.Dom/ProjectCodeCompletionDatabase.cs,
	  MonoDevelop.Projects.Dom/DomReturnType.cs,
	  MonoDevelop.Projects.Dom/DefaultParserContext.cs,
	  MonoDevelop.Projects.Dom/CodeCompletionDatabase.cs: Worked on new
	  dom. 

2008-07-15  Mike Krüger <mkrueger@novell.com> 

	* MonoDevelop.Projects.Dom.Parser/ProjectParserService.cs,
	  MonoDevelop.Projects.Dom.Parser/ProjectDom.cs: Fixed referenced
	  projects bug in new dom.

2008-07-15  Mike Krüger <mkrueger@novell.com> 

	* MonoDevelop.Projects.Dom.Parser/ProjectParserService.cs,
	  MonoDevelop.Projects.Dom.Parser/ProjectDom.cs,
	  MonoDevelop.Projects.Dom/DomCecilType.cs,
	  MonoDevelop.Projects.Dom/DomCecilCompilationUnit.cs,
	  MonoDevelop.Projects.Parser/DefaultParserService.cs: Optimized
	  cecil loading.

2008-07-14  Mike Krüger <mkrueger@novell.com> 

	* MonoDevelop.Projects.Dom.Parser/ProjectParserService.cs,
	  MonoDevelop.Projects.Dom.Parser/ProjectDom.cs: Added parserdatabase
	  update thread.

2008-07-14  Mike Krüger <mkrueger@novell.com> 

	* MonoDevelop.Projects.Dom.Parser/AbstractParser.cs,
	  MonoDevelop.Projects.Dom.Parser/ProjectParserService.cs,
	  MonoDevelop.Projects.Dom.Parser/IParser.cs,
	  MonoDevelop.Projects.Dom.Output/AmbienceService.cs,
	  MonoDevelop.Projects.Dom/PreProcessorDefine.cs,
	  MonoDevelop.Projects.Dom/IDocumentMetainformation.cs,
	  MonoDevelop.Projects.Dom/NamespaceEntry.cs,
	  MonoDevelop.Projects.Dom/FoldingRegion.cs,
	  MonoDevelop.Projects.Dom/ClassEntry.cs,
	  MonoDevelop.Projects.Dom/ConditionalRegion.cs: Added support for
	  comments/foldings (old) and pre processor defines/conditional
	  regions (new) to the new dom infrastructure.

2008-07-14  Mike Krüger <mkrueger@novell.com> 

	* MonoDevelop.Projects.Dom.Parser/ProjectDom.cs,
	  MonoDevelop.Projects.Dom/ResolveResult.cs,
	  MonoDevelop.Projects.Dom/DomType.cs: Fixed inner types.

2008-07-13  Mike Krüger <mkrueger@novell.com> 

	* MonoDevelop.Projects.Dom.Parser/ProjectDom.cs,
	  MonoDevelop.Projects.Dom/AbstractMember.cs,
	  MonoDevelop.Projects.Dom/ExpressionContext.cs,
	  MonoDevelop.Projects.Dom/IMember.cs: Worked on code completion.

2008-07-12  Mike Krüger <mkrueger@novell.com> 

	* MonoDevelop.Projects.Dom/DomType.cs,
	  MonoDevelop.Projects.Dom/IType.cs: Some dom changes.

2008-07-11  Mike Krüger <mkrueger@novell.com> 

	* MonoDevelop.Projects.Dom/DomType.cs,
	  MonoDevelop.Projects.Dom/DomMethod.cs,
	  MonoDevelop.Projects.Dom/IParameter.cs,
	  MonoDevelop.Projects.Dom/IType.cs,
	  MonoDevelop.Projects.Dom/ExpressionContext.cs,
	  MonoDevelop.Projects.Dom/DomParameter.cs: Worked on new dom.

2008-07-11  Mike Krüger <mkrueger@novell.com> 

	* MonoDevelop.Projects.Dom.Parser/ProjectParserService.cs: changed
	  parser serivce thread safety.

2008-07-10  Mike Krüger <mkrueger@novell.com> 

	* MonoDevelop.Projects.Dom.Output/NetAmbience.cs,
	  MonoDevelop.Projects.Dom/ResolveResult.cs,
	  MonoDevelop.Projects.Dom/DomType.cs,
	  MonoDevelop.Projects.Dom/DomTypeProxy.cs,
	  MonoDevelop.Projects.Dom/ExpressionContext.cs,
	  MonoDevelop.Projects.Dom/DomPersistence.cs,
	  MonoDevelop.Projects.Parser/DefaultParserService.cs: Worked on code
	  completion.

2008-07-10  Mike Krüger <mkrueger@novell.com> 

	* MonoDevelop.Projects.Dom.Parser/ProjectDom.cs,
	  MonoDevelop.Projects.Dom/ExpressionContext.cs,
	  MonoDevelop.Projects.Dom/ExpressionResult.cs: Worked on code
	  completion.

2008-07-09  Lluis Sanchez Gual <lluis@novell.com> 

	* MonoDevelop.Projects.Formats.MSBuild/MSBuildProjectHandler.cs,
	  MonoDevelop.Projects.Extensions/ProjectExtensionUtil.cs,
	  MonoDevelop.Projects.Extensions/ISolutionItemHandler.cs: Added
	  support for path encoding/decoding specific to the file format.

2008-07-09  Mike Krüger <mkrueger@novell.com> 

	* MonoDevelop.Projects.Dom/ResolveResult.cs,
	  MonoDevelop.Projects.Dom/DomReturnType.cs: Worked on new dom.

2008-07-09  Mike Krüger <mkrueger@novell.com> 

	* MonoDevelop.Projects.Dom/CompoundType.cs: Worked on dom.

2008-07-09  Mike Krüger <mkrueger@novell.com> 

	* MonoDevelop.Projects.Dom.Parser/ProjectDom.cs,
	  MonoDevelop.Projects.Dom.Output/Ambience.cs,
	  MonoDevelop.Projects.Dom.Output/NetAmbience.cs,
	  MonoDevelop.Projects.Dom/ResolveResult.cs,
	  MonoDevelop.Projects.Dom/DomType.cs,
	  MonoDevelop.Projects.Dom/IType.cs: Worked on method completion.

2008-07-08  Mike Krüger <mkrueger@novell.com> 

	* MonoDevelop.Projects.Dom.Parser/ProjectParserService.cs,
	  MonoDevelop.Projects.Dom.Parser/ProjectDom.cs,
	  MonoDevelop.Projects.Dom/ResolveResult.cs,
	  MonoDevelop.Projects.Dom/DomType.cs,
	  MonoDevelop.Projects.Dom/IType.cs: Worked on completion.

2008-07-08  Mike Krüger <mkrueger@novell.com> 

	* MonoDevelop.Projects.Dom/DomType.cs,
	  MonoDevelop.Projects.Dom/AbstractMember.cs,
	  MonoDevelop.Projects.Dom/Namespace.cs,
	  MonoDevelop.Projects.Dom/ClassEntry.cs,
	  MonoDevelop.Projects.Dom/StringRegistry.cs: Removed string registry
	  (it's obsolete).

2008-07-08  Mike Krüger <mkrueger@novell.com> 

	* MonoDevelop.Projects.Dom.Parser/ProjectParserService.cs,
	  MonoDevelop.Projects.Dom/DomCecilParameter.cs,
	  MonoDevelop.Projects.Dom/DomCecilEvent.cs,
	  MonoDevelop.Projects.Dom/DomType.cs,
	  MonoDevelop.Projects.Dom/DomCecilField.cs,
	  MonoDevelop.Projects.Dom/DomCecilProperty.cs,
	  MonoDevelop.Projects.Dom/StringRegistry.cs,
	  MonoDevelop.Projects.Dom/DomMethod.cs,
	  MonoDevelop.Projects.Dom/DomCecilType.cs,
	  MonoDevelop.Projects.Dom/AbstractMember.cs,
	  MonoDevelop.Projects.Dom/Namespace.cs,
	  MonoDevelop.Projects.Dom/DomCecilCompilationUnit.cs,
	  MonoDevelop.Projects.Dom/DomCecilMethod.cs,
	  MonoDevelop.Projects.Dom/DomUsing.cs,
	  MonoDevelop.Projects.Dom/CompoundType.cs,
	  MonoDevelop.Projects.Dom/ClassEntry.cs,
	  MonoDevelop.Projects.Dom/DomAttribute.cs,
	  MonoDevelop.Projects.Dom/DomParameter.cs,
	  MonoDevelop.Projects.Dom/DomEvent.cs,
	  MonoDevelop.Projects.Dom/DomField.cs,
	  MonoDevelop.Projects.Dom/DomPersistence.cs,
	  MonoDevelop.Projects.Dom/DomProperty.cs,
	  MonoDevelop.Projects.Dom/CodeCompletionDatabase.cs: Did some memory
	  optimizations.

2008-07-07  Mike Krüger <mkrueger@novell.com> 

	* MonoDevelop.Projects.Dom/ResolveResult.cs: Worked on completion.

2008-07-07  Mike Krüger <mkrueger@novell.com> 

	* MonoDevelop.Projects.Dom.Parser/ProjectParserService.cs,
	  MonoDevelop.Projects.Dom.Parser/ProjectDom.cs,
	  MonoDevelop.Projects.Dom/ResolveResult.cs,
	  MonoDevelop.Projects.Dom/DomType.cs,
	  MonoDevelop.Projects.Dom/AssemblyCodeCompletionDatabase.cs,
	  MonoDevelop.Projects.Dom/CompilationUnit.cs,
	  MonoDevelop.Projects.Dom/ICompilationUnit.cs,
	  MonoDevelop.Projects.Dom/Namespace.cs,
	  MonoDevelop.Projects.Dom/ExpressionContext.cs,
	  MonoDevelop.Projects.Dom/DomCecilCompilationUnit.cs,
	  MonoDevelop.Projects.Dom/CodeCompletionDatabase.cs: Worked on dom.

2008-07-04  Mike Krüger <mkrueger@novell.com> 

	* MonoDevelop.Projects.Parser/DefaultCompilationUnit.cs: fixed Bug
	  405930 - FoldingRegions in compilation units are all folded by
	  default

2008-07-03  Mike Krüger <mkrueger@novell.com> 

	* MonoDevelop.Projects.Dom.Parser/ProjectParserService.cs,
	  MonoDevelop.Projects.Dom.Parser/ProjectDom.cs,
	  MonoDevelop.Projects.Dom/AssemblyCodeCompletionDatabase.cs,
	  MonoDevelop.Projects.Dom/DomCecilCompilationUnit.cs: Worked on new
	  dom. (resolving in the c# backend now works).

2008-07-03  Mike Krüger <mkrueger@novell.com> 

	* MonoDevelop.Projects.Dom.Parser/ProjectParserService.cs,
	  MonoDevelop.Projects.Dom.Parser/ProjectDom.cs,
	  MonoDevelop.Projects.Dom/ResolveResult.cs,
	  MonoDevelop.Projects.Dom/DomType.cs,
	  MonoDevelop.Projects.Dom/AssemblyCodeCompletionDatabase.cs,
	  MonoDevelop.Projects.Dom/DomMethod.cs,
	  MonoDevelop.Projects.Dom/DomCecilType.cs,
	  MonoDevelop.Projects.Dom/DomTypeProxy.cs,
	  MonoDevelop.Projects.Dom/DomReturnType.cs,
	  MonoDevelop.Projects.Dom/CompoundType.cs,
	  MonoDevelop.Projects.Dom/ClassEntry.cs,
	  MonoDevelop.Projects.Dom/DomPersistence.cs,
	  MonoDevelop.Projects.Dom/CodeCompletionDatabase.cs: Worked on new
	  dom.

2008-07-02  Ankit Jain  <jankit@novell.com>

	Fix bug #371569.
	* MonoDevelop.Projects.CodeGeneration/BaseRefactorer.cs
	(CreateImplementation): Handle out/ref/params modifiers.

2008-06-25  Mike Krüger <mkrueger@novell.com> 

	* MonoDevelop.Projects.Dom.Parser/ProjectDom.cs,
	  MonoDevelop.Projects.Dom/ResolveResult.cs: Worked on code
	  completion.

2008-06-25  Mike Krüger <mkrueger@novell.com> 

	* MonoDevelop.Projects.Dom.Parser/ProjectParserService.cs,
	  MonoDevelop.Projects.Dom.Parser/ProjectDom.cs: Added support for
	  project doms without project attached.

2008-06-24  Michael Hutchinson <mhutchinson@novell.com> 

	* MonoDevelop.Projects/DotNetProject.cs,
	  MonoDevelop.Projects/Project.cs, md1format.xml: Add serialisation
	  map for UseParentDirectoryAsNamespace. Move
	  UseParentDirectoryAsNamespace from Project to DotNetProject to
	  increase consistency.

2008-06-24  Mike Krüger <mkrueger@novell.com> 

	* MonoDevelop.Projects.Dom.Parser/ProjectParserService.cs,
	  MonoDevelop.Projects.Dom.Parser/ProjectDom.cs,
	  MonoDevelop.Projects.Dom/DomType.cs,
	  MonoDevelop.Projects.Dom/AbstractMember.cs,
	  MonoDevelop.Projects.Dom/IMember.cs,
	  MonoDevelop.Projects.Dom/ExpressionResult.cs,
	  MonoDevelop.Projects.Dom/DomPersistence.cs: Worked on dom.

2008-06-20  Michael Hutchinson <mhutchinson@novell.com> 

	* MonoDevelop.Projects.CodeGeneration/IRefactorer.cs,
	  MonoDevelop.Projects.CodeGeneration/BaseRefactorer.cs,
	  MonoDevelop.Projects.CodeGeneration/CodeRefactorer.cs,
	  MonoDevelop.Projects.CodeGeneration/RefactorOperations.cs: Add and
	  implement API for bulk adding/implementing members at one location.
	  Avoids reparsing the file after each individual addition, so
	  increases performance substantially, and allows members to be
	  created in contiguous blocks. Also implement APIs for creating
	  folding regions, and for creating/implementing members within them.
	  Implement interfaces in folding regions.

2008-06-20  Ankit Jain  <jankit@novell.com>

	* BaseRefactorer.cs (ImplementMember): Fix emitting 'override'.
	* MonoDevelop.Projects.CodeGeneration/CodeRefactorer.cs
	(FindOverridables): Move here from CSharpTextEditorExtension.

2008-06-19  Mike Krüger <mkrueger@novell.com> 

	* MonoDevelop.Projects.Dom.Parser/ProjectDom.cs,
	  MonoDevelop.Projects.Dom/ResolveResult.cs,
	  MonoDevelop.Projects.Dom/DomLocation.cs,
	  MonoDevelop.Projects.Dom/DomRegion.cs: Worked on code completion
	  infrastructure.

2008-06-19  Mike Krüger <mkrueger@novell.com> 

	* MonoDevelop.Projects.Dom.Parser/ProjectParserService.cs,
	  MonoDevelop.Projects.Dom.Parser/ProjectDom.cs: Worked on assembly
	  code completion database.

2008-06-18  Mike Krüger <mkrueger@novell.com> 

	* MonoDevelop.Projects.Dom.Parser/ProjectParserService.cs,
	  MonoDevelop.Projects.Dom/DomType.cs,
	  MonoDevelop.Projects.Dom/DomPersistence.cs: Worked on dom
	  persistence.

2008-06-18  Mike Krüger <mkrueger@novell.com> 

	* MonoDevelop.Projects.Dom/DomType.cs,
	  MonoDevelop.Projects.Dom/DomTypeProxy.cs,
	  MonoDevelop.Projects.Dom/DomPersistence.cs,
	  MonoDevelop.Projects.Dom/CodeCompletionDatabase.cs,
	  MonoDevelop.Projects.Dom/IType.cs: Worked on dom.

2008-06-17  Michael Hutchinson <mhutchinson@novell.com> 

	* MonoDevelop.Projects/DotNetProject.cs: Sanitise autogenerated default
	  namespaces properly.

2008-06-17  Mike Krüger <mkrueger@novell.com> 

	* MonoDevelop.Projects.Dom/DomReturnType.cs,
	  MonoDevelop.Projects.Dom/DomPersistence.cs: Fixed some dom
	  persistence bugs.

2008-06-17  Mike Krüger <mkrueger@novell.com> 

	* MonoDevelop.Projects.Dom.Parser/ProjectParserService.cs,
	  MonoDevelop.Projects.Dom.Parser/ProjectDom.cs,
	  MonoDevelop.Projects.Dom/ProjectCodeCompletionDatabase.cs,
	  MonoDevelop.Projects.Dom/DomReturnType.cs,
	  MonoDevelop.Projects.Dom/DefaultParserContext.cs,
	  MonoDevelop.Projects.Dom/IParserContext.cs,
	  MonoDevelop.Projects.Dom/DomPersistence.cs,
	  MonoDevelop.Projects.Dom/CodeCompletionDatabase.cs,
	  MonoDevelop.Projects.Parser/DefaultParserService.cs: Worked on new
	  dom.

2008-06-16  Lluis Sanchez Gual <lluis@novell.com> 

	* MonoDevelop.Projects/WorkspaceItem.cs,
	  MonoDevelop.Projects/SolutionItem.cs: Added Loading flag.
	* MonoDevelop.Projects/ProjectService.cs,
	  MonoDevelop.Projects/Workspace.cs,
	  MonoDevelop.Projects.Formats.MD1/CmbxFileFormat.cs: Track api
	  changes.
	* MonoDevelop.Projects/SolutionFolder.cs: Added new method for adding
	  an item which creates the solution configurations if required.
	* MonoDevelop.Projects/Solution.cs: Properly create child
	  configurations in AddConfiguration. Added ConvertToFormat method.
	* MonoDevelop.Projects/SolutionEntityItem.cs: Implement
	  ConvertToFormat. Return the default configuration if no active
	  configuration is found.
	* MonoDevelop.Projects/IWorkspaceObject.cs: Removed setter for
	  FileFormat, and in replacement added a new ConvertToFormat method
	  which allows recuresively converting child objects.
	* MonoDevelop.Projects.Formats.MSBuild/MSBuildProjectHandler.cs,
	  MonoDevelop.Projects.Formats.MSBuild/SlnFileFormat.cs,
	  MonoDevelop.Projects.Serialization/ILoadController.cs,
	  MonoDevelop.Projects.mdp,
	  MonoDevelop.Projects.Formats.MD1/MD1FileFormat.cs, Makefile.am,
	  MonoDevelop.Projects.Extensions/ProjectExtensionUtil.cs: Added a
	  Loading flag to WorkspaceITem and SolutionITem which is set when an
	  item is being deserialized from a file.

2008-06-16  Mike Krüger <mkrueger@novell.com> 

	* MonoDevelop.Projects.Dom.Parser/ProjectParserService.cs,
	  MonoDevelop.Projects.Dom.Parser/ProjectDom.cs,
	  MonoDevelop.Projects.Dom/ProjectCodeCompletionDatabase.cs,
	  MonoDevelop.Projects.Dom/DomReturnType.cs,
	  MonoDevelop.Projects.Dom/DefaultParserContext.cs,
	  MonoDevelop.Projects.Dom/IParserContext.cs,
	  MonoDevelop.Projects.Dom/CompilationUnit.cs,
	  MonoDevelop.Projects.Dom/DomPersistence.cs,
	  MonoDevelop.Projects.Dom/ICompilationUnit.cs,
	  MonoDevelop.Projects.Dom/CodeCompletionDatabase.cs,
	  MonoDevelop.Projects.Dom/IReturnType.cs,
	  MonoDevelop.Projects.Dom/IType.cs,
	  MonoDevelop.Projects.Dom/TypeUpdateInformation.cs: Worked on new
	  dom.

2008-06-13  Mike Krüger <mkrueger@novell.com> 

	* MonoDevelop.Projects.Dom.Parser/AbstractParser.cs,
	  MonoDevelop.Projects.Dom.Parser/IParser.cs,
	  MonoDevelop.Projects.Dom/DomRegion.cs,
	  MonoDevelop.Projects.Dom/ExpressionResult.cs,
	  MonoDevelop.Projects.Dom/ExpressionContext.cs: Worked on new dom.

2008-06-12  Lluis Sanchez Gual <lluis@novell.com> 

	* MonoDevelop.Projects/Solution.cs: When assigning a format to the
	  solution, don't convert all items, only those that need to be
	  converted.

2008-06-10  Michael Hutchinson <mhutchinson@novell.com> 

	* MonoDevelop.Projects/ProjectFile.cs,
	  MonoDevelop.Projects/ProjectFileCollection.cs: Handle resolving
	  DependentFiles.

2008-06-10  Mike Krüger <mkrueger@novell.com> 

	* MonoDevelop.Projects.Dom/ProjectCodeCompletionDatabase.cs,
	  MonoDevelop.Projects.Dom/ExpressionResult.cs,
	  MonoDevelop.Projects.Dom/IParserContext.cs,
	  MonoDevelop.Projects.Dom/IExpressionFinder.cs,
	  MonoDevelop.Projects.Dom/ExpressionContext.cs,
	  MonoDevelop.Projects.Parser/ExpressionResult.cs: Worked on dom.

2008-06-10  Andres G. Aragoneses <aaragoneses@novell.com> 

	* MonoDevelop.Projects/Solution.cs,
	  MonoDevelop.Projects/DotNetProject.cs: Cosmetic.

2008-06-06  Lluis Sanchez Gual <lluis@novell.com> 

	* MonoDevelop.Projects/BuildTool.cs: The file to build can now be
	  specified without the -f argument. Added argument for selecting the
	  target and configuration to build.

2008-06-06  Lluis Sanchez Gual <lluis@novell.com> 

	* MonoDevelop.Projects.Parser/DefaultParserService.cs: Delay as much as
	  possible the initialization of the core assembly database. Fixes
	  some performance issues at MD startup.

2008-06-06  Mike Krüger <mkrueger@novell.com> 

	* MonoDevelop.Projects.Dom.Parser/ProjectParserService.cs,
	  MonoDevelop.Projects.Dom/DomCecilCompilationUnit.cs,
	  MonoDevelop.Projects.Dom/DomCecilParameter.cs,
	  MonoDevelop.Projects.Dom/DomCecilMethod.cs,
	  MonoDevelop.Projects.Dom/DomCecilEvent.cs,
	  MonoDevelop.Projects.Dom/DomCecilField.cs,
	  MonoDevelop.Projects.Dom/DomCecilProperty.cs,
	  MonoDevelop.Projects.Dom/CompoundType.cs,
	  MonoDevelop.Projects.Dom/AssemblyCodeCompletionDatabase.cs,
	  MonoDevelop.Projects.Dom/SimpleCodeCompletionDatabase.cs,
	  MonoDevelop.Projects.Dom/DomCecilType.cs,
	  MonoDevelop.Projects.Dom/DomCecilReturnType.cs,
	  MonoDevelop.Projects.Dom/DomTypeProxy.cs,
	  MonoDevelop.Projects.Dom/CodeCompletionDatabase.cs,
	  MonoDevelop.Projects.Dom/DomCecilAttribute.cs: Worked on dom and
	  code completion database.

2008-06-05  Lluis Sanchez Gual <lluis@novell.com> 

	* MonoDevelop.Projects.Formats.MSBuild/SlnFileFormat.cs: Cosmetic fix.

2008-06-05  Mike Krüger <mkrueger@novell.com> 

	* MonoDevelop.Projects.Dom/DomType.cs,
	  MonoDevelop.Projects.Dom/DomReturnType.cs,
	  MonoDevelop.Projects.Dom/CompoundType.cs,
	  MonoDevelop.Projects.Dom/DomPersistence.cs,
	  MonoDevelop.Projects.Dom/CodeCompletionDatabase.cs,
	  MonoDevelop.Projects.Dom/IReturnType.cs: Worked on new dom

2008-06-04  Lluis Sanchez Gual <lluis@novell.com> 

	* MonoDevelop.Projects/Solution.cs,
	  MonoDevelop.Projects/SolutionEntityItem.cs,
	  MonoDevelop.Projects/SolutionItem.cs,
	  MonoDevelop.Projects/DotNetProject.cs,
	  MonoDevelop.Projects/Project.cs: Changed how the configuration
	  parameter is interpreted in SolutionItem and subclasses. This
	  parameter will always be a solution configuration, even when used
	  in projects. So for example, project.Build (mm, "Debug") will not
	  build the Debug configuration of the project, but the configuration
	  mapped to the Debug solution configuration. The same for all other
	  methods taking a configuration as parameter.  This is needed to
	  ensure the consistency of operations which involve several
	  projects.

2008-06-04  Mike Krüger <mkrueger@novell.com> 

	* MonoDevelop.Projects.Dom.Output/NetAmbience.cs,
	  MonoDevelop.Projects.Dom/DomType.cs,
	  MonoDevelop.Projects.Dom/DomReturnType.cs,
	  MonoDevelop.Projects.Dom/IMethod.cs,
	  MonoDevelop.Projects.Dom/DomAttribute.cs,
	  MonoDevelop.Projects.Dom/IDomVisitor.cs,
	  MonoDevelop.Projects.Dom/DomParameter.cs,
	  MonoDevelop.Projects.Dom/DomMethod.cs,
	  MonoDevelop.Projects.Dom/DomEvent.cs,
	  MonoDevelop.Projects.Dom/DomField.cs,
	  MonoDevelop.Projects.Dom/DomTypeProxy.cs,
	  MonoDevelop.Projects.Dom/DomProperty.cs,
	  MonoDevelop.Projects.Dom/IParameter.cs,
	  MonoDevelop.Projects.Dom/CodeCompletionDatabase.cs,
	  MonoDevelop.Projects.Dom/IReturnType.cs,
	  MonoDevelop.Projects.Dom/AbstractMember.cs,
	  MonoDevelop.Projects.Dom/Namespace.cs,
	  MonoDevelop.Projects.Dom/FileEntry.cs: Worked on new dom.

2008-06-04  Lluis Sanchez Gual <lluis@novell.com> 

	* MonoDevelop.Projects.Formats.MSBuild/MSBuildProject.cs: Preserve the
	  new line char when saving a project.

2008-06-04  Lluis Sanchez Gual <lluis@novell.com> 

	* MonoDevelop.Projects/ProjectReference.cs,
	  MonoDevelop.Projects.Formats.MSBuild/MSBuildProjectHandler.cs: Fix
	  bug 374497 - csproj: References' <Private> tag not taken into
	  account.

2008-06-04  Lluis Sanchez Gual <lluis@novell.com> 

	* MonoDevelop.Projects/CustomCommand.cs: Add new variables.

2008-06-04  Lluis Sanchez Gual <lluis@novell.com> 

	* MonoDevelop.Projects/Solution.cs: Clean startup item references when
	  an item is removed.

2008-06-04  Lluis Sanchez Gual <lluis@novell.com> 

	* MonoDevelop.Projects.addin.xml: Bump MD version.

2008-06-04  Lluis Sanchez Gual <lluis@novell.com> 

	* MonoDevelop.Projects.Formats.MD1/CmbxFileFormat.cs,
	  MonoDevelop.Projects.Formats.MD1/CombineStartupMode.cs: Properly
	  implement start mode loading and writing.

2008-06-04  Ankit Jain  <jankit@novell.com>

	* MonoDevelop.Projects.CodeGeneration/IRefactorer.cs (EncapsulateField):
	Add params for visibility and generateSetter.
	* MonoDevelop.Projects.CodeGeneration/BaseRefactorer.cs (EncapsulateField):
	Update.
	* MonoDevelop.Projects.CodeGeneration/CodeRefactorer.cs (EncapsulateField):
	Track api changes.

2008-06-03  Lluis Sanchez Gual <lluis@novell.com> 

	* MonoDevelop.Projects.Formats.MD1/CmbxFileFormat.cs: Added missing
	  null check.

2008-06-03  Lluis Sanchez Gual <lluis@novell.com> 

	* MonoDevelop.Projects/WorkspaceItem.cs,
	  MonoDevelop.Projects/ProjectService.cs,
	  MonoDevelop.Projects/SolutionItem.cs,
	  MonoDevelop.Projects/DotNetProject.cs,
	  MonoDevelop.Projects/ProjectServiceExtension.cs: Added method for
	  checking if a solution item can be executed for the given execution
	  context.
	* MonoDevelop.Projects/Solution.cs,
	  MonoDevelop.Projects/ExecutionContext.cs,
	  MonoDevelop.Projects.Formats.MSBuild/MSBuildProjectHandler.cs,
	  MonoDevelop.Projects.Formats.MSBuild/SlnFileFormat.cs,
	  MonoDevelop.Projects.Formats.MD1/CmbxFileFormat.cs: Added support
	  for projects with multiple startup items.

2008-06-03  Mike Krüger <mkrueger@novell.com> 

	* MonoDevelop.Projects.Dom/ReferenceEntry.cs,
	  MonoDevelop.Projects.Dom/DomType.cs,
	  MonoDevelop.Projects.Dom/DomReturnType.cs,
	  MonoDevelop.Projects.Dom/ClassEntry.cs,
	  MonoDevelop.Projects.Dom/Tag.cs,
	  MonoDevelop.Projects.Dom/NamespaceEntry.cs,
	  MonoDevelop.Projects.Dom/DomPersistence.cs,
	  MonoDevelop.Projects.Dom/CodeCompletionDatabase.cs,
	  MonoDevelop.Projects.Dom/IReturnType.cs,
	  MonoDevelop.Projects.Dom/IType.cs,
	  MonoDevelop.Projects.Dom/TypeUpdateInformation.cs,
	  MonoDevelop.Projects.Dom/FileEntry.cs, MonoDevelop.Projects.mdp,
	  MonoDevelop.Projects.Parser/CodeCompletionDatabase.cs: Worked on
	  dom persistence.

2008-06-02  Lluis Sanchez Gual <lluis@novell.com> 

	* md1format.xml: Add missing field.

2008-06-02  Mike Krüger <mkrueger@novell.com> 

	* MonoDevelop.Projects.Dom/DomType.cs,
	  MonoDevelop.Projects.Dom/IMethod.cs,
	  MonoDevelop.Projects.Dom/DomMethod.cs,
	  MonoDevelop.Projects.Dom/DomParameter.cs,
	  MonoDevelop.Projects.Dom/DomEvent.cs,
	  MonoDevelop.Projects.Dom/DomPersistence.cs,
	  MonoDevelop.Projects.Dom/DomProperty.cs,
	  MonoDevelop.Projects.Dom/IParameter.cs: Worked on dom persistence.

2008-06-02  Lluis Sanchez Gual <lluis@novell.com> 

	* MonoDevelop.Projects/SolutionFolder.cs,
	  MonoDevelop.Projects/SolutionItem.cs: Fix infinite recursion when
	  determinig the base directory of a solution folder.

2008-05-30  Lluis Sanchez Gual <lluis@novell.com> 

	* MonoDevelop.Projects/BuildResult.cs: New method for checking if a
	  build failed.
	* MonoDevelop.Projects/DotNetProject.cs: Set properly set debug mode
	  when creating a project.

2008-05-30  Lluis Sanchez Gual <lluis@novell.com> 

	* MonoDevelop.Projects/SolutionFolder.cs,
	  MonoDevelop.Projects/SolutionEntityItem.cs,
	  MonoDevelop.Projects/SolutionItem.cs,
	  MonoDevelop.Projects/DotNetProject.cs,
	  MonoDevelop.Projects/Project.cs,
	  MonoDevelop.Projects.Parser/ProjectCodeCompletionDatabase.cs: When
	  notifying that a project has changed, provide information about
	  what changed.
	* MonoDevelop.Projects/CombineEntryEventArgs.cs,
	  MonoDevelop.Projects/SolutionItemEventArgs.cs,
	  MonoDevelop.Projects.mdp, Makefile.am: Renamed file.

2008-05-29  Mike Krüger <mkrueger@novell.com> 

	* MonoDevelop.Projects.Dom/DomField.cs: checked in domfield.

2008-05-29  Mike Krüger <mkrueger@novell.com> 

	* MonoDevelop.Projects.Dom/IMember.cs,
	  MonoDevelop.Projects.Dom/DomReturnType.cs,
	  MonoDevelop.Projects.Dom/DomRegion.cs,
	  MonoDevelop.Projects.Dom/DomField.cs,
	  MonoDevelop.Projects.Dom/DomPersistence.cs,
	  MonoDevelop.Projects.Dom/CodeCompletionDatabase.cs,
	  MonoDevelop.Projects.Dom/IReturnType.cs,
	  MonoDevelop.Projects.Dom/AbstractMember.cs,
	  MonoDevelop.Projects.Dom/DomLocation.cs: Worked on code completion
	  database for the new dom layer.

2008-05-29  Lluis Sanchez Gual <lluis@novell.com> 

	* MonoDevelop.Projects.Formats.MSBuild/MSBuildProjectHandler.cs: Fix
	  property metadata deserialization.

2008-05-28  Michael Hutchinson <mhutchinson@novell.com> 

	* MonoDevelop.Projects/DotNetProject.cs: Make CompileTarget virtual.

2008-05-28  Lluis Sanchez Gual <lluis@novell.com> 

	* MonoDevelop.Projects.Formats.MD1/MD1DotNetProjectHandler.cs: Fix bug
	  379485 - Empty project causes a compile error.

2008-05-28  Mike Krüger <mkrueger@novell.com> 

	* MonoDevelop.Projects.Dom/DomType.cs,
	  MonoDevelop.Projects.Dom/DomMethod.cs,
	  MonoDevelop.Projects.Dom/DomEvent.cs,
	  MonoDevelop.Projects.Dom/DomField.cs,
	  MonoDevelop.Projects.Dom/DomProperty.cs: worked on dom.

2008-05-28  Mike Krüger <mkrueger@novell.com> 

	* MonoDevelop.Projects.Dom/DomType.cs,
	  MonoDevelop.Projects.Dom/DomReturnType.cs,
	  MonoDevelop.Projects.Dom/DomField.cs: Added some dom functions.

2008-05-27  Mike Krüger <mkrueger@novell.com> 

	* MonoDevelop.Projects.Dom.Parser/ProjectParserService.cs: Fixed some
	  bugs in the new dom parsing.

2008-05-27  Mike Krüger <mkrueger@novell.com> 

	* MonoDevelop.Projects.Dom.Parser,
	  MonoDevelop.Projects.Dom.Parser/AbstractParser.cs,
	  MonoDevelop.Projects.Dom.Parser/ProjectParserService.cs,
	  MonoDevelop.Projects.Dom.Parser/IParser.cs,
	  MonoDevelop.Projects.Dom.Parser/ProjectDomEventArgs.cs,
	  MonoDevelop.Projects.Dom.Parser/ProjectDom.cs,
	  MonoDevelop.Projects.Dom.Output,
	  MonoDevelop.Projects.Dom.Output/OutputFlags.cs,
	  MonoDevelop.Projects.Dom.Output/Ambience.cs,
	  MonoDevelop.Projects.Dom.Output/AmbienceService.cs,
	  MonoDevelop.Projects.Dom.Output/NetAmbience.cs,
	  MonoDevelop.Projects.Dom, MonoDevelop.Projects.Dom/IMember.cs,
	  MonoDevelop.Projects.Dom/DomType.cs,
	  MonoDevelop.Projects.Dom/DomReturnType.cs,
	  MonoDevelop.Projects.Dom/ParameterModifiers.cs,
	  MonoDevelop.Projects.Dom/TypeParameter.cs,
	  MonoDevelop.Projects.Dom/DomRegion.cs,
	  MonoDevelop.Projects.Dom/DomUsing.cs,
	  MonoDevelop.Projects.Dom/IMethod.cs,
	  MonoDevelop.Projects.Dom/Error.cs,
	  MonoDevelop.Projects.Dom/IProperty.cs,
	  MonoDevelop.Projects.Dom/IUsing.cs,
	  MonoDevelop.Projects.Dom/Comment.cs,
	  MonoDevelop.Projects.Dom/DomAttribute.cs,
	  MonoDevelop.Projects.Dom/ClassType.cs,
	  MonoDevelop.Projects.Dom/IDomVisitor.cs,
	  MonoDevelop.Projects.Dom/IAttribute.cs,
	  MonoDevelop.Projects.Dom/CompilationUnit.cs,
	  MonoDevelop.Projects.Dom/DomParameter.cs,
	  MonoDevelop.Projects.Dom/DomMethod.cs,
	  MonoDevelop.Projects.Dom/Modifiers.cs,
	  MonoDevelop.Projects.Dom/DomEvent.cs,
	  MonoDevelop.Projects.Dom/DomField.cs,
	  MonoDevelop.Projects.Dom/DomProperty.cs,
	  MonoDevelop.Projects.Dom/ICompilationUnit.cs,
	  MonoDevelop.Projects.Dom/IParameter.cs,
	  MonoDevelop.Projects.Dom/IEvent.cs,
	  MonoDevelop.Projects.Dom/IReturnType.cs,
	  MonoDevelop.Projects.Dom/IType.cs,
	  MonoDevelop.Projects.Dom/AbstractMember.cs,
	  MonoDevelop.Projects.Dom/IField.cs,
	  MonoDevelop.Projects.Dom/CompilationUnitEventArgs.cs,
	  MonoDevelop.Projects.Dom/CommentType.cs,
	  MonoDevelop.Projects.Dom/DomLocation.cs,
	  MonoDevelop.Projects.Dom/AttributeTarget.cs,
	  MonoDevelop.Projects.mdp, Makefile.am: Added new dom & new class
	  browser.

2008-05-26  Lluis Sanchez Gual <lluis@novell.com> 

	* MonoDevelop.Projects/BuildTool.cs: Updated documentation.

2008-05-23  Lluis Sanchez Gual <lluis@novell.com> 

	* MonoDevelop.Projects/ProjectService.cs,
	  MonoDevelop.Projects/Solution.cs,
	  MonoDevelop.Projects/SolutionEntityItem.cs,
	  MonoDevelop.Projects.Formats.MSBuild/MSBuildFileFormat.cs,
	  MonoDevelop.Projects.Formats.MD1/MD1SolutionEntityItemHandler.cs,
	  MonoDevelop.Projects.Formats.MD1/MD1FileFormat.cs,
	  MonoDevelop.Projects.Extensions/IFileFormat.cs: Add support for
	  solutions with mixed file formats. The MD1 file format supports it.

2008-05-23  Lluis Sanchez Gual <lluis@novell.com> 

	* MonoDevelop.Projects/SolutionFolder.cs,
	  MonoDevelop.Projects/SolutionItem.cs: Fix build counts.

2008-05-22  Lluis Sanchez Gual <lluis@novell.com> 

	* MonoDevelop.Projects/WorkspaceItem.cs,
	  MonoDevelop.Projects/SolutionFolder.cs,
	  MonoDevelop.Projects/SolutionItem.cs: Base directory management
	  fixes.

2008-05-22  Lluis Sanchez Gual <lluis@novell.com> 

	* MonoDevelop.Projects/SolutionFolder.cs: Improved logic for guessing
	  the physical path of a solution folder.

2008-05-22  Lluis Sanchez Gual <lluis@novell.com> 

	* MonoDevelop.Projects/WorkspaceItem.cs,
	  MonoDevelop.Projects/SolutionItem.cs: Fix base directory
	  serialization.
	* MonoDevelop.Projects.Formats.MSBuild/SlnFileFormat.cs: Store and read
	  custom properties in solution folders.

2008-05-22  Lluis Sanchez Gual <lluis@novell.com> 

	* MonoDevelop.Projects/WorkspaceItem.cs,
	  MonoDevelop.Projects/SolutionFolder.cs,
	  MonoDevelop.Projects/SolutionEntityItem.cs,
	  MonoDevelop.Projects/SolutionItem.cs,
	  MonoDevelop.Projects/IWorkspaceObject.cs: Allow setting the base
	  directory of items.

2008-05-22  Lluis Sanchez Gual <lluis@novell.com> 

	* MonoDevelop.Projects/WorkspaceItem.cs,
	  MonoDevelop.Projects/ProjectServiceExtension.cs,
	  MonoDevelop.Projects/ProjectService.cs,
	  MonoDevelop.Projects/CustomCommandExtension.cs,
	  MonoDevelop.Projects/SolutionFolder.cs,
	  MonoDevelop.Projects/UnknownSolutionItem.cs,
	  MonoDevelop.Projects/Solution.cs,
	  MonoDevelop.Projects/IBuildTarget.cs,
	  MonoDevelop.Projects/ICompilerResult.cs,
	  MonoDevelop.Projects/BuildResult.cs,
	  MonoDevelop.Projects/IDotNetLanguageBinding.cs,
	  MonoDevelop.Projects/SolutionItem.cs,
	  MonoDevelop.Projects/Workspace.cs,
	  MonoDevelop.Projects/DefaultCompilerResult.cs,
	  MonoDevelop.Projects/BuildTool.cs, MonoDevelop.Projects/Project.cs,
	  MonoDevelop.Projects.Formats.MSBuild/MSBuildHandler.cs,
	  MonoDevelop.Projects.Formats.MSBuild/MSBuildProjectHandler.cs,
	  MonoDevelop.Projects.mdp,
	  MonoDevelop.Projects.Formats.MD1/MD1DotNetProjectHandler.cs,
	  Makefile.am,
	  MonoDevelop.Projects.Extensions/SolutionItemHandler.cs,
	  MonoDevelop.Projects.Extensions/ISolutionItemHandler.cs: Replaced
	  ICompilerResult/DefaultCompilerResult/CompilerResults by a new
	  BuildResult class, which has owner information at error level, so
	  it is possible to know which project generated an error when
	  building a solution. Updated Task and TaskService to use the new
	  owner information.

2008-05-21  Michael Hutchinson <mhutchinson@novell.com> 

	* MonoDevelop.Projects/DotNetProject.cs: Changing the ClrVersion of a
	  project should mark it as modified.

2008-05-21  Michael Hutchinson <mhutchinson@novell.com> 

	* MonoDevelop.Projects/DotNetProject.cs: Add a method that project
	  subclasses can override to filter the CLR versions that they
	  support.

2008-05-21  Lluis Sanchez Gual <lluis@novell.com> 

	* MonoDevelop.Projects.Formats.MSBuild/MSBuildProjectHandler.cs: Don't
	  store folders. Not yet supported.

2008-05-21  Lluis Sanchez Gual <lluis@novell.com> 

	* MonoDevelop.Projects.Formats.MSBuild/MSBuildProjectHandler.cs,
	  MonoDevelop.Projects.Formats.MSBuild/MSBuildProjectService.cs,
	  MonoDevelop.Projects.mdp, Makefile.am: Remove msbuild dependency.
	  It is not yet required.

2008-05-21  Lluis Sanchez Gual <lluis@novell.com> 

	* MonoDevelop.Projects/CmbxFileFormat.cs: Remove unused file.

2008-05-21  Lluis Sanchez Gual <lluis@novell.com> 

	* MonoDevelop.Projects/DotNetProjectConfiguration.cs,
	  MonoDevelop.Projects/WorkspaceItem.cs,
	  MonoDevelop.Projects/ProjectServiceExtension.cs,
	  MonoDevelop.Projects/CustomCommandCollection.cs,
	  MonoDevelop.Projects/ProjectService.cs,
	  MonoDevelop.Projects/IConfigurationTarget.cs,
	  MonoDevelop.Projects/FileFormat.cs,
	  MonoDevelop.Projects/CustomCommandExtension.cs,
	  MonoDevelop.Projects/SolutionFolder.cs,
	  MonoDevelop.Projects/CombineEntryRenamedEventArgs.cs,
	  MonoDevelop.Projects/UnknownSolutionItem.cs,
	  MonoDevelop.Projects/Solution.cs,
	  MonoDevelop.Projects/IBuildTarget.cs,
	  MonoDevelop.Projects/SolutionConfigurationCollection.cs,
	  MonoDevelop.Projects/AbstractProjectConfiguration.cs,
	  MonoDevelop.Projects/UnknownConfiguration.cs,
	  MonoDevelop.Projects/WorkspaceItemCollection.cs,
	  MonoDevelop.Projects/CombineEventArgs.cs,
	  MonoDevelop.Projects/PropertyBag.cs,
	  MonoDevelop.Projects/SolutionConfiguration.cs,
	  MonoDevelop.Projects/ProjectConvertTool.cs,
	  MonoDevelop.Projects/SolutionItemReference.cs,
	  MonoDevelop.Projects/DotNetProjectBinding.cs,
	  MonoDevelop.Projects/SolutionItemConfiguration.cs,
	  MonoDevelop.Projects/ProjectReference.cs,
	  MonoDevelop.Projects/SolutionEntityItem.cs,
	  MonoDevelop.Projects/WorkspaceItemRenamedEventArgs.cs,
	  MonoDevelop.Projects/ProjectPathItemPropertyAttribute.cs,
	  MonoDevelop.Projects/SolutionItem.cs,
	  MonoDevelop.Projects/UnknownWorkspaceItem.cs,
	  MonoDevelop.Projects/IWorkspaceObject.cs,
	  MonoDevelop.Projects/Workspace.cs,
	  MonoDevelop.Projects/ItemConfigurationCollection.cs,
	  MonoDevelop.Projects/GenericProject.cs,
	  MonoDevelop.Projects/ConfigurationEventHandler.cs,
	  MonoDevelop.Projects/CustomCommand.cs,
	  MonoDevelop.Projects/CombineEntryEventArgs.cs,
	  MonoDevelop.Projects/DefaultCompilerResult.cs,
	  MonoDevelop.Projects/FileFormatManager.cs,
	  MonoDevelop.Projects/DotNetProject.cs,
	  MonoDevelop.Projects/ItemConfiguration.cs,
	  MonoDevelop.Projects/SolutionEventArgs.cs,
	  MonoDevelop.Projects/WorkspaceItemEventArgs.cs,
	  MonoDevelop.Projects/BuildTool.cs,
	  MonoDevelop.Projects/SolutionItemConfigurationCollection.cs,
	  MonoDevelop.Projects/IProjectService.cs,
	  MonoDevelop.Projects/ProjectReferenceCollection.cs,
	  MonoDevelop.Projects/SolutionFolderItemCollection.cs,
	  MonoDevelop.Projects/Project.cs,
	  MonoDevelop.Projects/ProjectFile.cs,
	  MonoDevelop.Projects/SolutionItemCollection.cs,
	  MonoDevelop.Projects/ItemCollection.cs,
	  MonoDevelop.Projects.Formats.MSBuild/MSBuildHandler.cs,
	  MonoDevelop.Projects.Formats.MSBuild/MSBuildProjectHandler.cs,
	  MonoDevelop.Projects.Formats.MSBuild/SlnFileFormat.cs,
	  MonoDevelop.Projects.Formats.MSBuild/MSBuildProject.cs,
	  MonoDevelop.Projects.Formats.MSBuild/SlnData.cs,
	  MonoDevelop.Projects.Formats.MSBuild/MSBuildProjectService.cs,
	  MonoDevelop.Projects.Formats.MSBuild/MSBuildFileFormat.cs,
	  md1format.xml, MonoDevelop.Projects.Serialization/DataType.cs,
	  MonoDevelop.Projects.Serialization/DataContext.cs,
	  MonoDevelop.Projects.Serialization/DataNode.cs,
	  MonoDevelop.Projects.Serialization/TypeAttributeProvider.cs,
	  MonoDevelop.Projects.Serialization/SerializationContext.cs,
	  MonoDevelop.Projects.Serialization/IExtendedDataItem.cs,
	  MonoDevelop.Projects.Serialization/XmlDataSerializer.cs,
	  MonoDevelop.Projects.Serialization/DataCollection.cs,
	  MonoDevelop.Projects.Serialization/ISerializationAttributeProvider.cs,
	  MonoDevelop.Projects.Serialization/ItemPropertyAttribute.cs,
	  MonoDevelop.Projects.Serialization/CollectionDataType.cs,
	  MonoDevelop.Projects.Serialization/DataItem.cs,
	  MonoDevelop.Projects.Serialization/ICustomDataItemHandler.cs,
	  MonoDevelop.Projects.Serialization/XmlMapAttributeProvider.cs,
	  MonoDevelop.Projects.Serialization/EnumDataType.cs,
	  MonoDevelop.Projects.Serialization/ClassDataType.cs,
	  MonoDevelop.Projects.Serialization/DataSerializer.cs,
	  MonoDevelop.Projects.Serialization/ItemProperty.cs,
	  MonoDevelop.Projects.Serialization/IPropertyFilter.cs,
	  MonoDevelop.Projects.Serialization/PrimitiveDataType.cs,
	  MonoDevelop.Projects.Serialization/DataValue.cs,
	  MonoDevelop.Projects.Serialization/XmlElementDataType.cs,
	  MonoDevelop.Projects.addin.xml, MonoDevelop.Projects.mdp,
	  MonoDevelop.Projects.CodeGeneration/CodeRefactorer.cs,
	  MonoDevelop.Projects.Formats.MD1/MD1SolutionItemHandler.cs,
	  MonoDevelop.Projects.Formats.MD1/PrjxFileFormat.cs,
	  MonoDevelop.Projects.Formats.MD1/CombineConfigurationSet.cs,
	  MonoDevelop.Projects.Formats.MD1/CmbxFileFormat.cs,
	  MonoDevelop.Projects.Formats.MD1/CombineConfiguration.cs,
	  MonoDevelop.Projects.Formats.MD1/CombineStartupMode.cs,
	  MonoDevelop.Projects.Formats.MD1/MD1DotNetProjectHandler.cs,
	  MonoDevelop.Projects.Formats.MD1/MD1CustomDataItem.cs,
	  MonoDevelop.Projects.Formats.MD1/CombineConfigurationEntry.cs,
	  MonoDevelop.Projects.Formats.MD1/MD1SolutionEntityItemHandler.cs,
	  MonoDevelop.Projects.Formats.MD1/MD1ProjectService.cs,
	  MonoDevelop.Projects.Formats.MD1/MD1FileFormat.cs, Makefile.am,
	  MonoDevelop.Projects.Parser/IClass.cs,
	  MonoDevelop.Projects.Parser/CompoundClass.cs,
	  MonoDevelop.Projects.Parser/DefaultParserService.cs,
	  MonoDevelop.Projects.Parser/DefaultClass.cs,
	  MonoDevelop.Projects.Parser/ProjectCodeCompletionDatabase.cs,
	  MonoDevelop.Projects.Parser/ClassWrapper.cs,
	  MonoDevelop.Projects.Parser/IParserService.cs,
	  MonoDevelop.Projects.Parser/CodeCompletionDatabase.cs,
	  MonoDevelop.Projects.Extensions/SolutionItemHandler.cs,
	  MonoDevelop.Projects.Extensions/DotNetProjectNode.cs,
	  MonoDevelop.Projects.Extensions/SerlializationMapNode.cs,
	  MonoDevelop.Projects.Extensions/DataTypeCodon.cs,
	  MonoDevelop.Projects.Extensions/FileFormatNode.cs,
	  MonoDevelop.Projects.Extensions/IFileFormat.cs,
	  MonoDevelop.Projects.Extensions/ProjectExtensionUtil.cs,
	  MonoDevelop.Projects.Extensions/SolutionItemNode.cs,
	  MonoDevelop.Projects.Extensions/ISolutionItemHandler.cs,
	  MonoDevelop.Projects.Extensions/DotNetProjectSubtypeNode.cs,
	  MonoDevelop.Projects.Extensions/ItemTypeNode.cs: New project model
	  changes.

2008-04-15  Lluis Sanchez Gual <lluis@novell.com> 

	* MonoDevelop.Projects.Parser/TypeNameResolver.cs: Don't check using's
	  region, since it is the region of the using declaration only. Fixes
	  bug #379879.

2008-04-01  Aaron Bockover <abockover@novell.com>

	* MonoDevelop.Projects/DotNetProject.cs: If UseParentDirectoryAsNamespace
	is set, extract the parent directory name from the file and return it
	as the namespace for the template for the file

	* MonoDevelop.Projects/Project.cs: Added UseParentDirectoryAsNamespace

2008-03-31  Mike Krüger <mkrueger@novell.com> 

	* MonoDevelop.Projects.Parser/AbstractUsing.cs: added setter for using
	  regions.

2008-03-29  Zach Lute <zach.lute@gmail.com> 

	* MonoDevelop.Projects.CodeGeneration/CodeRefactorer.cs: Added support
	  for 'Find references' for local variables and parameters. (Bug
	  #351015)

2008-03-07  Lluis Sanchez Gual <lluis@novell.com> 

	* MonoDevelop.Projects.CodeGeneration/CodeRefactorer.cs: Don't crash if
	  a project file doesn't exist when doing refactoring operations.

2008-02-29  Michael Hutchinson <mhutchinson@novell.com> 

	* MonoDevelop.Projects.Parser/DefaultParserService.cs: Catch and log 
	exceptions at top of thread so that they don't totally bring down MD. 

2008-02-19  Lluis Sanchez Gual <lluis@novell.com> 

	* MonoDevelop.Projects/ProjectFileEventArgs.cs: Fix license header.
	* MonoDevelop.Projects/ProjectFileCollection.cs,
	  MonoDevelop.Projects/ProjectReferenceCollection.cs: Reimplemented
	  collections using generic classes.

2008-02-18  Lluis Sanchez Gual <lluis@novell.com> 

	* MonoDevelop.Projects/ProjectReference.cs: Added property for getting the
	  owner project of a reference.

2008-02-06  Michael Hutchinson <mhutchinson@novell.com> 

	* MonoDevelop.Projects/DotNetProjectConfiguration.cs: Update default
	  ClrVersion.
	* MonoDevelop.Projects/DotNetProject.cs: Make sure that ClrVersion is
	  updated before saving begins; fixes "Bug 350628 - VB.NET binding
	  contains broken templates". Change some console writelines to log
	  messages.

2008-02-06  Lluis Sanchez Gual <lluis@novell.com> 

	* MonoDevelop.Projects/DotNetProject.cs: Set 2.0 as the default runtime.

2008-01-25  Lluis Sanchez Gual <lluis@novell.com> 

	* MonoDevelop.Projects.addin.xml: Update MD version.

2008-01-22  Lluis Sanchez Gual <lluis@novell.com> 

	* MonoDevelop.Projects/DotNetProject.cs: In GetDefaultNamespace, return the
	  project's default namespace when available.

2008-01-21  Lluis Sanchez Gual <lluis@novell.com> 

	* MonoDevelop.Projects/CombineEntry.cs: Notify changes in project files.
	* MonoDevelop.Projects/Project.cs: Use the file service to track changes in
	  files.

2008-01-18  Lluis Sanchez Gual <lluis@novell.com> 

	* MonoDevelop.Projects.Parser/ClassEntry.cs: Removed unused property.
	* MonoDevelop.Projects.Parser/CodeCompletionDatabase.cs: Bump database
	  format version, since existing pidb files may contain invalid data due
	  to a recently fixed bug.

2008-01-18  Lluis Sanchez Gual <lluis@novell.com> 

	* MonoDevelop.Projects.Parser/AssemblyCodeCompletionDatabase.cs,
	  MonoDevelop.Projects.Parser/CodeCompletionDatabase.cs: The assembly file
	  location may change. Update it when loading the db.

2008-01-14  Ankit Jain  <jankit@novell.com>

	* MonoDevelop.Projects/DotNetProject.cs: Add missing null-check.

2008-01-11  Michael Hutchinson <mhutchinson@novell.com> 

	* MonoDevelop.Projects/DotNetProject.cs: Set an attribute on the project
	  options so that language bindings know whether to set debug defines on
	  the new configuration.

2008-01-08  Lluis Sanchez Gual <lluis@novell.com> 

	* MonoDevelop.Projects.CodeGeneration/CodeRefactorer.cs: Added methods for
	  checking availability of refactory operations.

2007-12-31  Michael Hutchinson <mhutchinson@novell.com> 

	* MonoDevelop.Projects/DotNetProject.cs: Fix logic error in last commit that
	  downgraded 2.0 projects to 1.1 projects.

2007-12-31  Michael Hutchinson <mhutchinson@novell.com> 

	* MonoDevelop.Projects/DotNetProject.cs: Make sure that ClrVersion is
	  something that the language binding can handle. Fixes some compilation
	  problems with VB.NET.

2007-12-19  Lluis Sanchez Gual <lluis@novell.com> 

	* MonoDevelop.Projects/ProjectConvertTool.cs: Improve documentation. Add
	  option for printing all available formats.

2007-12-14  Ankit Jain  <jankit@novell.com>

	Fix bug #348107
	* DotNetProject.cs: Quote filenames when passing to al.

2007-12-14  Lluis Sanchez Gual <lluis@novell.com> 

	* MonoDevelop.Projects.Serialization/DataContext.cs,
	  MonoDevelop.Projects.Serialization/ClassDataType.cs,
	  MonoDevelop.Projects.Serialization/ItemProperty.cs: Use alphabetical
	  order when adding properties registered through extensions. This avoids
	  random property order changes when saving project files.

2007-12-13  Lluis Sanchez Gual <lluis@novell.com> 

	* MonoDevelop.Projects/CombineConfiguration.cs: Change the order of the
	  properties to match the old serialization order.

2007-12-13  Lluis Sanchez Gual <lluis@novell.com> 

	* MonoDevelop.Projects/ProjectService.cs,
	  MonoDevelop.Projects/CombineEntry.cs,
	  MonoDevelop.Projects/ConvertXml.cs,
	  MonoDevelop.Projects/CustomCommandExtension.cs,
	  MonoDevelop.Projects/Combine.cs, MonoDevelop.Projects/DotNetProject.cs,
	  MonoDevelop.Projects/DefaultFileFormat.cs,
	  MonoDevelop.Projects/BuildTool.cs,
	  MonoDevelop.Projects/CombineConfiguration.cs,
	  MonoDevelop.Projects/Project.cs,
	  MonoDevelop.Projects.Utility/DiffUtility.cs,
	  MonoDevelop.Projects.Extensions/DataTypeCodon.cs,
	  MonoDevelop.Projects.Extensions/ItemPropertyCodon.cs: API cleanup.

2007-12-12  Lluis Sanchez Gual <lluis@novell.com> 

	* MonoDevelop.Projects.addin.xml: Bump add-in versions.

2007-12-04  Lluis Sanchez Gual <lluis@novell.com> 

	* MonoDevelop.Projects.mdp, Makefile.am: Directory reorganization.

2007-11-21  Lluis Sanchez Gual <lluis@novell.com> 

	* MonoDevelop.Projects/CustomCommandType.cs,
	  MonoDevelop.Projects/ProjectServiceExtension.cs,
	  MonoDevelop.Projects/CustomCommandCollection.cs,
	  MonoDevelop.Projects/ProjectsServices.cs,
	  MonoDevelop.Projects/CustomCommandExtension.cs,
	  MonoDevelop.Projects/UnknownConfiguration.cs,
	  MonoDevelop.Projects/ProjectReferenceEventArgs.cs,
	  MonoDevelop.Projects/ProjectConvertTool.cs,
	  MonoDevelop.Projects/GenericProject.cs,
	  MonoDevelop.Projects/CustomCommand.cs,
	  MonoDevelop.Projects/CombineEntryEventArgs.cs,
	  MonoDevelop.Projects.Ambience/Ambience.cs,
	  MonoDevelop.Projects.Text/TextFileReader.cs,
	  MonoDevelop.Projects.Parser/MemberCollectionBase.cs,
	  MonoDevelop.Projects.Parser/ClassInformationEventHandler.cs,
	  MonoDevelop.Projects.Parser/CommentTasksChangedEventHandler.cs,
	  MonoDevelop.Projects.Parser/AssemblyInformationEventHandler.cs,
	  MonoDevelop.Projects.Parser/ClassWrapper.cs: Added missing license
	  headers.
	* MonoDevelop.Projects/IConfiguration.cs: Moved UknownConfiguration to its
	  own file.
	* MonoDevelop.Projects/CombineEntryCollection.cs: This file is not from SD.
	* MonoDevelop.Projects/TypelibImporter.cs,
	  MonoDevelop.Projects/NoStartupCombineDefinedException.cs,
	  MonoDevelop.Projects.Ambience/CodeDOMGeneratorUtility.cs,
	  MonoDevelop.Projects.Utility/Comparers.cs,
	  MonoDevelop.Projects.Utility/SortUtility.cs,
	  MonoDevelop.Projects.Utility/SortUtilityBase.cs,
	  MonoDevelop.Projects.Utility/PriorityQueue.cs, MonoDevelop.Projects.mdp,
	  Makefile.am, MonoDevelop.Projects.Parser/IParseInformationListener.cs,
	  MonoDevelop.Projects/Language.cs: Removed unused files.
	* MonoDevelop.Projects.Parser/CompoundClass.cs,
	  MonoDevelop.Projects.Parser/IExpressionFinder.cs,
	  MonoDevelop.Projects.Parser/ExpressionContext.cs: This class was taken
	  from SD2, so it is LGPL.
	* MonoDevelop.Projects.Extensions/LanguageBindingCodon.cs: This class was
	  refactored when migrated to Mono.Addins.

2007-11-21  Lluis Sanchez Gual <lluis@novell.com> 

	* MonoDevelop.Projects/Project.cs, MonoDevelop.Projects/IBuildStep.cs:
	  Removed unused stuff.
	* Makefile.am, MonoDevelop.Projects.addin.xml, MonoDevelop.Projects.mdp,
	  MonoDevelop.Projects/CombineEntry.cs, MonoDevelop.Projects/Workspace.cs:
	  Added Workspace class. Used to group independent solutions.

2007-11-19  Michael Hutchinson <mhutchinson@novell.com> 

	* MonoDevelop.Projects/Combine.cs: Catch some potential nulls and replace
	  them with warnings.
	* MonoDevelop.Projects.CodeGeneration/BaseRefactorer.cs: Use non-obsolete
	  CodeDom APIs.

2007-11-13  Michael Hutchinson <mhutchinson@novell.com> 

	* MonoDevelop.Projects.Parser/CodeCompletionDatabase.cs: Downgrade old pidb
	  version error to a warning, since it's pretty routine.

2007-11-12  Lluis Sanchez Gual <lluis@novell.com> 

	* MonoDevelop.Projects.CodeGeneration/BaseRefactorer.cs: In
	  FindGenerateMember, the interface prefix is not added to the name
	  anymore, so there is no need to remove it.

2007-11-12  Lluis Sanchez Gual <lluis@novell.com> 

	* MonoDevelop.Projects.CodeGeneration/BaseRefactorer.cs,
	  MonoDevelop.Projects.CodeGeneration/IRefactorer.cs: The explicit
	  implementation prefix is now an IReturnType. Needed because types in the
	  parsed results are not fully resolved.
	* MonoDevelop.Projects.CodeGeneration/CodeRefactorer.cs: The explicit
	  implementation prefix is now an IReturnType, in this way generic types
	  can be properly used. Fixed some issues when looking for existing
	  members.
	* MonoDevelop.Projects.Parser/PersistentIndexer.cs,
	  MonoDevelop.Projects.Parser/CodeCompletionDatabase.cs: Read/write the
	  explicit declaration type for indexers. Requires a database version
	  bump.
	* MonoDevelop.Projects.Parser/DefaultReturnType.cs: Added method for parsing
	  IReturnType objects from strings.

2007-11-10  Lluis Sanchez Gual <lluis@novell.com> 

	* MonoDevelop.Projects.CodeGeneration/CodeRefactorer.cs: When implementing
	  an interface, make sure the class is updated after adding each member.
	  Also added support for implementing indexers. Fixes bug #340865.
	* MonoDevelop.Projects.CodeGeneration/BaseRefactorer.cs: Use
	  member.PrivateImplementationType to specify the interface name of an
	  explicit implementation. Add support for generating indexers. Fix
	  problem when locating explicit member implementations.

2007-11-09  Michael Hutchinson <mhutchinson@novell.com> 

	* MonoDevelop.Projects/DotNetProject.cs, MonoDevelop.Projects/Project.cs,
	  MonoDevelop.Projects.CodeGeneration/CodeRefactorer.cs,
	  MonoDevelop.Projects.Parser/AssemblyCodeCompletionDatabase.cs,
	  MonoDevelop.Projects.Parser/DefaultParserService.cs,
	  MonoDevelop.Projects.Parser/AssemblyInformation.cs,
	  MonoDevelop.Projects.Parser/ClassWrapper.cs,
	  MonoDevelop.Projects.Parser/CodeCompletionDatabase.cs: Track
	  LoggingService API changes.

2007-11-08  Mike Krüger <mkrueger@novell.com> 

	* MonoDevelop.Projects.CodeGeneration/CodeRefactorer.cs: Fixed "Bug 340006 -
	  "Implement Interface" does not work correctly".

2007-11-06  Mike Krüger <mkrueger@novell.com> 

	* MonoDevelop.Projects.Parser/PersistentProperty.cs,
	  MonoDevelop.Projects.Parser/CodeCompletionDatabase.cs: Fixed "Bug 337658
	  - MD intellisense does not work for `value'".

2007-11-05  Lluis Sanchez Gual <lluis@novell.com> 

	* MonoDevelop.Projects/DefaultCompilerResult.cs: New Append method allows
	  merging two ICompilerResult objects.
	* MonoDevelop.Projects/DotNetProject.cs: A missing project reference is now
	  a warning, not an error. Fixes bug #337503.

2007-11-02  Lluis Sanchez Gual <lluis@novell.com> 

	* MonoDevelop.Projects/Combine.cs, MonoDevelop.Projects/CombineEntry.cs:
	  Made RootCombine overridable, which means that the root combine doesn't
	  need to be the root in the hierarchy. There could be for example several
	  branches with a root in each one.

2007-11-01  Lluis Sanchez Gual <lluis@novell.com> 

	* MonoDevelop.Projects.Parser/TypeNameResolver.cs: Don't return empty type
	  names. Fixes bug #338379.

2007-10-31  Michael Hutchinson  <mhutchinson@novell.com>

	* MonoDevelop.Projects.Parser.Cecil/*:
	* MonoDevelop.Projects.mdp:
	* Makefile.am: Don't build Mono.Cecil.Mdb into the MonoDevelop.Projects 
	  dll, as we're now building it independently.

2007-10-29  Lluis Sanchez Gual <lluis@novell.com> 

	* MonoDevelop.Projects.addin.xml: Bump MD version.

2007-10-18  Lluis Sanchez Gual <lluis@novell.com> 

	* MonoDevelop.Projects/ProjectFileCollection.cs: ProjectFile.Name is now a
	  normalized path, so there is no need to call GetFullPath. Fixes a
	  performance problem when looking for files.
	* MonoDevelop.Projects/ProjectFile.cs: Always work with normalized paths.
	* MonoDevelop.Projects.mdp: Updated.
	* MonoDevelop.Projects.Parser/DefaultParserService.cs: Flush the modified
	  databases after parsing files. Avoid adding System.Object as a base
	  class of System.Object (it happens when parsing mcs). Removed call to
	  GetParseableFileContent. We don't use that at all.
	* MonoDevelop.Projects.Parser/PersistentReturnType.cs,
	  MonoDevelop.Projects.Parser/DefaultReturnType.cs: Some memory
	  optimizations. Reuse common array dimension arrays and IReturnType
	  objects.
	* MonoDevelop.Projects.Parser/ProjectCodeCompletionDatabase.cs: Don't flush
	  the db at every file parsed. Doing it at every MAX_ACTIVE_COUNT span is
	  enough.
	* MonoDevelop.Projects.Parser/CodeCompletionDatabase.cs: Added missing rw
	  lock. Fixed potential issue when reading data from the file. Stream.Read
	  may return less bytes than requested. 

2007-10-17  Lluis Sanchez Gual <lluis@novell.com> 

	* MonoDevelop.Projects.Parser/TypeNameResolver.cs: TypeNameResolver don't
	  resolve partial namespaces, but the enclosing namespace is an exception.

2007-10-17  Mike Krüger <mkrueger@novell.com> 

	* MonoDevelop.Projects.CodeGeneration/BaseRefactorer.cs,
	  MonoDevelop.Projects.CodeGeneration/CodeRefactorer.cs,
	  MonoDevelop.Projects.Parser/PersistentMethod.cs,
	  MonoDevelop.Projects.Parser/PersistentProperty.cs,
	  MonoDevelop.Projects.Parser/DefaultParserService.cs,
	  MonoDevelop.Projects.Parser/AbstractMember.cs,
	  MonoDevelop.Projects.Parser/PersistentEvent.cs,
	  MonoDevelop.Projects.Parser/IMember.cs,
	  MonoDevelop.Projects.Parser/DefaultMethod.cs,
	  MonoDevelop.Projects.Parser/CodeCompletionDatabase.cs: Fixed "Bug 325457
	  - Implementing Interface doesn't allow explicit + implicit" and "Bug
	  325459 - Cant implement two interfaces explicitly".

2007-10-17  Mike Krüger <mkrueger@novell.com> 

	* MonoDevelop.Projects.CodeGeneration/BaseRefactorer.cs: Fixed bug in member
	  generation.

2007-10-15  Michael Hutchinson <mhutchinson@novell.com> 

	* MonoDevelop.Projects.CodeGeneration/CodeRefactorer.cs: Use new
	  ITypeNameResolver instead of custom code to generate type names for
	  explicit inteface implementations.
	* MonoDevelop.Projects.CodeGeneration/BaseRefactorer.cs: Stub out
	  implemented properties with NotImplementedExceptions.

2007-10-16  Lluis Sanchez Gual <lluis@novell.com> 

	* MonoDevelop.Projects.Ambience/ITypeNameResolver.cs,
	  MonoDevelop.Projects.mdp, Makefile.am,
	  MonoDevelop.Projects.Parser/ITypeNameResolver.cs: Moved
	  ITypeNameResolver class and interface to .Parser namespace.
	* MonoDevelop.Projects.CodeGeneration/RefactorerContext.cs: Added property
	  for getting a type resolver for the context.
	* MonoDevelop.Projects.CodeGeneration/CodeRefactorer.cs,
	  MonoDevelop.Projects.CodeGeneration/BaseRefactorer.cs: In generated
	  code, don't use full names when not necessary. Use the type name
	  resolver provided by the RefactorerContext for this.
	* MonoDevelop.Projects.Parser/TypeNameResolver.cs: New class. An
	  implementation of ITypeNameResolver.

2007-10-15  Lluis Sanchez Gual <lluis@novell.com> 

	* MonoDevelop.Projects.Parser/ClassWrapper.cs: Make sure the wrapped class
	  is lazily loaded.

2007-10-12  Mike Krüger <mkrueger@novell.com> 

	* MonoDevelop.Projects/ProjectReference.cs,
	  MonoDevelop.Projects/ProjectService.cs,
	  MonoDevelop.Projects/ProjectPathItemPropertyAttribute.cs,
	  MonoDevelop.Projects/CombineEntry.cs,
	  MonoDevelop.Projects/ProjectFileCollection.cs,
	  MonoDevelop.Projects/DotNetProject.cs,
	  MonoDevelop.Projects/CmbxFileFormat.cs,
	  MonoDevelop.Projects/ProjectConvertTool.cs,
	  MonoDevelop.Projects/Project.cs,
	  MonoDevelop.Projects.Parser/AssemblyCodeCompletionDatabase.cs,
	  MonoDevelop.Projects.Parser/DefaultParserService.cs,
	  MonoDevelop.Projects.Parser/CodeCompletionDatabase.cs: Applied changes
	  that were neccassary for to the new FileService.

2007-10-11  Mike Krüger <mkrueger@novell.com> 

	* MonoDevelop.Projects/CustomCommand.cs, MonoDevelop.Projects/Project.cs:
	  Changed calls for the new StringParser.

2007-10-10  Mike Krüger <mkrueger@novell.com> 

	* MonoDevelop.Projects.CodeGeneration/IRefactorer.cs,
	  MonoDevelop.Projects.CodeGeneration/BaseRefactorer.cs,
	  MonoDevelop.Projects.CodeGeneration/CodeRefactorer.cs: Refactored the
	  IRefactorer a bit (removed the hintreturntype).

2007-10-09  Mike Krüger <mkrueger@novell.com> 

	* MonoDevelop.Projects.Ambience/ConversionFlags.cs,
	  MonoDevelop.Projects.Ambience/Ambience.cs,
	  MonoDevelop.Projects.Ambience/NetAmbience.cs: Added some ambience
	  functionality used by the refactory commands.

2007-10-09  Ankit Jain  <jankit@novell.com>

	* MonoDevelop.Projects/DotNetProject.cs (BuildResources): New. Moved
	code for building resources from language bindings, to here.
	(GetResourceId): Likewise.
	(RegexErrorLinePos): Likewise.
	(GenerateSatelliteAssemblies): New. For localized resources.
	(GetCulture): New.
	(CultureNamesTable): New.

2007-10-08  Mike Krüger <mkrueger@novell.com> 

	* MonoDevelop.Projects.CodeGeneration/IRefactorer.cs,
	  MonoDevelop.Projects.CodeGeneration/BaseRefactorer.cs,
	  MonoDevelop.Projects.CodeGeneration/CodeRefactorer.cs: fixed "Bug 325223
	  - Interface refactory doesn't implement correctly (4 bugs)".

2007-10-03  Michael Hutchinson <mhutchinson@novell.com> 

	* MonoDevelop.Projects/CustomCommand.cs,
	  MonoDevelop.Projects/DotNetProject.cs: Track execution API changes.

2007-10-03  Lluis Sanchez Gual <lluis@novell.com> 

	* MonoDevelop.Projects.CodeGeneration/CodeRefactorer.cs,
	  MonoDevelop.Projects.Parser/AbstractDecoration.cs,
	  MonoDevelop.Projects.Parser/IUsing.cs,
	  MonoDevelop.Projects.Parser/AbstractUsing.cs,
	  MonoDevelop.Projects.Parser/DefaultParserService.cs: Changed the
	  implementation of IUsing. It now supports aliases to generic types.
	  That's why an alias value is now a IReturnType instead of a string.
	* MonoDevelop.Projects.Parser/CodeCompletionDatabase.cs: When looking for a
	  class, always check the instantiated generic class cache, since the
	  provided class name may contain generic parameters.

2007-09-29  Michael Hutchinson <mhutchinson@novell.com> 

	* MonoDevelop.Projects.CodeGeneration/BaseRefactorer.cs: Stub out generated
	  "implemented" methods with NotImplementedException.
	* MonoDevelop.Projects.CodeGeneration/CodeRefactorer.cs: Don't recurse into
	  System.Object when implementing base types for interfaces.

2007-09-27  Lluis Sanchez Gual <lluis@novell.com> 

	* MonoDevelop.Projects.Parser/CodeCompletionDatabase.cs: Thread safety
	  fixes. The references collection may be accessed from outside the class,
	  so it can't be directly changed.

2007-09-21  Michael Hutchinson <mhutchinson@novell.com> 

	* MonoDevelop.Projects/ProjectReference.cs: Remove debug code.

2007-09-21  Michael Hutchinson <mhutchinson@novell.com> 

	* MonoDevelop.Projects/ProjectReference.cs: Add StoredReference property
	  that can be used to access the stored internal reference string, because
	  if that version's not in the GAC then the Reference property will have
	  been bumped to the GAC version while the project's loaded.

2007-09-21  Lluis Sanchez Gual <lluis@novell.com> 

	* MonoDevelop.Projects.addin.xml: Bump MD version.

2007-09-19  Michael Hutchinson <mhutchinson@novell.com> 

	* MonoDevelop.Projects/CustomCommand.cs: Implement custom substitution tag
	  array for custom commands so that the tags are for the project being
	  compiled rather than the project selected in the IDE. Bonus is that it
	  no longer depends on the tags provider in MonoDevelop.Ide.

2007-09-15  Jérémie Laval <jeremie.laval@gmail.com>

	* MonoDevelop.Projects.Parser/ICompilationUnitBase.cs:
	  Implemented ErrorInfo stub.

2007-09-16  Eric Butler <eric@extremeboredom.net>

	* MonoDevelop.Projects/Project.cs (DefaultNamespace): Call
	NotifyModified() on set.

	* MonoDevelop.Projects/ProjectFile.cs (ResourceId): Call
	NotifyFilePropertyChangedInProject() on set.

2007-09-15  Ankit Jain  <jankit@novell.com>

	* MonoDevelop.Projects/Project.cs (GetDefaultResourceId): Remove.
	* MonoDevelop.Projects/ProjectServiceExtension.cs
	(ProjectServiceExtension.GetDefaultResourceId): New.
	* MonoDevelop.Projects/ProjectService.cs (ProjectService.GetDefaultResourceId): New.
	(DefaultProjectServiceExtension.GetDefaultResourceId): Override.
	* MonoDevelop.Projects/ProjectFile.cs (ResourceId): Update to use the
	ProjectService.GetDefaultResourceId .

2007-09-14  Michael Hutchinson <mhutchinson@novell.com> 

	* MonoDevelop.Projects.CodeGeneration/CodeRefactorer.cs: ImplementInterface
	  should implement inherited interfaces. Fixes Bugzilla #82791.

2007-09-14  Lluis Sanchez Gual <lluis@novell.com> 

	* MonoDevelop.Projects.Ambience/IAmbience.cs,
	  MonoDevelop.Projects.Ambience/ConversionFlags.cs: Renamed file.
	* MonoDevelop.Projects.Ambience/ITypeNameResolver.cs,
	  MonoDevelop.Projects.Ambience/Ambience.cs,
	  MonoDevelop.Projects.Ambience/NetAmbience.cs, MonoDevelop.Projects.mdp,
	  Makefile.am: Added support for ITypeNameResolver, which allows properly
	  formating type names in different namespace scopes.

2007-09-13  Lluis Sanchez Gual <lluis@novell.com> 

	* MonoDevelop.Projects.Parser/ProjectCodeCompletionDatabase.cs: Use the most
	  recent compilation info to update the parser database, even when it has
	  compilation errors. Code completion may not correctly work if parse
	  information does not have the latest info.

2007-09-13  Lluis Sanchez Gual <lluis@novell.com> 

	* MonoDevelop.Projects.Ambience/IAmbience.cs,
	  MonoDevelop.Projects.Ambience/Ambience.cs: Added new ambience flag to
	  allow use of intrinsic type names.

2007-09-11  Michael Hutchinson <mhutchinson@novell.com> 

	* MonoDevelop.Projects/Project.cs: Add a utility method to Project for
	  adding directories.

2007-09-11  Mike Krüger <mkrueger@novell.com> 

	* MonoDevelop.Projects.CodeGeneration/CodeRefactorer.cs: fixed compilation
	  error.

2007-09-11  Mike Krüger <mkrueger@novell.com> 

	* MonoDevelop.Projects.CodeGeneration/CodeRefactorer.cs: Added some more
	  error handling code, I hope to track down 82715 with it.

2007-09-11  Mike Krüger <mkrueger@novell.com> 

	* MonoDevelop.Projects.CodeGeneration/CodeRefactorer.cs: Added some error
	  handling code to make it easier to track refactoring bugs.

2007-09-11  Mike Krüger <mkrueger@novell.com> 

	* MonoDevelop.Projects.Parser/DefaultParserService.cs: Little change in
	  parser service - it logs now an error instead of generating an
	  exception, when a project database isn't found.

2007-09-10  Lluis Sanchez Gual <lluis@novell.com> 

	* MonoDevelop.Projects.Parser/DefaultParserService.cs: Ignore empty comment
	  tags. Fixes bug #82703.

2007-09-06  Michael Hutchinson <mhutchinson@novell.com> 

	* MonoDevelop.Projects/DotNetProject.cs: Add UsePartialTypes setting to
	  DotNetProject.

2007-09-04  Michael Hutchinson <MHutchinson@novell.com> 

	* MonoDevelop.Projects/ProjectService.cs,
	  MonoDevelop.Projects/CombineEntry.cs, MonoDevelop.Projects/Combine.cs,
	  MonoDevelop.Projects/Project.cs,
	  MonoDevelop.Projects.Ambience/IAmbience.cs,
	  MonoDevelop.Projects.Ambience/AmbienceService.cs,
	  MonoDevelop.Projects.Ambience/CodeDOMGeneratorUtility.cs,
	  MonoDevelop.Projects.Ambience/NetAmbience.cs,
	  MonoDevelop.Projects.Parser/DefaultParserService.cs,
	  MonoDevelop.Projects.Parser/CodeCompletionDatabase.cs: Fix some compile
	  warnings.

2007-09-03  Lluis Sanchez Gual <lluis@novell.com> 

	* MonoDevelop.Projects/DotNetProject.cs, MonoDevelop.Projects/Project.cs:
	  Handle mdb files in DotNetProject.

2007-08-31  Mike Krüger <mkrueger@novell.com> 

	* MonoDevelop.Projects/ConfigurationCollection.cs,
	  MonoDevelop.Projects/ProjectService.cs,
	  MonoDevelop.Projects/CombineEntry.cs,
	  MonoDevelop.Projects/MonoDevelopFileFormat.cs,
	  MonoDevelop.Projects/Combine.cs, MonoDevelop.Projects/PrjxFileFormat.cs,
	  MonoDevelop.Projects/CombineConfiguration.cs,
	  MonoDevelop.Projects/Project.cs,
	  MonoDevelop.Projects.Ambience/IAmbience.cs,
	  MonoDevelop.Projects.Ambience/AmbienceService.cs,
	  MonoDevelop.Projects.Ambience/CodeDOMGeneratorUtility.cs,
	  MonoDevelop.Projects.Ambience/NetAmbience.cs,
	  MonoDevelop.Projects.Utility/Comparers.cs,
	  MonoDevelop.Projects.Text/TextEncoding.cs,
	  MonoDevelop.Projects.Parser/DefaultParserService.cs,
	  MonoDevelop.Projects.Parser/CodeCompletionDatabase.cs: Changes due to
	  new property infrastructure.

2007-08-23  Ankit Jain  <jankit@novell.com>

	* MonoDevelop.Projects/DotNetProject.cs (OnClean): New. Clean .resources
	files.

2007-08-21  Ankit Jain  <jankit@novell.com>

	* MonoDevelop.Projects/Project.cs (GetReferenceDeployFiles): Add .mdb
	only if ActiveConfiguration has DebugMode set.

2007-08-20  Mike Krüger <mkrueger@novell.com> 

	* MonoDevelop.Projects.Text/TextFileService.cs: Fixed bug 82282:Error list
	  pad should take into account line changes done in files.

2007-08-16  Lluis Sanchez Gual <lluis@novell.com> 

	* MonoDevelop.Projects.Parser/DefaultParserService.cs: Properly handle the
	  project renamed event.

2007-08-14  Lluis Sanchez Gual <lluis@novell.com> 

	* MonoDevelop.Projects.mdp, Makefile.am,
	  MonoDevelop.Projects.Extensions/FileFilterCodon.cs: Moved
	  FileFilterCodon from MD.Projects to MD.Ide (where the extension point is
	  actually defined).

2007-08-14  Lluis Sanchez Gual <lluis@novell.com> 

	* MonoDevelop.Projects.Parser/ClassWrapper.cs: Added protection against
	  exceptions thrown when reading class info from the database.

2007-08-14  Lluis Sanchez Gual <lluis@novell.com> 

	* MonoDevelop.Projects.Parser/CompoundClass.cs: Don't add System.Object as
	  base class if one of the parts has a different base class.
	* MonoDevelop.Projects.Parser/IReturnType.cs,
	  MonoDevelop.Projects.Parser/DefaultReturnType.cs: Added property for
	  knowing if a type is the root type (System.Object).

2007-08-09  Lluis Sanchez Gual <lluis@novell.com> 

	* Makefile.am: Copy the config file to the correct location.

2007-08-09  Lluis Sanchez Gual <lluis@novell.com> 

	* MonoDevelop.Projects.addin.xml: Removed obsolete extension points.

2007-08-09  Lluis Sanchez Gual <lluis@novell.com> 

	* MonoDevelop.Projects/ProjectService.cs,
	  MonoDevelop.Projects/LanguageBindingService.cs,
	  MonoDevelop.Projects.Ambience/AmbienceService.cs,
	  MonoDevelop.Projects.addin.xml, MonoDevelop.Projects.mdp, Makefile.am:
	  Reorganized the extension point hierarchy. Embedded all add-in manifests
	  as resources.

2007-08-03  Lluis Sanchez Gual <lluis@novell.com> 

	* MonoDevelop.Projects/ProjectService.cs,
	  MonoDevelop.Projects/ProjectsServices.cs,
	  MonoDevelop.Projects/LanguageBindingService.cs,
	  MonoDevelop.Projects/LanguageService.cs, MonoDevelop.Projects.addin.xml,
	  MonoDevelop.Projects.mdp, Makefile.am,
	  MonoDevelop.Projects.Parser/DefaultParserService.cs: API cleanup.
	  Converted core services into regular classes.

2007-08-01  Marcos David Marín Amador <MarcosMarin@gmail.com>

	* MonoDevelop.Projects/CustomCommand.cs: Added the working directory
	  property which is now parsed to support variables. The arguments 
	  int the command entry are also now parsed.

2007-07-25  Lluis Sanchez Gual <lluis@novell.com> 

	* MonoDevelop.Projects/CustomCommand.cs: Report custom command errors.

2007-07-24  Jeffrey Stedfast  <fejj@novell.com>

	* MonoDevelop.Projects.CodeGeneration/IRefactorer.cs: Override
	GetHashCode() and Equals() on class MemberReference, this is to
	make it easier for implementations to only add unique references
	to the collection as they are found.

2007-07-18  Lluis Sanchez Gual <lluis@novell.com> 

	* MonoDevelop.Projects/ProjectReference.cs,
	  MonoDevelop.Projects.Parser/AssemblyCodeCompletionDatabase.cs,
	  MonoDevelop.Projects.Parser/AssemblyInformation.cs,
	  MonoDevelop.Projects.Parser/CodeCompletionDatabase.cs: Use the log
	  service for logging errors.
	* MonoDevelop.Projects.Parser/DefaultParserService.cs: Removed debug
	  code from critical execution paths.

2007-07-17  Jeffrey Stedfast  <fejj@novell.com>

	* MonoDevelop.Projects.CodeGeneration/BaseRefactorer.cs
	(ImplementMember): If we are implementing explicitly, don't set
	any access modifiers.

	* MonoDevelop.Projects.CodeGeneration/IRefactorer.cs
	(ImplementMember): Now takes an explicitly argument so we know to
	turn off access modifiers.

	* MonoDevelop.Projects.CodeGeneration/CodeRefactorer.cs
	(ImplementInterface): When making sure we haven't already
	implemented the member, check Names instead of
	FullyQualifiedNames.

	* MonoDevelop.Projects.CodeGeneration/BaseRefactorer.cs: If the
	field is static, set the property to be static too. Fixes bug
	#82121.

2007-07-12  Lluis Sanchez Gual <lluis@novell.com> 

	* MonoDevelop.Projects.Parser/DefaultParserService.cs,
	  MonoDevelop.Projects.Parser/ProjectCodeCompletionDatabase.cs,
	  MonoDevelop.Projects.Parser/SimpleCodeCompletionDatabase.cs: Make
	  ResolveTypes work for simple file code completion databases. Fixes
	  bug #82088.

2007-07-10  Ankit Jain  <jankit@novell.com>

	* MonoDevelop.Projects.Text/TextFileReader.cs: Override Dispose method.

2007-07-06  Jeffrey Stedfast  <fejj@novell.com>

	* MonoDevelop.Projects.CodeGeneration/BaseRefactorer.cs
	(EncapsulateField): Get rid of the virtual attribute in the
	generated code.

2007-07-05  Lluis Sanchez Gual <lluis@novell.com> 

	* MonoDevelop.Projects/AbstractProjectConfiguration.cs: Added default
	  value for signAssembly property.

2007-07-05  Mike Krüger <mkrueger@novell.com> 

	* MonoDevelop.Projects.Parser/CodeCompletionDatabase.cs: Changed source
	  a bit due to core refactorings.

2007-07-04  Lluis Sanchez Gual <lluis@novell.com> 

	* MonoDevelop.Projects.Serialization/DataContext.cs,
	  MonoDevelop.Projects.Serialization/PrimitiveDataType.cs: Added
	  support for DateTime serialization.
	* Makefile.am: Updated.

2007-07-03  Mike Krüger <mkrueger@novell.com> 

	* MonoDevelop.Projects/AbstractProjectConfiguration.cs: little fix for
	  signing.

2007-07-03  Mike Krüger <mkrueger@novell.com> 

	* Makefile.am: added strong naming support to project configuration.

2007-06-30 Jerome Haltom <wasabi@larvalstage.net>

	* MonoDevelop.Projects/DotNetProject.cs: Check for null 
	  ActiveConfiguration.

2007-06-13  Lluis Sanchez Gual <lluis@novell.com> 

	* MonoDevelop.Projects.Parser/AssemblyCodeCompletionDatabase.cs: Read
	  assembly's references only when the assembly has changed since it
	  was parsed for the last time. Reduces loading time.

2007-06-06  Lluis Sanchez Gual <lluis@novell.com> 

	* MonoDevelop.Projects.Serialization/GenericCollectionHandler.cs: Unset
	  itemParam after using it for calling a method using reflection.

2007-06-06  Ankit Jain  <jankit@novell.com>

	* MonoDevelop.Projects/Project.cs (Dispose): Remove event handler for
	FileWatcher.	     
	* MonoDevelop.Projects.Parser/CodeCompletionDatabase.cs (Dispose):
	Remove handler for PropertyChanged event.

2007-05-29  Lluis Sanchez Gual <lluis@novell.com> 

	* MonoDevelop.Projects.Parser/IClass.cs,
	  MonoDevelop.Projects.Parser/CompoundClass.cs,
	  MonoDevelop.Projects.Parser/DefaultClass.cs,
	  MonoDevelop.Projects.Parser/ProjectCodeCompletionDatabase.cs,
	  MonoDevelop.Projects.Parser/ClassWrapper.cs,
	  MonoDevelop.Projects.Parser/CodeCompletionDatabase.cs: Added
	  SourceProject property to IClass, which returns the project where
	  the class is implemented, or null if there is no project for that
	  class.

2007-05-29  Lluis Sanchez Gual <lluis@novell.com> 

	* MonoDevelop.Projects.Parser/AssemblyInformation.cs: Removed unused
	  code. Load debug symbols if an mdb file exists.

2007-05-29  Lluis Sanchez Gual <lluis@novell.com> 

	* MonoDevelop.Projects.Parser.Cecil/MonoSymbolWriter.cs,
	  MonoDevelop.Projects.Parser.Cecil/MonoSymbolFile.cs,
	  MonoDevelop.Projects.Parser.Cecil/MdbWriter.cs,
	  MonoDevelop.Projects.Parser.Cecil/SymbolWriterImpl.cs,
	  MonoDevelop.Projects.Parser.Cecil/MdbReader.cs,
	  MonoDevelop.Projects.Parser.Cecil/MonoSymbolTable.cs,
	  MonoDevelop.Projects.Parser.Cecil/MdbFactory.cs,
	  MonoDevelop.Projects.mdp, Makefile.am: Added symbol reader for mdb
	  files.
	* MonoDevelop.Projects.Parser/ReflectionClass.cs,
	  MonoDevelop.Projects.Parser/ReflectionMethod.cs,
	  MonoDevelop.Projects.Parser/ReflectionProperty.cs,
	  MonoDevelop.Projects.Parser/ReflectionIndexer.cs,
	  MonoDevelop.Projects.Parser/DefaultRegion.cs: When parsing an
	  assembly, get the source file path from the debug information, when
	  available.

2007-05-25  Jeffrey Stedfast  <fejj@gnome.org>

	* MonoDevelop.Projects.CodeGeneration/BaseRefactorer.cs
	(EncapsulateFieldImpGetSet): New function to allow
	language-specific providers to implement the default get/set
	accessors - used by EncapsulateField().

2007-05-25  Jeffrey Stedfast  <fejj@novell.com>

	* MonoDevelop.Projects.CodeGeneration/IRefactorer.cs
	(EncapsulateField): Now takes a string PropName argument instead
	of a CodeMemberProperty.

	* MonoDevelop.Projects.CodeGeneration/CodeRefactorer.cs
	(EncapsulateField): No longer takes a CodeMemberProperty argument,
	instead we now take a string propName argument.

	* MonoDevelop.Projects.CodeGeneration/BaseRefactorer.cs
	(EncapsulateField): Now takes a string propName argument instead
	of a CodeMemberProperty - we create this on our own now so that we
	can reuse ReturnTypeToDom().

2007-05-25  Jeffrey Stedfast  <fejj@novell.com>

	* MonoDevelop.Projects.CodeGeneration/CodeRefactorer.cs
	(ImplementMember): New method like AddMember(), but takes an
	IMember argument instead.
	(ImplementInterface): New method to implement an interface in
	the specified class.

	* MonoDevelop.Projects.CodeGeneration/IRefactorer.cs: Added an
	ImplementMember() method.

	* MonoDevelop.Projects.CodeGeneration/BaseRefactorer.cs
	(GenerateCodeFromMember): Fix up methods to have a space before
	the open paran of the argument list.
	(ImplementMember): Implemented.

2007-05-25  Lluis Sanchez Gual <lluis@novell.com> 

	* MonoDevelop.Projects/ProjectService.cs,
	  MonoDevelop.Projects/LanguageBindingService.cs,
	  MonoDevelop.Projects/FileFormatManager.cs,
	  MonoDevelop.Projects.Serialization/DataContext.cs,
	  MonoDevelop.Projects.Serialization/ClassDataType.cs: Properly
	  handle add-in unload events.
	* MonoDevelop.Projects/DotNetProject.cs: Added null check.

2007-05-23  Jeffrey Stedfast  <fejj@novell.com>

	* MonoDevelop.Projects.CodeGeneration/BaseRefactorer.cs (GetOptions):
	Made virtual.

2007-05-19  Lluis Sanchez Gual <lluis@novell.com> 

	* MonoDevelop.Projects/ProjectFile.cs: Added description attributes to
	  BuildAction enum.

2007-05-18  Jeffrey Stedfast  <fejj@novell.com>

	* MonoDevelop.Projects.CodeGeneration/RefactorOperations.cs: Added
	EncapsulateField flag.

	* MonoDevelop.Projects.CodeGeneration/BaseRefactorer.cs
	(GetMemberBounds): This logic was not quite correct for IFields
	since we can have multiple fields all declared within the same
	statement region (e.g. multiple IFields will all share the same
	Region). To do this properly, we need to defer to a
	language-specific implementation. To make our lives simpler, we
	also now require an IEditableTextFile argument (our current
	callers already had that info anyway).
	(RemoveMember): Updated - with the CSharpBinding implementation of
	GetMemberBounds(), this should now always work for IField members.
	(ReplaceMember): Same as RemoveMember()

2007-05-17  Jeffrey Stedfast  <fejj@novell.com>

	* MonoDevelop.Projects.CodeGeneration/IRefactorer.cs: Made
	MemberComparer class public.

	* MonoDevelop.Projects.CodeGeneration/CodeRefactorer.cs
	(EncapsulateField): Now takes an updateInternalRefs bool argument
	to specify whether or not to also update references to the field
	internal to the class.

2007-05-17  Jeffrey Stedfast  <fejj@novell.com>

	* MonoDevelop.Projects.CodeGeneration/BaseRefactorer.cs
	(EncapsulateField): Added some beginning logic to modify the
	original IField to be private (if not already). It remains
	commented out until I can figure out a way to make it always work,
	though.

	* MonoDevelop.Projects.CodeGeneration/CodeRefactorer.cs
	(EncapsulateField): Replace references to the original field with
	a reference to the new property.

2007-05-16  Jeffrey Stedfast  <fejj@novell.com>

	* MonoDevelop.Projects.CodeGeneration/BaseRefactorer.cs
	(GetGeneratedClass): Use the MostRecentCompilationUnit so that we
	actually get the updated IClass and not the old one.

2007-05-16  Jeffrey Stedfast  <fejj@novell.com>

	* MonoDevelop.Projects.Parser/CodeCompletionDatabase.cs: Bump the
	version number.

	* MonoDevelop.Projects.CodeGeneration/CodeRefactorer.cs: Added an
	EncapsulateField method.

	* MonoDevelop.Projects.CodeGeneration/BaseRefactorer.cs
	(EncapsulateField): Implemented (should be overridden to fill in
	get/set).

	* MonoDevelop.Projects.CodeGeneration/IRefactorer.cs: Added an
	EncapsulateField method.

2007-05-16  Jeffrey Stedfast  <fejj@novell.com>

	* MonoDevelop.Projects.CodeGeneration/CodeRefactorer.cs: Similar
	change as below.

	* MonoDevelop.Projects.CodeGeneration/BaseRefactorer.cs: Updated.

	* MonoDevelop.Projects.CodeGeneration/IRefactorer.cs:
	RenameVaqriable and RenameParameter no longer return the new item,
	instead they return bool for success/fail.

2007-05-16  Jeffrey Stedfast  <fejj@novell.com>

	* MonoDevelop.Projects.CodeGeneration/BaseRefactorer.cs
	(GetOptions): Only set C-style for methods.

2007-05-16  Jeffrey Stedfast  <fejj@novell.com>

	* MonoDevelop.Projects.Parser/PersistentProperty.cs: Load/Save the
	BodyRegion which is neded by the refactorer when adding new
	properties.

	* MonoDevelop.Projects.CodeGeneration/BaseRefactorer.cs
	(RemoveMember): Fixed to iterate over all partial class files
	until we find the target member rather than blindly assuming it is
	in the default file.
	(ReplaceMember): Same.

2007-05-15  Lluis Sanchez Gual <lluis@novell.com> 

	* MonoDevelop.Projects.Parser/DefaultParserService.cs: Remove
	  unused code.

2007-05-10  Lluis Sanchez Gual <lluis@novell.com> 

	* MonoDevelop.Projects/DotNetProject.cs: Fix for a problem that happens
	  when an assembly A depends on another assembly B, which depends on
	  C. When compiling A the compiler won't be able to load B unless C
	  is copied to the B directory. This fixes makes a copy of C to the B
	  dir and deletes it after compilation.
	* MonoDevelop.Projects/Project.cs: Copy to output references with the
	  local copy flag only.
	* Makefile.am: Updated.

2007-05-09  Jeffrey Stedfast  <fejj@novell.com>

	* MonoDevelop.Projects.CodeGeneration/BaseRefactorer.cs
	(RenameVariable, RenameParameter): Update the pidb. I wonder if
	these methods can be changed to return void instead of having to
	return the new ietm? The item currently wouldn't even be used.

2007-05-09  Lluis Sanchez Gual <lluis@novell.com> 

	* MonoDevelop.Projects.mdp, Makefile.am: Reference shared assemblies
	  from the correct location.

2007-05-08  Jeffrey Stedfast  <fejj@novell.com>

	* MonoDevelop.Projects.CodeGeneration/CodeRefactorer.cs
	(RenameParameter): No longer takes an IMethod argument.
	(Refactor): (IParameter version): Loop over all partial class
	files to make sure we get the right one.

	* MonoDevelop.Projects.CodeGeneration/BaseRefactorer.cs
	(RenameParameter): Fixed to work and updated fro IRefactorer API
	changes.
	(GetParameterNamePosition): No longer needs an IMethod argument.

	* MonoDevelop.Projects.CodeGeneration/IRefactorer.cs: Drop the
	IMethod argument for renaming/finding IParameter references. No
	longer needed.

2007-05-07  Jeffrey Stedfast  <fejj@novell.com>

	* MonoDevelop.Projects.Parser/PersistentIndexer.cs: Same as below.

	* MonoDevelop.Projects.Parser/PersistentMethod.cs (Resolve, Read):
	Updated for changes to PersistentParameter.cs

	* MonoDevelop.Projects.Parser/PersistentParameter.cs
	(Resolve, Read): Now take a declaringMember argument to set on the
	newly allocated DefaultParameter instance.

2007-05-07  Lluis Sanchez Gual <lluis@novell.com> 

	* MonoDevelop.Projects.Extensions/FileFormatCodon.cs,
	  MonoDevelop.Projects.Extensions/DataTypeCodon.cs,
	  MonoDevelop.Projects.Extensions/LanguageBindingCodon.cs,
	  MonoDevelop.Projects.Extensions/ProjectBindingCodon.cs,
	  MonoDevelop.Projects.Extensions/ItemPropertyCodon.cs,
	  MonoDevelop.Projects.Extensions/FileFilterCodon.cs: Use the
	  Mono.Addins attributes to provide extension documentation.

2007-05-04  Lluis Sanchez Gual <lluis@novell.com> 

	* MonoDevelop.Projects/ProjectService.cs,
	  MonoDevelop.Projects/LanguageBindingService.cs,
	  MonoDevelop.Projects/ProjectConvertTool.cs,
	  MonoDevelop.Projects/BuildTool.cs, MonoDevelop.Projects/Project.cs,
	  MonoDevelop.Projects.Ambience/AmbienceService.cs,
	  MonoDevelop.Projects.addin.xml, MonoDevelop.Projects.mdp,
	  Makefile.am, MonoDevelop.Projects.Parser/DatabaseGeneratorTool.cs,
	  MonoDevelop.Projects.Parser/DefaultParserService.cs,
	  MonoDevelop.Projects.Parser/CodeCompletionDatabase.cs,
	  MonoDevelop.Projects.Extensions/FileFormatCodon.cs,
	  MonoDevelop.Projects.Extensions/DataTypeCodon.cs,
	  MonoDevelop.Projects.Extensions/LanguageBindingCodon.cs,
	  MonoDevelop.Projects.Extensions/ProjectBindingCodon.cs,
	  MonoDevelop.Projects.Extensions/ItemPropertyCodon.cs,
	  MonoDevelop.Projects.Extensions/FileFilterCodon.cs: Migration to
	  Mono.Addins.

2007-05-03  Jeffrey Stedfast  <fejj@novell.com>

	* MonoDevelop.Projects.CodeGeneration/BaseRefactorer.cs
	(RenameMember): Iterate oevr the entire list of partial-class
	files to find the member before giving up.

2007-05-03  Jeffrey Stedfast  <fejj@novell.com>

	* MonoDevelop.Projects.CodeGeneration/IRefactorer.cs: Added
	methods for renaming and finding LocalVariable and IParameter
	references.

	* MonoDevelop.Projects.CodeGeneration/BaseRefactorer.cs
	(RenameVariable): New.
	(FindVariableReferences): New.
	(RenameParameter): New.
	(FindParameterReferences): New.
	(GetVariableNamePosition): New.
	(GetParameterNamePosition): New.

	* MonoDevelop.Projects.CodeGeneration/RefactorOperations.cs: Added
	RenameVariable and RenameParameter.

	* MonoDevelop.Projects.CodeGeneration/CodeRefactorer.cs: Added 2
	new classes for finding LocalVariable and IParameter references.
	(RenameVariable): New method.
	(RenameParameter): Also new.
	(Refactor): Added 2 new overloads for Refactor() which will
	refactor LocalVariables and Methods (for this purpose, method
	parameters).

2007-05-03  David Makovský (Yakeen) <yakeen@sannyas-on.net> 

	* MonoDevelop.Projects.Parser/DefaultParserService.cs: use .Net 2.0
	  style Split for safer behaviour 

2007-05-03  Lluis Sanchez Gual <lluis@novell.com> 

	* MonoDevelop.Projects/Combine.cs,
	  MonoDevelop.Projects/CombineEntryEventArgs.cs,
	  MonoDevelop.Projects.Parser/DefaultParserService.cs: Added a
	  Reloading property to the argument of the entry add/remove events
	  of Combine, which is set to true if the entry is being only
	  reloaded, not actually removed/added to the combine.

2007-05-01  Jeffrey Stedfast  <fejj@novell.com>

	* MonoDevelop.Projects.CodeGeneration/CodeRefactorer.cs
	(RenameClass): Rename constructors too.

	* MonoDevelop.Projects.CodeGeneration/BaseRefactorer.cs
	(RenameMember): Need to treat normal methods and constructor
	methods slightly differently here.

2007-04-27  Lluis Sanchez Gual <lluis@novell.com> 

	* MonoDevelop.Projects/DotNetProject.cs: All deployment stuff has been
	  moved to MonoDevelop.Deployment.

2007-04-27  Lluis Sanchez Gual <lluis@novell.com> 

	* MonoDevelop.Projects/ProjectService.cs: Report errors using the
	  progress monitor, instead of throwing an exception.
	* MonoDevelop.Projects/ProjectConvertTool.cs: Print an error message if
	  the project can't be exported.
	* MonoDevelop.Projects/ProjectFileCollection.cs: In GetFile, compare
	  files using the full path.
	* MonoDevelop.Projects/Project.cs: When exporting a project, include
	  referenced assemblies.

2007-04-26  Ankit Jain  <jankit@novell.com>

	* MonoDevelop.Projects/Project.cs (CheckNeedsBuild): If any project
	reference was built after this project, then this is dirty.

2007-04-26  Lluis Sanchez Gual <lluis@novell.com> 

	* MonoDevelop.Projects/ProjectService.cs: Fixed some issues in the
	  export method.

2007-04-20  Lluis Sanchez Gual <lluis@novell.com> 

	* MonoDevelop.Projects/ProjectService.cs,
	  MonoDevelop.Projects/ProjectConvertTool.cs,
	  MonoDevelop.Projects/IProjectService.cs: Allow specifying the child
	  solution entries to be exported.
	* MonoDevelop.Projects/CombineEntryCollection.cs: Implemented CopyTo
	  method.

2007-04-19  Lluis Sanchez Gual <lluis@novell.com> 

	* MonoDevelop.Projects/ProjectServiceExtension.cs: Added method for getting
	  all files that should be copied when exporting a combine entry.
	* MonoDevelop.Projects/ProjectService.cs,
	  MonoDevelop.Projects/IProjectService.cs: Implemented Export method.
	  Track changes in file format api.
	* MonoDevelop.Projects/MdpFileFormat.cs,
	  MonoDevelop.Projects/MonoDevelopFileFormat.cs,
	  MonoDevelop.Projects/MdsFileFormat.cs: Merge the MDS and MDP file
	  formats in a single file format class that can handle both.

	* MonoDevelop.Projects/ProjectsServices.cs, MonoDevelop.Projects.addin.xml,
	  MonoDevelop.Projects.Deployment.Extensions, MonoDevelop.Projects.mdp,
	  MonoDevelop.Projects.Deployment,
	  MonoDevelop.Projects.Deployment/DeployService.cs,
	  MonoDevelop.Projects.Deployment/LocalFileCopyConfiguration.cs,
	  MonoDevelop.Projects.Deployment/IFileCopyHandler.cs,
	  MonoDevelop.Projects.Deployment/UnknownFileCopyConfiguration.cs,
	  MonoDevelop.Projects.Deployment/LocalFileCopyHandler.cs,
	  MonoDevelop.Projects.Deployment/UnknownDeployTarget.cs,
	  MonoDevelop.Projects.Deployment/DirectoryDeployTarget.cs,
	  MonoDevelop.Projects.Deployment/InstallDeployTarget.cs,
	  MonoDevelop.Projects.Deployment/DeployFile.cs,
	  MonoDevelop.Projects.Deployment/CommandDeployTarget.cs,
	  MonoDevelop.Projects.Deployment/FileCopyConfiguration.cs,
	  MonoDevelop.Projects.Deployment/DeployTarget.cs,
	  MonoDevelop.Projects.Deployment/IFileReplacePolicy.cs,
	  MonoDevelop.Projects.Deployment/CombinedDeployTarget.cs,
	  MonoDevelop.Projects.Deployment/FileCopyHandler.cs: Moved all deployment
	  code to the new MonoDevelop.Deployment add-in.

	* MonoDevelop.Projects/SharpDevelopFileFormat.cs,
	  MonoDevelop.Projects/PrjxFileFormat.cs,
	  MonoDevelop.Projects/CmbxFileFormat.cs: Merge the Cmbx and Prjx file
	  formats in a single file format class that can handle both.
	* MonoDevelop.Projects/DefaultFileFormat.cs: New file format which can
	  serialize any kind of CombineEntry.
	* MonoDevelop.Projects/ProjectConvertTool.cs: Use the new export method to
	  do the conversion. Some other improvements.
	* MonoDevelop.Projects/CombineEntry.cs: Removed deployment properties. Added
	  method for getting all files that should be copied when exporting a
	  combine entry.
	* MonoDevelop.Projects/Combine.cs: Added method for recursivelly getting all
	  entries of a combine.
	* MonoDevelop.Projects/FileFormatManager.cs: If there isn't a specific file
	  format for a CombineEntry, use the new default file format.
	* MonoDevelop.Projects/IFileFormat.cs: Added method for getting the list of
	  files where the object is stored.
	* MonoDevelop.Projects/ProjectFile.cs: Made it extensible.
	* MonoDevelop.Projects/Project.cs: Removed all deployment code. Implemented
	  OnGetExportFiles.
	* Makefile.am: Updated.

2007-03-29  Lluis Sanchez Gual <lluis@novell.com> 

	* MonoDevelop.Projects/CombineEntry.cs, MonoDevelop.Projects.addin.xml,
	  MonoDevelop.Projects.Deployment/DeployService.cs,
	  MonoDevelop.Projects.Deployment/InstallDeployHandler.cs,
	  MonoDevelop.Projects.Deployment/LocalFileCopyHandler.cs,
	  MonoDevelop.Projects.Deployment/DirectoryDeployTarget.cs,
	  MonoDevelop.Projects.Deployment/InstallDeployTarget.cs,
	  MonoDevelop.Projects.Deployment/CommandDeployTarget.cs,
	  MonoDevelop.Projects.Deployment/DeployTarget.cs,
	  MonoDevelop.Projects.Deployment/CombinedDeployTarget.cs,
	  MonoDevelop.Projects.Deployment/FileCopyHandler.cs: Simplified a
	  bit the deployment api. IDeployHandler is not needed anymore.
	* MonoDevelop.Projects.Deployment.Extensions/IFileCopyHandler.cs: Moved
	  to Deployment dir.
	* MonoDevelop.Projects.Deployment.Extensions/IDeployHandler.cs,
	  MonoDevelop.Projects.Deployment/DirectoryDeployHandler.cs,
	  MonoDevelop.Projects.Deployment/CommandDeployHandler.cs,
	  MonoDevelop.Projects.Deployment/DeployHandler.cs,
	  MonoDevelop.Projects.Deployment/CombinedDeployHandler.cs: Removed.
	* MonoDevelop.Projects.mdp, Makefile.am: Updated.

2007-03-29  Lluis Sanchez Gual <lluis@novell.com> 

	* MonoDevelop.Projects/ProjectService.cs: Track api changes.
	* MonoDevelop.Projects/FileFormatManager.cs: Allow getting all file
	  formats supported by a file or object.
	* MonoDevelop.Projects/PrjxFileFormat.cs,
	  MonoDevelop.Projects/MdsFileFormat.cs,
	  MonoDevelop.Projects/CmbxFileFormat.cs: Set correct file format
	  name.
	* MonoDevelop.Projects/ProjectConvertTool.cs,
	  MonoDevelop.Projects.addin.xml, MonoDevelop.Projects.mdp,
	  Makefile.am: Added new project conversion tool.

2007-03-26  Lluis Sanchez Gual <lluis@novell.com> 

	* MonoDevelop.Projects/ProjectService.cs,
	  MonoDevelop.Projects/CombineEntry.cs,
	  MonoDevelop.Projects/CustomCommandExtension.cs,
	  MonoDevelop.Projects/Combine.cs, MonoDevelop.Projects/Project.cs:
	  Moved custom command execution to a project service extension.
	* MonoDevelop.Projects.mdp, Makefile.am: Updated.

2007-03-19  Jeffrey Stedfast  <fejj@novell.com>

	* MonoDevelop.Projects.Text/ITextFile.cs: Added GetCharAt()

2007-03-14  Jeffrey Stedfast  <fejj@novell.com>

	* MonoDevelop.Projects.Text/TextFile.cs (WriteFile): Modified to
	save to a temporary file first (using mode Create), and then
	rename() it over the original file, this way if the system is out
	of disk space we aren't clobbering the original file. Opening with
	mode Create should fix bug #80973.

2007-03-04 David Makovský (Yakeen) <yakeen@sannyas-on.net>

	* MonoDevelop.Projects.Deployment/DirectoryDeployHandler.cs,
	* MonoDevelop.Projects.Deployment/InstallDeployHandler.cs,
	* MonoDevelop.Projects.Deployment/LocalFileCopyHandler.cs,
	* MonoDevelop.Projects.Deployment/CombinedDeployHandler.cs: make strings translatable.

2007-03-01  Lluis Sanchez Gual <lluis@novell.com> 

	* MonoDevelop.Projects/Project.cs: Copy .config files together with the
	  assembly. Patch by Chris Howie.
	* MonoDevelop.Projects.mdp: Don't copy references to local dir.

2007-02-27  Lluis Sanchez Gual <lluis@novell.com> 

	* MonoDevelop.Projects/MdpFileFormat.cs,
	  MonoDevelop.Projects/MdsFileFormat.cs: Fix warning.
	* MonoDevelop.Projects.Text/TextFile.cs: Implement GetCharAt and
	  GetLineLength methods.

2006-02-25  Michael Hutchinson <m.j.hutchinson@gmail.com>

	* Core/src/MonoDevelop.Projects/MonoDevelop.Projects/Project.cs:
	  Remove OnPreBuild as it's no longer used or called. I was overriding 
	  it and relying on it being called!
	  Make GetReferenceDeployFiles public so I don't have to duplicate it
	  for AspNetAddProject's GetDeployFiles.

2007-02-21  Lluis Sanchez Gual <lluis@novell.com> 

	* MonoDevelop.Projects/DotNetProjectConfiguration.cs: If the output
	  assembly name already has an extension, don't add a new one.
	* MonoDevelop.Projects.Parser/AssemblyCodeCompletionDatabase.cs: When
	  an assembly is being parsed, ignore file modification checks. Fixes
	  bug #80704.

2007-02-19  Ankit Jain  <jankit@novell.com>

	* MdsFileFormat.cs (WriteFile): Write to a temp file first, and only overwrite the
	intended file if writing succeeds.
	* MdpFileFormat.cs (WriteFile): Likewise.

2007-02-16  Lluis Sanchez Gual <lluis@novell.com> 

	* MonoDevelop.Projects.Parser/SimpleCodeCompletionDatabase.cs: Add
	  corlib reference to single file code completion databases.

2007-02-16  Lluis Sanchez Gual <lluis@novell.com> 

	* MonoDevelop.Projects/MdpFileFormat.cs,
	  MonoDevelop.Projects/PrjxFileFormat.cs: Don't use the file service
	  for temporary file deletes, since it may have side effects.
	* MonoDevelop.Projects.addin.xml: Change add-in versions to 0.13.

2007-02-15  Lluis Sanchez Gual <lluis@novell.com> 

	* MonoDevelop.Projects.mdp: Copy the config file together with the dll.

2007-02-15  Lluis Sanchez Gual <lluis@novell.com> 

	* MonoDevelop.Projects.mdp: Disabled building through makefile. Added
	  missing file.

2007-02-15  Lluis Sanchez Gual <lluis@novell.com> 

	* MonoDevelop.Projects/ProjectService.cs: Reset the NeedsReload flag
	  just after loading a project.
	* MonoDevelop.Projects/CombineEntry.cs: Added methods for checking if a
	  combine entry needs to be reloaded (that is, the underlying file
	  has been modified).
	* MonoDevelop.Projects/Combine.cs,
	  MonoDevelop.Projects/CombineEntryCollection.cs: Implemented support
	  for reloading a combine entry.
	* MonoDevelop.Projects/UnknownCombineEntry.cs: Added property for
	  storing the error message that generated this unknown entry.
	* MonoDevelop.Projects/CmbxFileFormat.cs: If a combine entry can't be
	  loaded, generate an UnknowCombineEntry object, which will be shown
	  in the project pad with an error message.
	* MonoDevelop.Projects.mdp: Flush.

2007-02-12  Lluis Sanchez Gual <lluis@novell.com> 

	* MonoDevelop.Projects.Serialization/ClassDataType.cs: Added missing
	  null check.

2007-02-11  Lluis Sanchez Gual <lluis@novell.com> 

	* MonoDevelop.Projects/DotNetProject.cs: Allow referencing non-dot net
	  projects from dot net projects (it will be a build dependency).
	* Makefile.am: Flush.

2007-02-08  Lluis Sanchez Gual <lluis@novell.com> 

	* MonoDevelop.Projects/CustomCommandCollection.cs,
	  MonoDevelop.Projects/CustomCommand.cs: If an execution context is
	  provided, use it.
	* MonoDevelop.Projects/CombineEntry.cs: Provide the execution context
	  when running the Execute script.
	* MonoDevelop.Projects/Combine.cs, MonoDevelop.Projects/Project.cs:
	  Properly launch Execute and Clean scripts.

2007-02-07  Lluis Sanchez Gual <lluis@novell.com> 

	* MonoDevelop.Projects.mdp, Makefile.am,
	  MonoDevelop.Projects.Parser/Abstract*: Renamed Abstract*
	  files to Default*, to track changes in class names.

2007-02-07  Lluis Sanchez Gual <lluis@novell.com> 

	* MonoDevelop.Projects/CustomCommandType.cs,
	  MonoDevelop.Projects/CustomCommandCollection.cs,
	  MonoDevelop.Projects/CombineEntry.cs,
	  MonoDevelop.Projects/CustomCommand.cs,
	  MonoDevelop.Projects/AbstractProjectConfiguration.cs,
	  MonoDevelop.Projects/AbstractConfiguration.cs: Implemented support
	  for custom commands in projects and combines.
	* MonoDevelop.Projects/ProjectServiceExtension.cs,
	  MonoDevelop.Projects/ProjectService.cs,
	  MonoDevelop.Projects/Combine.cs,
	  MonoDevelop.Projects/UnknownCombineEntry.cs,
	  MonoDevelop.Projects/BuildTool.cs: The clean method now takes a
	  progress monitor as parameter.
	* MonoDevelop.Projects/GenericProjectBinding.cs,
	  MonoDevelop.Projects/GenericProject.cs: Implemented new generic
	  project type, which can contain any kind of file.
	* MonoDevelop.Projects/Project.cs: Use the new custom command stuff.
	  Removed the extensible build pipeline, since the new project
	  service extensions already allow extending the build process.
	* MonoDevelop.Projects.Serialization/ClassDataType.cs: Don't serialize
	  empty collections.
	* MonoDevelop.Projects.addin.xml: Registered new project type.
	* MonoDevelop.Projects.mdp, Makefile.am: Updated.
	* MonoDevelop.Projects.Parser/DefaultParserService.cs: Add support for
	  aliases in the resolver.

2007-02-05  Lluis Sanchez Gual <lluis@novell.com> 

	* MonoDevelop.Projects/ProjectServiceExtension.cs,
	  MonoDevelop.Projects/ProjectService.cs: Added IsCombineEntryFile to
	  the extension chain.

2007-02-02  Lluis Sanchez Gual <lluis@novell.com> 

	* MonoDevelop.Projects.Parser/AbstractClass.cs: An instantiated generic
	  type is not generic anymore.
	* MonoDevelop.Projects.Parser/DefaultParserService.cs,
	  MonoDevelop.Projects.Parser/IParser.cs,
	  MonoDevelop.Projects.Parser/IParserService.cs: Removed IsAsResolve,
	  as it is c# specific and handled in the c# binding.

2007-02-02  Lluis Sanchez Gual <lluis@novell.com> 

	* MonoDevelop.Projects.Parser/ProjectCodeCompletionDatabase.cs,
	  MonoDevelop.Projects.Parser/CodeCompletionDatabase.cs: When a file
	  is removed from a project, remove subclass references of all
	  classes it contains and fire the class change event. 
	* MonoDevelop.Projects.Parser/ReflectionMethod.cs,
	  MonoDevelop.Projects.Parser/ReflectionProperty.cs: virtual,
	  abstract and sealed flags are now transfered in the
	  ReflectionMethod.GetModifiers method.

2007-02-01  Lluis Sanchez Gual <lluis@novell.com> 

	* MonoDevelop.Projects.Parser/CodeCompletionDatabase.cs: Added missing
	  null check.

2007-01-31  Lluis Sanchez Gual <lluis@novell.com> 

	* MonoDevelop.Projects.CodeGeneration/CodeRefactorer.cs: Catch errors
	  thrown by refactorer implementations. Fixes bug #80691.

2007-01-31  Lluis Sanchez Gual <lluis@novell.com> 

	* MonoDevelop.Projects/Combine.cs: Added new events which are fired
	  when an entry is added to a combine hierarchy.

2007-01-30  Lluis Sanchez Gual <lluis@novell.com> 

	* MonoDevelop.Projects.Parser/DefaultParserService.cs: When resolving a
	  class, make sure it includes System.Object as base class if it has
	  no other base class. Fixes bug #80087.

2007-01-30  Lluis Sanchez Gual <lluis@novell.com> 

	* MonoDevelop.Projects.Parser/ProjectCodeCompletionDatabase.cs: Always
	  check the version of mscorlib after loading the parser database.

2007-01-30  Lluis Sanchez Gual <lluis@novell.com> 

	* MonoDevelop.Projects.Parser/DefaultParserService.cs: When searching
	  class info, there is no need to explicitely look into the CoreDB,
	  since databases already have references to the corresponding
	  corlib. Fixes bug #79316.

2007-01-30  Lluis Sanchez Gual <lluis@novell.com> 

	* MonoDevelop.Projects.Text/TextFileReader.cs: Added getter for the
	  source encoding.
	* MonoDevelop.Projects.Parser/AbstractReturnType.cs: Implemented method
	  for comparing types.

2007-01-30  Lluis Sanchez Gual <lluis@novell.com> 

	* MonoDevelop.Projects.Parser/ReflectionClass.cs,
	  MonoDevelop.Projects.Parser/ReflectionMethod.cs: Include overloaded
	  operators in the reflected classes.

2007-01-29  Lluis Sanchez Gual <lluis@novell.com> 

	* MonoDevelop.Projects.Text/TextFile.cs: Added method for getting the
	  encoding of a file.

2007-01-29  Lluis Sanchez Gual <lluis@novell.com> 

	* Makefile.am: Forgot to add one file.

2007-01-29  Lluis Sanchez Gual <lluis@novell.com> 

	* MonoDevelop.Projects/ProjectService.cs: In GetNeedsBuilding, use a
	  cache to temporarily store results. It avoids recursively checking
	  the same projects multiple times.
	* MonoDevelop.Projects.mdp, Makefile.am: Updated.
	* MonoDevelop.Projects.Text/TextEncoding.cs: Added code page field.
	* MonoDevelop.Projects.Text/TextFileReader.cs: New TextFileReader which
	  automatically detects the file encoding.
	* MonoDevelop.Projects.Parser/AbstractDecoration.cs,
	  MonoDevelop.Projects.Parser/ReflectionClass.cs,
	  MonoDevelop.Projects.Parser/PersistentMethod.cs,
	  MonoDevelop.Projects.Parser/PersistentProperty.cs,
	  MonoDevelop.Projects.Parser/AbstractIndexer.cs,
	  MonoDevelop.Projects.Parser/AbstractMember.cs,
	  MonoDevelop.Projects.Parser/ReflectionEvent.cs,
	  MonoDevelop.Projects.Parser/ReflectionField.cs,
	  MonoDevelop.Projects.Parser/PersistentEvent.cs,
	  MonoDevelop.Projects.Parser/PersistentField.cs,
	  MonoDevelop.Projects.Parser/AbstractEvent.cs,
	  MonoDevelop.Projects.Parser/AbstractNamedEntity.cs,
	  MonoDevelop.Projects.Parser/AbstractField.cs,
	  MonoDevelop.Projects.Parser/AbstractProperty.cs,
	  MonoDevelop.Projects.Parser/ReflectionMethod.cs,
	  MonoDevelop.Projects.Parser/ReflectionProperty.cs,
	  MonoDevelop.Projects.Parser/ReflectionIndexer.cs,
	  MonoDevelop.Projects.Parser/PersistentIndexer.cs,
	  MonoDevelop.Projects.Parser/AbstractMethod.cs: Don't store the
	  whole fully qualified name in class members, store only the name.
	  The full name can be constructed from the declaring class full
	  name.
	* MonoDevelop.Projects.Parser/MemberCollectionBase.cs,
	  MonoDevelop.Projects.Parser/MethodCollection.cs,
	  MonoDevelop.Projects.Parser/EventCollection.cs,
	  MonoDevelop.Projects.Parser/FieldCollection.cs,
	  MonoDevelop.Projects.Parser/TypedCSharpCollection.cs,
	  MonoDevelop.Projects.Parser/PropertyCollection.cs: Assign the
	  declaring class to members when they are added to a member
	  collection.
	* MonoDevelop.Projects.Parser/PersistentClass.cs,
	  MonoDevelop.Projects.Parser/AbstractClass.cs: Store the class name
	  as namespace + name. It saves memory since the namespace string can
	  be shared. Added support for instantiated generic types.
	* MonoDevelop.Projects.Parser/AssemblyCodeCompletionDatabase.cs: Fix
	  warning.
	* MonoDevelop.Projects.Parser/AbstractReturnType.cs: Factorized some
	  code. Implemented ToString.
	* MonoDevelop.Projects.Parser/CompoundClass.cs: Added null check.
	* MonoDevelop.Projects.Parser/NamespaceEntry.cs,
	  MonoDevelop.Projects.Parser/CodeCompletionDatabase.cs: Implemented
	  support for instantiated generic types. Added information about
	  subclasses of a type in the database, that's needed to improve the
	  performance in some code completion cases.
	* MonoDevelop.Projects.Parser/DefaultParserService.cs,
	  MonoDevelop.Projects.Parser/IParserService.cs: Allow providing type
	  parameters when getting a generic type. It will return the
	  instantiated type. Implemented support for getting the list of
	  subclasses of a type. Updated the shared string table.
	* MonoDevelop.Projects.Parser/PersistentReturnType.cs: The creation of
	  the resolved type is now done by ITypeResolver, in this way it can
	  be reused by the code that creates instantiated generic types.
	* MonoDevelop.Projects.Parser/IMember.cs: Members don't need a
	  namespace.
	* MonoDevelop.Projects.Parser/ClassEntry.cs,
	  MonoDevelop.Projects.Parser/ClassWrapper.cs: Replicated some
	  information from IClass into ClassEntry. Will take a bit more
	  memory, but code completion will perform much faster, since all
	  information it needs can be taken from ClassEntry and no other
	  database access will be needed. The new ClassWrapper class helps on
	  this by making ClassEntry look like an IClass.
	* MonoDevelop.Projects.Parser/ClassType.cs: A byte is enough for this.

2007-01-25  Lluis Sanchez Gual <lluis@novell.com> 

	* MonoDevelop.Projects.Parser/AssemblyCodeCompletionDatabase.cs: Revert
	  last change, it is causing the same libraries to be loaded from
	  several different places.

2007-01-22  Lluis Sanchez Gual <lluis@novell.com> 

	* MonoDevelop.Projects/CombineEntry.cs: Dispose data in the extended
	  properties dictionary.
	* MonoDevelop.Projects/Project.cs: Added some new deployment
	  infrastructure, which allows a project to specify which files need
	  to be deployed and where (based on a patch by Michael Hutchinson).
	* MonoDevelop.Projects.addin.xml: Registered new deployment targets.
	* MonoDevelop.Projects.Deployment.Extensions/IFileCopyHandler.cs,
	  MonoDevelop.Projects.Deployment/DeployService.cs,
	  MonoDevelop.Projects.Deployment/LocalFileCopyConfiguration.cs,
	  MonoDevelop.Projects.Deployment/UnknownFileCopyConfiguration.cs,
	  MonoDevelop.Projects.Deployment/LocalFileCopyHandler.cs,
	  MonoDevelop.Projects.Deployment/FileCopyConfiguration.cs,
	  MonoDevelop.Projects.Deployment/IFileReplacePolicy.cs,
	  MonoDevelop.Projects.Deployment/FileCopyHandler.cs: New
	  infrastructure which provides pluggable files copiers. The default
	  implementation allows copying files to local filesystem. Based on a
	  patch by Michael Hutchinson.
	* MonoDevelop.Projects.Deployment.Extensions/IDeployHandler.cs: Moved
	  from MonoDevelop.Projects.Deployment
	* MonoDevelop.Projects.mdp, Makefile.am: Updated.
	* MonoDevelop.Projects.Deployment/DirectoryDeployHandler.cs,
	  MonoDevelop.Projects.Deployment/DirectoryDeployTarget.cs: Use the
	  new file copy infrastructure to copy files.
	* MonoDevelop.Projects.Deployment/InstallDeployHandler.cs,
	  MonoDevelop.Projects.Deployment/InstallDeployTarget.cs: New deploy
	  target which install files on the provided installation prefix.
	* MonoDevelop.Projects.Deployment/CommandDeployHandler.cs,
	  MonoDevelop.Projects.Deployment/CommandDeployTarget.cs: New
	  deployment target. Allows executing a command.
	* MonoDevelop.Projects.Deployment/DeployHandler.cs: Track changes.
	* MonoDevelop.Projects.Deployment/CombinedDeployHandler.cs,
	  MonoDevelop.Projects.Deployment/CombinedDeployTarget.cs: New
	  deployment target. Allows executing a sequence of other deployment
	  targets.
	* MonoDevelop.Projects.Deployment/DeployFile.cs: Added some new
	  deployment infrastructure, which allows a project to specify which
	  files need to be deployed and where. Based on a patch by Michael
	  Hutchinson.
	* MonoDevelop.Projects.Deployment/DeployTarget.cs: Some minors
	  improvements.
	* MonoDevelop.Projects.Deployment/IDeployHandler.cs: Moved to
	  MonoDevelop.Projects.Deployment.Extensions
	* MonoDevelop.Projects.Deployment/FileDeployTarget.cs: Removed.
	  Replaced by DirectoryDeployTarget.
	* MonoDevelop.Projects.Parser/GenericParameter.cs: Removed unused
	  namespace.
	* MonoDevelop.Projects.Parser/AssemblyCodeCompletionDatabase.cs: When
	  looking for assembly references, look for assemblies in the local
	  directory, before trying to do a global search.
	* MonoDevelop.Projects.Parser/CompoundClass.cs: Added null check.
	* MonoDevelop.Projects.Parser/ReflectionParameter.cs: Track changes in
	  the Cecil api.

2007-01-20  Ankit Jain  <jankit@novell.com>

	* ProjectService.cs (OnFormatExtensionChanged): Add null check.

2007-01-19  Marek Sieradzki  <marek.sieradzki@gmail.com>

	* MonoDevelop.Projects/MdpFileFormat.cs,
	  MonoDevelop.Projects/UnknownProjectVersionException.cs,
	  MonoDevelop.Projects/Combine.cs,
	  MonoDevelop.Projects/MdsFileFormat.cs,
	  MonoDevelop.Projects/PrjxFileFormat.cs,
	  MonoDevelop.Projects/Project.cs,
	  MonoDevelop.Projects/CmbxFileFormat.cs: Removed redundant
	  String.Format ().
	* MonoDevelop.Projects/BuildTool.cs: Removed unreachable " return 1".
	* MonoDevelop.Projects.Parser/NamespaceEntry.cs: Changed obsolete
	CaseInsensitiveHashCodeProvider to
	StringComparer.CurrentCultureIgnoreCase. (maybe it should use
	invariant culture?)

2007-01-15  Lluis Sanchez Gual <lluis@novell.com> 

	* MonoDevelop.Projects/ProjectServiceExtension.cs,
	  MonoDevelop.Projects/ProjectService.cs,
	  MonoDevelop.Projects/CombineEntry.cs,
	  MonoDevelop.Projects/Project.cs: Simplified the handling of the
	  buildReferences parameter for the Build method of projects. Now
	  this parameter is handled by the Project class. Project service
	  extenders only have to override the Build (ClassEntry) method,
	  which will be called once for every project to be built.

2007-01-15  Lluis Sanchez Gual <lluis@novell.com> 

	* MonoDevelop.Projects/ProjectServiceExtension.cs,
	  MonoDevelop.Projects/ProjectService.cs,
	  MonoDevelop.Projects/CombineEntry.cs,
	  MonoDevelop.Projects/Project.cs: Fixed some issues with project
	  extensions when building projects. When building a project with
	  buildReferences=true, the references were not built through the
	  build extension chain.
	* MonoDevelop.Projects/DefaultCompilerResult.cs,
	  MonoDevelop.Projects/ICompilerResult.cs: Implemented methods for
	  adding warnings and errors to a compiler result object.
	* MonoDevelop.Projects/BuildTool.cs: Implemented clean command.
	* MonoDevelop.Projects.mdp, Makefile.am,
	  MonoDevelop.Projects.Parser/SharpAssemblyParameter.cs,
	  MonoDevelop.Projects.Parser/SharpAssemblyMethod.cs,
	  MonoDevelop.Projects.Parser/SharpAssemblyEvent.cs,
	  MonoDevelop.Projects.Parser/SharpAssemblyField.cs,
	  MonoDevelop.Projects.Parser/ClassProxyCollection.cs,
	  MonoDevelop.Projects.Parser/SharpAssemblyReturnType.cs,
	  MonoDevelop.Projects.Parser/SharpAssemblyProperty.cs,
	  MonoDevelop.Projects.Parser/SharpAssemblyClass.cs,
	  MonoDevelop.Projects.Parser/ClassProxy.cs,
	  MonoDevelop.Projects.Parser/SharpAssemblyIndexer.cs,
	  MonoDevelop.Projects.Parser/SharpAssemblyAttribute.cs: Removed
	  unused classes.
	* MonoDevelop.Projects.Parser/IClass.cs,
	  MonoDevelop.Projects.Parser/AbstractClass.cs,
	  MonoDevelop.Projects.Parser/CompoundClass.cs: Added property for
	  getting all parts of a class.
	* MonoDevelop.Projects.Parser/PersistentClass.cs,
	  MonoDevelop.Projects.Parser/DefaultParserService.cs,
	  MonoDevelop.Projects.Parser/IParserService.cs: Added method for
	  checking if a project is loaded in a parser database.
	* MonoDevelop.Projects.Parser/AssemblyInformation.cs,
	  MonoDevelop.Projects.Parser/CodeCompletionDatabase.cs: Don't
	  include nested types in the class list when parsing an assembly.
	  Nested types will be included as children of the declaring class.
	  Updated pidb file version.

2007-01-08  Lluis Sanchez Gual <lluis@novell.com> 

	* MonoDevelop.Projects/ProjectService.cs,
	  MonoDevelop.Projects/IProjectService.cs: Removed the ReadFile and
	  WriteFile methods. CombineEntry objects can now be loaded using the
	  ReadCombineEntry method and saved by calling the CombineEntry.Save
	  instance method.
	* MonoDevelop.Projects/CombineEntry.cs: Don't call OnSaved from inside
	  OnSave, since that method may never be called when overriden by an
	  extension.
	* MonoDevelop.Projects/Combine.cs, MonoDevelop.Projects/BuildTool.cs,
	  MonoDevelop.Projects/CmbxFileFormat.cs,
	  MonoDevelop.Projects/Project.cs: Use the new ReadCombineEntry
	  method.

2006-12-18  Lluis Sanchez Gual <lluis@novell.com> 

	* MonoDevelop.Projects/ProjectService.cs,
	  MonoDevelop.Projects/ProjectsServices.cs,
	  MonoDevelop.Projects/CombineEntry.cs,
	  MonoDevelop.Projects/Combine.cs,
	  MonoDevelop.Projects/UnknownCombineEntry.cs,
	  MonoDevelop.Projects/Project.cs,
	  MonoDevelop.Projects/ProjectServiceExtension.cs: Load, Save, Build,
	  Clean and Execute project operations are now executed through the
	  ProjectService, which supports a new kind of extension:
	  ProjectServiceExtension. This kind of extension can override the
	  default behavior of those operations.
	* MonoDevelop.Projects.addin.xml: Created new extension point for
	  project service extensions.
	* Makefile.am, MonoDevelop.Projects.mdp: Added
	  ProjectServiceExtension.cs.

2006-12-17  Lluis Sanchez Gual <lluis@novell.com> 

	* MonoDevelop.Projects/ProjectReference.cs,
	  MonoDevelop.Projects/MdpFileFormat.cs,
	  MonoDevelop.Projects/ProjectPathItemPropertyAttribute.cs,
	  MonoDevelop.Projects/CombineEntry.cs,
	  MonoDevelop.Projects/DotNetProject.cs,
	  MonoDevelop.Projects/PrjxFileFormat.cs,
	  MonoDevelop.Projects/CmbxFileFormat.cs,
	  MonoDevelop.Projects.Deployment/DirectoryDeployHandler.cs,
	  MonoDevelop.Projects.Parser/AssemblyCodeCompletionDatabase.cs,
	  MonoDevelop.Projects.Parser/DefaultParserService.cs: Track changes
	  in FileService API.
	* MonoDevelop.Projects/Project.cs: Use the file service for copying
	  files.
	* MonoDevelop.Projects.mdp: Updated.
	* MonoDevelop.Projects.Parser/CodeCompletionDatabase.cs: Use the file
	  service for file operations.

2006-12-14  Lluis Sanchez Gual <lluis@novell.com> 

	* MonoDevelop.Projects.Parser/AbstractDecoration.cs,
	  MonoDevelop.Projects.Parser/AbstractClass.cs,
	  MonoDevelop.Projects.Parser/AbstractReturnType.cs,
	  MonoDevelop.Projects.Parser/AbstractIndexer.cs,
	  MonoDevelop.Projects.Parser/AbstractComment.cs,
	  MonoDevelop.Projects.Parser/AbstractAttribute.cs,
	  MonoDevelop.Projects.Parser/AbstractMember.cs,
	  MonoDevelop.Projects.Parser/AbstractParameter.cs,
	  MonoDevelop.Projects.Parser/AbstractEvent.cs,
	  MonoDevelop.Projects.Parser/AbstractField.cs,
	  MonoDevelop.Projects.Parser/AbstractProperty.cs,
	  MonoDevelop.Projects.Parser/AbstractCompilationUnit.cs,
	  MonoDevelop.Projects.Parser/AbstractMethod.cs: Renamed Abstract*
	  classes to Default*. Provided default implementations for all
	  abstract methods and properties, so those classes can be directly
	  used by language bindings without having to create subclasses.
	* MonoDevelop.Projects.Parser/SharpAssemblyParameter.cs,
	  MonoDevelop.Projects.Parser/SharpAssemblyMethod.cs,
	  MonoDevelop.Projects.Parser/SharpAssemblyEvent.cs,
	  MonoDevelop.Projects.Parser/ReflectionClass.cs,
	  MonoDevelop.Projects.Parser/SharpAssemblyField.cs,
	  MonoDevelop.Projects.Parser/PersistentClass.cs,
	  MonoDevelop.Projects.Parser/PersistentMethod.cs,
	  MonoDevelop.Projects.Parser/PersistentProperty.cs,
	  MonoDevelop.Projects.Parser/SharpAssemblyReturnType.cs,
	  MonoDevelop.Projects.Parser/DefaultParserService.cs,
	  MonoDevelop.Projects.Parser/PersistentAttribute.cs,
	  MonoDevelop.Projects.Parser/ReflectionParameter.cs,
	  MonoDevelop.Projects.Parser/ReflectionEvent.cs,
	  MonoDevelop.Projects.Parser/ReflectionField.cs,
	  MonoDevelop.Projects.Parser/PersistentParameter.cs,
	  MonoDevelop.Projects.Parser/PersistentEvent.cs,
	  MonoDevelop.Projects.Parser/PersistentReturnType.cs,
	  MonoDevelop.Projects.Parser/PersistentField.cs,
	  MonoDevelop.Projects.Parser/PersistentAttributeSection.cs,
	  MonoDevelop.Projects.Parser/SharpAssemblyProperty.cs,
	  MonoDevelop.Projects.Parser/ReflectionMethod.cs,
	  MonoDevelop.Projects.Parser/ReflectionProperty.cs,
	  MonoDevelop.Projects.Parser/SharpAssemblyClass.cs,
	  MonoDevelop.Projects.Parser/ReflectionIndexer.cs,
	  MonoDevelop.Projects.Parser/PersistentIndexer.cs,
	  MonoDevelop.Projects.Parser/ReflectionReturnType.cs,
	  MonoDevelop.Projects.Parser/SharpAssemblyIndexer.cs,
	  MonoDevelop.Projects.Parser/SharpAssemblyAttribute.cs: Track
	  changes in the api. 

2006-12-14  Lluis Sanchez Gual <lluis@novell.com> 

	* Makefile.am: Updated.
	* MonoDevelop.Projects.Parser/CompoundClass.cs,
	  MonoDevelop.Projects.Parser/CodeCompletionDatabase.cs: Added
	  support for partial classes.
	* MonoDevelop.Projects.Parser/NamespaceEntry.cs: Added method for
	  getting all classes in a namespace.
	* MonoDevelop.Projects.Parser/FileEntry.cs,
	  MonoDevelop.Projects.Parser/ClassEntry.cs: A class can now be
	  implemented in several files, so the linked list built by
	  ClassEntry.NextInFile has been changed to an array of ClassEntry in
	  FileEntry.
	* MonoDevelop.Projects.Parser/ProjectCodeCompletionDatabase.cs: Set the
	  initialFileCheck flag at the end of the constructor, since
	  CheckModifiedFiles may be called during the construction by the
	  base constructor.
	* MonoDevelop.Projects.Parser/ModifierEnum.cs: Added VisibilityMask
	  member.

2006-12-13 Jacob Ilsø Christensen <jacobilsoe@gmail.com> 

	* MonoDevelop.Projects/DotNetProjectBinding.cs: Remember to
	set ProjectBasePath. Fixes bug #79825.

	* MonoDevelop.Projects/ProjectCreateInformation.cs: Use Path.Combine.

2006-12-12  Ankit Jain  <jankit@novell.com>

	* MonoDevelop.Projects/ProjectFile.cs (ResourceId): New. ResourceId for
	embedded resources.
	* MonoDevelop.Projects/Project.cs (DefaultNamespace): New.
	(GetDefaultResourceId): New.

2006-11-20  Ankit Jain  <jankit@novell.com>

	* MonoDevelop.Projects/ProjectFile.cs (IsExternalToProject): Use the
	absolute path for comparison.

2006-11-16  Lluis Sanchez Gual <lluis@novell.com> 

	* MonoDevelop.Projects.Parser/CodeCompletionDatabase.cs: Added null
	  check.

2006-11-15 David Makovský (Yakeen) <yakeen@sannyas-on.net>

	* MonoDevelop.Projects.Parser/DefaultParserService.cs: added checks for empty Monodevelop.TaskListTokens property

2006-11-15 David Makovský (Yakeen) <yakeen@sannyas-on.net>

	* MonoDevelop.Projects.Parser/CodeCompletionDatabase.cs: added checks for loaded file entry type, enabling code

2006-11-14 Lluis Sanchez Gual  <lluis@novell.com> 

	* MonoDevelop.Projects/Project.cs: When copying files to output
	  directory, make sure the directory exists.
	* MonoDevelop.Projects.Parser/CodeCompletionDatabase.cs: Disabled
	  UpdatedCommentTasks call until hang is fixed.

2006-11-13 David Makovský (Yakeen) <yakeen@sannyas-on.net>

	* MonoDevelop.Projects.mdp:
	* Makefile.am: updated
	* MonoDevelop.Projects.Parser/CommentTasksChangedEventHandler.cs: added
	* MonoDevelop.Projects.Parser/FileEntry.cs: enhaced by CommentTasks property
	* MonoDevelop.Projects.Parser/DefaultParserService.cs:
	* MonoDevelop.Projects.Parser/SimpleCodeCompletionDatabase.cs:
	* MonoDevelop.Projects.Parser/IParserService.cs:
	* MonoDevelop.Projects.Parser/CodeCompletionDatabase.cs:
	* MonoDevelop.Projects.Parser/ProjectCodeCompletionDatabase.cs: added functionality for Comment Tags
	
2006-11-06 Lluis Sanchez Gual  <lluis@novell.com> 

	* MonoDevelop.Projects/Projects.cs: Reset the isDirty flag
	  after loading the project.

2006-09-21 Lluis Sanchez Gual  <lluis@novell.com> 

	* MonoDevelop.Projects/BuildEventArgs.cs: New event handler
	  which replaces ProjectCompileEventHandler.
	* MonoDevelop.Projects/Project.cs: Cancel de build if cancellation
	  is requested.
	
	* MonoDevelop.Projects.Parser/ProjectCodeCompletionDatabase.cs:
	* MonoDevelop.Projects.Parser/FileEntry.cs:
	* MonoDevelop.Projects.Parser/AssemblyCodeCompletionDatabase.cs:
	  Check for .exe extensions when looking for an assembly.
	  
	* MonoDevelop.Projects.mdp:
	* Makefile.am: Updated.

2006-09-18 Jacob Ilsø Christensen <jacobilsoe@gmail.com> 

	* .: Added svn:ignore for MonoDevelop.Projects.pidb.

2006-09-12 Jacob Ilsø Christensen <jacobilsoe@gmail.com> 

	* .: Added svn:ignore for MonoDevelop.Projects.dll.config.

2006-09-12 Levi Bard  <taktaktaktaktaktaktaktaktaktak@gmail.com>

	* MonoDevelop.Projects/ProjectService.cs: Win32 URI workaround.

2006-09-12 Jacob Ilsø Christensen <jacobilsoe@gmail.com> 

	* MonoDevelop.Projects.Ambience/Ambience.cs:
	Added Convert method for LocalVariable instances.

	* MonoDevelop.Projects.Ambience/NetAmbience.cs:
	Track changes in Ambience.

2006-09-04 Lluis Sanchez Gual  <lluis@novell.com> 

	* MonoDevelop.Projects/Project.cs: Workaround Mono bug. The watcher 
	  seems to stop watching if an exception is thrown in the event handler.

2006-08-30 Lluis Sanchez Gual  <lluis@novell.com> 

	* MonoDevelop.Projects.Text/TextFile.cs: Workaround a mono bug
	  (FileInfo.OpenRead is not using Read share).
	* MonoDevelop.Projects.mdp: Updated.

2006-08-22 Lluis Sanchez Gual  <lluis@novell.com> 

	* MonoDevelop.Projects/CombineEntry.cs: Removed obsolete code.
	* MonoDevelop.Projects/Combine.cs: Properly bind combine configurations
	  to project configurations. Fixes bug #79108. Removed some unused
	  code.

2006-08-21 Lluis Sanchez Gual  <lluis@novell.com> 

	* MonoDevelop.Projects/MdsFileFormat.cs: Improve the error message
	  when a project can't be loaded.
	  
	* MonoDevelop.Projects.Parser/DefaultParserService.cs:
	* MonoDevelop.Projects.Parser/FileEntry.cs:
	* MonoDevelop.Projects.Parser/CodeCompletionDatabase.cs: When unloading
	  a database, remove pending parse jobs belonging to that database.
	  Fixes bug #79101.

2006-08-08 Lluis Sanchez Gual  <lluis@novell.com> 

	* MonoDevelop.Projects.Ambience/AmbienceService.cs: 
	  Added GetAmbienceForFile method.

2006-08-07 Philip Turnbull <philip.turnbull@gmail.com>

	* MonoDevelop.Projects/DotNetProject.cs:
	* MonoDevelop.Projects/Project.cs:
	Added Ambience property.

	* MonoDevelop.Projects.Ambience/Ambience.cs:
	Added ShowClassModifiers and ShowGenericParameters flags to ConversionFlags.
	Refactored IAmbience interface into Ambience class.

	* MonoDevelop.Projects.Ambience/AmbienceReflectionDecorator.cs:
	* MonoDevelop.Projects.Ambience/AbstractAmbience.cs:
	* MonoDevelop.Projects.Ambience/IAmbience.cs:
	Removed unused class.

	* MonoDevelop.Projects.Ambience/AmbienceService.cs:
	Refactored AmbienceService class.

	* MonoDevelop.Projects.Ambience/AbstractAmbience.cs:
	* MonoDevelop.Projects.Ambience/NetAmbience.cs:
	Track API changes in Ambience.
 
	* MonoDevelop.Projects/MonoDevelop.Projects.addin.xml:
	Fixed classname of NetAmbience.

	* MonoDevelop.Projects.Ambience/CodeDOMGeneratorUtility.cs:
	Renamed and made CodeGeneratorOptions static.
 
2006-08-08 Lluis Sanchez Gual  <lluis@novell.com> 

	* MonoDevelop.Projects/CombineEntry.cs: Added DefaultDeployTarget
	  property.
	* MonoDevelop.Projects.addin.xml: Registered the new directory deploy
	  target handler.
	* MonoDevelop.Projects.Deployment/DeployTarget.cs: Report exceptions
	  while deploying.
	  
	* Makefile.am:
	* MonoDevelop.Projects.mdp: Updated.

2006-08-04 Lluis Sanchez Gual  <lluis@novell.com> 

	* MonoDevelop.Projects/Combine.cs: Removed unused variable.
	* MonoDevelop.Projects.Text/TextEncoding.cs: New file. Text encoding
	  support based on g_convert.
	* MonoDevelop.Projects.Text/TextFile.cs: Added methods for reading
	  and writting files using specific encodings.
	* MonoDevelop.Projects.Parser/DefaultParserService.cs: Properly
	  load combines in the parser database.
	* MonoDevelop.Projects.dll.config.in: New file.
	
	* Makefile.am:
	* MonoDevelop.Projects.mdp: Updated.
	

2006-07-30 Matej Urbas <matej.urbas@gmail.com>

	* MonoDevelop.Projects.Parser/GenericParameter.cs: Changed the access level
	  of some commonly needed fields in GenericParameter to protected. Added the
	  forgotten license.
	* MonoDevelop.Projects.Parser/PersistentReturnType.cs: Corrected a very
	  nasty typo.
	* MonoDevelop.Projects.Parser/ReturnTypeList.cs:
	* MonoDevelop.Projects.Parser/GenericParameterList.cs:
	* MonoDevelop.Projects.Parser/PersistentGenericParamater.cs: Added the
	  forgotten license.

2006-07-28 Matej Urbas <matej.urbas@gmail.com>

	* MonoDevelop.Projects.Ambience/AbstractAmbience.cs: Added
	  'ShowGenericParameters' property for the new ambience flag.
	* MonoDevelop.Projects.Ambience/IAmbience.cs: Added the
	  'ShowGenericParameters' flag.

2006-07-27 Matej Urbas <matej.urbas@gmail.com>

	* MonoDevelop.Projects.Parser/ReflectionReturnType.cs: Added generics
	  support and entirely changed the process of visiting Mono.Cecil return
	  types.
	* MonoDevelop.Projects.Parser/ReflectionMethod.cs:
	* MonoDevelop.Projects.Parser/ReflectionClass.cs: Added generics support -
	  now generic types get correctly parsed from Mono assemblies.
	* MonoDevelop.Projects.Parser/ReflectionParameter.cs: Changed the way we
	  figure out if the parameter is passed ByRef.
	* MonoDevelop.Projects.Parser/IReturnType.cs: Added the ByRef property
	  which tells whether the type is passed by reference (as a method
	  parameter).
	* MonoDevelop.Projects.Parser/AbstractReturnType.cs: Added ByRef
	  implementation.
	* MonoDevelop.Projects.Parser/CodeCompletionDatabase.cs: Increased the
	  version number.
	* MonoDevelop.Projects.Parser/GenericParameter.cs: GenericParameter now uses
	  special constraints as provided by Mono.Cecil - it is much cleaner so.
	* MonoDevelop.Projects.Parser/PersistentMethod.cs: Added support for
	  generic methods.
	* MonoDevelop.Projects.Parser/PersistentReturnType.cs: Added generics
	  support and implemented ByRef (de)serialization. With special thanks to Jb
	  Evain (author of Cecil).
	* MonoDevelop.Projects.Parser/PersistentGenericParamater.cs: Added this
	  file to the project. It handles (de)serialization of generic parameters
	  from/to the code completion databases.
	* MonoDevelop.Projects.mdp: Added a new file to the build process.
	* Makefile.am: Added a new file to the build process.

2006-07-25 Lluis Sanchez Gual  <lluis@novell.com> 

	* MonoDevelop.Projects.Parser/CodeCompletionDatabase.cs:
	* MonoDevelop.Projects.Parser/IParserService.cs:
	* MonoDevelop.Projects.Parser/DefaultParserService.cs:
	  Added an UpdateDatabase method to IParserContext. This method
	  will parse all modified files of the parser context. It does
	  not use the parsing queue, so it will block until done.
	  
	* MonoDevelop.Projects.Parser/AssemblyCodeCompletionDatabase.cs:
	  Override IsFileModified instead of CheckModifiedFiles.

2006-07-25 Lluis Sanchez Gual  <lluis@novell.com>

	* MonoDevelop.Projects/Combine.cs: When disposing the combine, dispose
	  all combine entries.
	  
	* MonoDevelop.Projects.Parser/IParserService.cs:
	* MonoDevelop.Projects.Parser/DefaultParserService.cs: Added properties and
	  events that give information about when the parser database is parsing
	  code or assemblies.
	
	* MonoDevelop.Projects.Parser/CodeCompletionDatabase.cs: Added a check when
	  loading the database, which will avoid allocation huge arrays if the file
	  format is corrupted.
	* MonoDevelop.Projects.Parser/ProjectCodeCompletionDatabase.cs: Fixed a bug
	  which was causing some databases to be marked as modified, when they were not.

2006-07-17 Lluis Sanchez Gual  <lluis@novell.com>

	* MonoDevelop.Projects/DotNetProject.cs: Copy files with BuildAction.FileCopy.
	* MonoDevelop.Projects/Project.cs: Removed old deployment classes.
	* MonoDevelop.Projects/ProjectFile.cs: Added new build action: copy to output
	  directory.
	* MonoDevelop.Projects.Parser/AssemblyCodeCompletionDatabase.cs: From now
	  on, assemblies which belong to a package will only be reparsed
	  when the package version changes, not when the assembly timestamp
	  changes.
	* Makefile.am: Removed unused files.
	* MonoDevelop.Projects.Parser/CodeCompletionDatabase.cs: Bump db version.

2006-07-12 Lluis Sanchez Gual  <lluis@novell.com>

	* MonoDevelop.Projects/Project.cs: In CheckNeedsBuild, always
	  check for modified files. We can't rely on the watcher for now,
	  since it's not scanning project subdirectories.
	* MonoDevelop.Projects.Parser/LocalVariable.cs: Added Region property.

2006-07-11 Lluis Sanchez Gual  <lluis@novell.com>

	* MonoDevelop.Projects/ProjectCreateInformation.cs: The bin directory
	  should be relative to the project directory, not the combine directory.
	* MonoDevelop.Projects/Project.cs: In Clean(), delete the referenced
	  assemblies as well as the generated assembly. Fixes bug #78447.

2006-07-10 Alexandre Miguel Pedro Gomes  <alexmipego@gmail.com>

	* MonoDevelop.Projects.Extensions/LanguageBindingCodon.cs: Fix typo.

2006-07-10 Lluis Sanchez Gual  <lluis@novell.com>

	* MonoDevelop.Projects/Combine.cs:
	* MonoDevelop.Projects/Project.cs:
	* MonoDevelop.Projects/ProjectReference.cs: Added null checks.
	
	* MonoDevelop.Projects/DefaultCompilerResult.cs: Implemented method
	  for adding errors to a DefaultCompilerResult.
	* MonoDevelop.Projects/DotNetProject.cs: Report an error if a project
	  referenced by a reference can't be found.

2006-07-10 Lluis Sanchez Gual  <lluis@novell.com> 

	* MonoDevelop.Projects.CodeGeneration/BaseRefactorer.cs: Fixed
	  crash when locating the position for a new method. Fixes
	  bug #78798.
	* MonoDevelop.Projects.Parser/AssemblyCodeCompletionDatabase.cs:
	  After successfully parsing an assembly, reset the error retry
	  count.
	  
	* MonoDevelop.Projects.Parser/CodeCompletionDatabase.cs:
	* MonoDevelop.Projects.Parser/SimpleCodeCompletionDatabase.cs:
	* MonoDevelop.Projects.Parser/ProjectCodeCompletionDatabase.cs:
	  UpdateClassInformation does not flush the database anymore,
	  so it has to be explicitely called.

2006-07-06 Lluis Sanchez Gual  <lluis@novell.com> 

	* MonoDevelop.Projects/DotNetProjectConfiguration.cs: Added fallback
	  type for the compilation parameters property.
	* MonoDevelop.Projects/DotNetProject.cs: Don't crash if the specified
	  language binding can't be found.
	* MonoDevelop.Projects/CmbxFileFormat.cs: Fix warning.
	
	* MonoDevelop.Projects.Serialization/ItemPropertyAttribute.cs:
	* MonoDevelop.Projects.Serialization/ClassDataType.cs:
	  Allow specifying a fallback type in the ItemProperty attribute.

2006-07-05 Matej Urbas <matej.urbas@gmail.com>

	* MonoDevelop.Projects.Utility/DiffUtility.cs: Changed the comparison
	  methods to allow comparison between null and non-null arguments.
	
	* MonoDevelop.Projects.Parser/IClass.cs:
	* MonoDevelop.Projects.Parser/IMethod.cs:
	* MonoDevelop.Projects.Parser/IReturnType.cs:
	* MonoDevelop.Projects.Parser/AbstractClass.cs:
	* MonoDevelop.Projects.Parser/AbstractReturnType.cs:
	* MonoDevelop.Projects.Parser/ClassProxy.cs:
	* MonoDevelop.Projects.Parser/AbstractMethod.cs:
	  Extended all above interfaces and classes to provide generics support.
	
	* MonoDevelop.Projects.Parser/GenericParameter.cs:
	* MonoDevelop.Projects.Parser/GenericParameterList.cs:
	* MonoDevelop.Projects.Parser/ReturnTypeList.cs:
	  Added above files to the project.

	* MonoDevelop.Projects.CodeGeneration/CodeRefactorer.cs: Updated to use 
	  ReturnType as BaseTypes in IClass instances.
	
	* MonoDevelop.Projects.mdp: Added new files to the build process.
	
	* Makefile.am: Added new files to the build process.

2006-07-03 Lluis Sanchez Gual  <lluis@novell.com> 

	* MonoDevelop.Projects/ProjectReference.cs: Remove the DataItemAttribute,
	  since the name property wasn't used at all, and now it is.
	  Added serialization fallback type. Replaced TypeLib reference type by Custom.
	  Replaced GetReferencedFileName() by GetReferencedFileNames(). A Reference
	  may now reference several files.
	  
	* MonoDevelop.Projects/CombineConfiguration.cs:
	* MonoDevelop.Projects/AbstractProjectConfiguration.cs:
	* MonoDevelop.Projects/DeployInformation.cs: Remove the DataItemAttribute,
	  since the name property wasn't used at all, and now it is.
	  
	* MonoDevelop.Projects/ProjectService.cs: Throw an exception when a serializable
	  type can't be found.
	  
	* MonoDevelop.Projects/IConfiguration.cs:
	* MonoDevelop.Projects/CombineEntry.cs: Added serialization fallback type.
	
	* MonoDevelop.Projects/IDotNetLanguageBinding.cs:
	* MonoDevelop.Projects/DotNetProject.cs: Removed obsolete GenerateMakefiles
	  method.
	  
	* MonoDevelop.Projects/CmbxFileFormat.cs: Some changes to support version
	  tolerant serialization of combines.
	* MonoDevelop.Projects/Project.cs: Added serialization fallback type. Track
	  API changes in ProjectReference.
	  
	* MonoDevelop.Projects.Serialization/DataType.cs:
	* MonoDevelop.Projects.Serialization/DataContext.cs:
	* MonoDevelop.Projects.Serialization/DataCollection.cs:
	* MonoDevelop.Projects.Serialization/ClassDataType.cs:
	* MonoDevelop.Projects.Serialization/DataSerializer.cs:
	* MonoDevelop.Projects.Serialization/DataItemAttribute.cs:
	  Implemented support for serialization fallback types. That is, when the
	  serializer is deserializing an object, if the type of the object cannot
	  be found (for example, because it was created by an add-in not installed
	  in the system), then it will create a replacement object. The property
	  FallbackType can be used to specify the type of the replacement object.
	  
	* MonoDevelop.Projects.addin.xml: Registered two new types of deployment
	  targets. Updated add-in version and references.
	  
	* MonoDevelop.Projects.Deployment/DeployTarget.cs: Added fallback type.
	  Added a new CombineEntry property.
	  
	* MonoDevelop.Projects.Deployment/DeployHandler.cs:
	* MonoDevelop.Projects.Deployment/IDeployHandler.cs: Moved Deploy
	  method from DeployTarget class to IDeployHandler.
	  
	* MonoDevelop.Projects.CodeGeneration/BaseRefactorer.cs: Make sure parse information
	  for files is updated before running refactory operations.
	  
	* MonoDevelop.Projects/Makefile.am: Updated.
	
	* MonoDevelop.Projects.Parser/IParserService.cs:
	* MonoDevelop.Projects.Parser/DefaultParserService.cs: Added a public UpdateFile 
	  method to IParserDatabase, which updates the parser information of a file.
	  
	* MonoDevelop.Projects.Parser/ProjectCodeCompletionDatabase.cs: Track api changes
	  in ProjectReference.

2006-06-29  Michael Hutchinson <m.j.hutchinson@gmail.com>

	* MonoDevelop.Projects/DotNetProjectConfiguration.cs: Make CompileTarget 
	overridable.
	* MonoDevelop.Projects/Project.cs:
	* MonoDevelop.Projects/DotNetProject.cs: Add SupportedLanguages array, 
	allowing multiple languages.
	* MonoDevelop.Projects/ProjectFile.cs: Remove redundant entries from 
	Subtype enum.

2006-06-19 Scott Ellington  <scott.ellington@gmail.com>

	* MonoDevelop.Projects/CombineEntry.cs: add a Version property
	* MonoDevelop.Projects/Combine.cs: overload GetAllBuildableEntries
	to allow them to be returned sorted in building order.

2006-06-15 Lluis Sanchez Gual  <lluis@novell.com> 

	* MonoDevelop.Projects/ProjectsServices.cs: Added DeployService.
	* MonoDevelop.Projects/CombineEntry.cs: Added a list of deploy
	  targets.
	* MonoDevelop.Projects.addin.xml: Registered new deploy service and
	  extension point.
	  
	* MonoDevelop.Projects.mdp:
	* Makefile.am: Added new files.

	* MonoDevelop.Projects.Deployment/DeployHandler.cs:
	* MonoDevelop.Projects.Deployment/DeployService.cs:
	* MonoDevelop.Projects.Deployment/DeployTarget.cs:
	* MonoDevelop.Projects.Deployment/IDeployHandler.cs: New files.

2006-06-15 Lluis Sanchez Gual  <lluis@novell.com>

	* MonoDevelop.Projects/LanguageBindingService.cs:
	* MonoDevelop.Projects/ProjectService.cs: Use the new extension listeners
	  to read extensions.
	
	* MonoDevelop.Projects/Project.cs: Don't cache build steps since
	  they may change if new add-ins are activated.
	  
	* MonoDevelop.Projects.addin.xml:
	* MonoDevelop.Projects.Extensions/DataTypeCodon.cs: New codon used to
	  specify serializable types.
	  
	* Makefile.am:
	* MonoDevelop.Projects.mdp: Updated.

2006-06-08 Lluis Sanchez Gual  <lluis@novell.com>

	* MonoDevelop.Projects/DotNetProject.cs: GetDefaultNamespace now
	  removes invalid characters from the project name. Fixes bug #78552.

2006-06-02 Lluis Sanchez Gual  <lluis@novell.com>

	* MonoDevelop.Projects.Parser/DefaultParserService.cs: Fixed a bug in
	  CleanUnusedDatabases. Some 'used' databases were unloaded.
	* MonoDevelop.Projects.Parser/ProjectCodeCompletionDatabase.cs: avoid
	  notifying changes in references while the project database is
	  being created.

2006-05-22 Lluis Sanchez Gual  <lluis@novell.com>

	* MonoDevelop.Projects.Parser/ICompilationUnitBase.cs:
	* MonoDevelop.Projects.Parser/AbstractCompilationUnit.cs:
	* Makefile.am: Removed ICSharpCode.SharpRefactory dependency.

2006-05-12 Lluis Sanchez Gual  <lluis@novell.com>

	* MonoDevelop.Projects/Combine.cs: Renamed GetProjectEntryContaining
	  to a more coherent GetProjectContainingFile.

2006-05-05 Lluis Sanchez Gual  <lluis@novell.com>

	* MonoDevelop.Projects.Parser/AssemblyCodeCompletionDatabase.cs:
	  Use GetAssemblyManifest instead of GetAssembly, which is faster.
	* MonoDevelop.Projects.addin.xml: Added some descriptions.

2006-05-05 Lluis Sanchez Gual  <lluis@novell.com> 

	* MonoDevelop.Projects.Parser/AssemblyCodeCompletionDatabase.cs: Added
	  LoadError error property, which is set to true if the assembly
	  can't be found.
	* MonoDevelop.Projects.Parser/DefaultParserService.cs:
	  In GenerateAssemblyDatabase, throw an exception if the assembly
	  can't be found. This avoids an infinite reparsing loop.
	* MonoDevelop.Projects.Parser/AssemblyInformation.cs: Don't catch
	  exceptions, since they are cached by the caller.

2006-05-04 Lluis Sanchez Gual  <lluis@novell.com>

	* MonoDevelop.Projects.addin.xml: Updated versions.
	* MonoDevelop.Projects.mdp: Updated.

2006-05-04 Lluis Sanchez Gual  <lluis@novell.com> 

	* MonoDevelop.Projects/Combine.cs: Fix nullref in Clean.

2006-04-24 Lluis Sanchez Gual  <lluis@novell.com> 

	* MonoDevelop.Projects.Parser/AssemblyCodeCompletionDatabase.cs:
	  Don't crash if an assembly can't be found. It can be a dependency
	  not yet installed. Fixes bug #78172.
	* MonoDevelop.Projects.Parser/DefaultParserService.cs: Log some
	  exceptions.

2006-04-21 Lluis Sanchez Gual  <lluis@novell.com> 

	* MonoDevelop.Projects.CodeGeneration/BaseRefactorer.cs: Fix hang
	  when adding a new line.

2006-04-21 Lluis Sanchez Gual  <lluis@novell.com>

	* MonoDevelop.Projects/DotNetProjectConfiguration.cs: Added property
	  for ClrVersion.
	* MonoDevelop.Projects/ProjectReference.cs: Removed setter for the
	  Reference property, and the ReferenceChanged event. Removed also
	  some unused code.
	* MonoDevelop.Projects/CombineEntry.cs: Added Modified and Saved
	  events.
	* MonoDevelop.Projects/Combine.cs: Fire change events when the combine
	  changes. Chain on entrie's Modified and Saved events.
	* MonoDevelop.Projects/DotNetProject.cs: Added property
	  for ClrVersion.
	* MonoDevelop.Projects/Project.cs: Fire change events when the project
	  changes.
	* MonoDevelop.Projects.Ambience/AmbienceReflectionDecorator.cs: Commented
	  unused code.
	* MonoDevelop.Projects.Parser/AssemblyCodeCompletionDatabase.cs: Use Cecil
	  and SystemAssemblyService to get information about assemblies.
	* MonoDevelop.Projects.Parser/DefaultParserService.cs: Added some null
	  checks. Factorized some code.
	* MonoDevelop.Projects.Parser/ProjectCodeCompletionDatabase.cs: Added support
	  for different CLR versions.
	  
	* MonoDevelop.Projects.Parser/ReflectionClass.cs:
	* MonoDevelop.Projects.Parser/ReflectionParameter.cs:
	* MonoDevelop.Projects.Parser/ReflectionEvent.cs:
	* MonoDevelop.Projects.Parser/ReflectionMethod.cs:
	* MonoDevelop.Projects.Parser/ReflectionProperty.cs:
	* MonoDevelop.Projects.Parser/ReflectionIndexer.cs:
	* MonoDevelop.Projects.Parser/ReflectionField.cs:
	* MonoDevelop.Projects.Parser/ReflectionReturnType.cs:
	* MonoDevelop.Projects.Parser/AssemblyInformation.cs: Use Cecil instead of
	  reflection to read assembly data.
	  
	* MonoDevelop.Projects.mdp:
	* Makefile.am: Added reference to Mono.Cecil.

2006-04-18 Lluis Sanchez Gual  <lluis@novell.com>

	* MonoDevelop.Projects.Parser/DefaultParserService.cs: Fix warning.
	* MonoDevelop.Projects.mdp: Removed unneeded dependency.

2006-04-11 Lluis Sanchez Gual  <lluis@novell.com>

	* TextFile.cs: In InsertText, insert the text in the text
	  field, not in the text parameter. Patch by Tom Stephenson.

2006-04-07  David Makovský (Yakeen) <yakeen@sannyas-on.net>

	* MonoDevelop.Projects.Extensions/FileFormatCodon.cs: Renamed XML attribute

2006-04-07 Lluis Sanchez Gual  <lluis@novell.com>

	* MonoDevelop.Projects.Extensions/FileFormatCodon.cs:
	* MonoDevelop.Projects.Extensions/LanguageBindingCodon.cs:
	* MonoDevelop.Projects.Extensions/ProjectBindingCodon.cs:
	* MonoDevelop.Projects.Extensions/ItemPropertyCodon.cs:
	* MonoDevelop.Projects.Extensions/FileFilterCodon.cs:
	* MonoDevelop.Projects.addin.xml: Add documentation.

2006-04-04 Lluis Sanchez Gual  <lluis@novell.com>

	* MonoDevelop.Projects.Parser/DefaultParserService.cs: More
	  null checks.

2006-04-03 Lluis Sanchez Gual  <lluis@novell.com>

	* MonoDevelop.Projects.Parser/DefaultParserService.cs: Added
	  null check for BodyRegion (delegates don't have it).

2006-03-31 Lluis Sanchez Gual  <lluis@novell.com>

	* MonoDevelop.Projects.Parser/DefaultParserService.cs: Added
	  some null checks.

2006-03-31 Lluis Sanchez Gual  <lluis@novell.com>   

	* MonoDevelop.Projects.addin.xml: Break compatibility
	  with old versions.

2006-03-30 Lluis Sanchez Gual  <lluis@novell.com>   

	* MonoDevelop.Projects/Combine.cs: Added null check for
	  combine configuration entries. It may happen in
	  projects with inconsistent data.

2006-03-29 Lluis Sanchez Gual  <lluis@novell.com>   

	* MonoDevelop.Projects/CombineConfiguration.cs:
	* MonoDevelop.Projects/Combine.cs: Update the active
	  configuration of projects when the configuration
	  structure changes.

2006-03-24 Lluis Sanchez Gual  <lluis@novell.com>   

	* MonoDevelop.Projects.mdp: Updated.
	* Makefile.am: Use an unified format. Patch by Matze Braun.
	* MonoDevelop.Projects.addin.xml: Updated add-in versions.

2006-03-23 Lluis Sanchez Gual  <lluis@novell.com>

	* MonoDevelop.Projects/ProjectReference.cs: When creating
	  or loading a gac reference, if the exact assembly version
	  is not installed, try to find a superior one. This should
	  avoid build errors when loading a project with references to
	  old gtk# assemblies. It also fixes bug #70645.

2006-03-17  Jacob Ilsø Christensen <jacobilsoe@gmail.com> 

	* MonoDevelop.Projects.Parser/DefaultParserService.cs:
	* MonoDevelop.Projects.Parser/IParser.cs:
	* MonoDevelop.Projects.Parser/IParserService.cs:
	Removed unused MonodocResolver.

2006-03-16  Jacob Ilsø Christensen <jacobilsoe@gmail.com> 

	* MonoDevelop.Projects/ProjectsServices.cs:
	* MonoDevelop.Projects.Documentation:
	* MonoDevelop.Projects.Documentation/IDocumentationService.cs:
	* Makefile.am:
	* MonoDevelop.Projects.Parser/ReflectionClass.cs:
	Use new DocumentationService.

2006-03-08 Lluis Sanchez Gual  <lluis@novell.com>

	* MonoDevelop.Projects.Text/TextFile.cs: Some small improvements.
	* MonoDevelop.Projects.CodeGeneration/IRefactorer.cs: 
	  In MemberReference, added TextLine property that holds the text
	  of the line where the reference was found.
	* MonoDevelop.Projects.CodeGeneration/CodeRefactorer.cs: Implemented
	  FindDerivedClasses method.
	* MonoDevelop.Projects.Parser/DefaultParserService.cs: make sure
	  GetEnclosingLanguageItem returns fully resolved classes. 
	
	* MonoDevelop.Projects.Parser/AbstractIndexer.cs:
	* MonoDevelop.Projects.Parser/AbstractAttribute.cs:
	* MonoDevelop.Projects.Parser/AbstractMember.cs:
	* MonoDevelop.Projects.Parser/Namespace.cs:
	* MonoDevelop.Projects.Parser/AbstractEvent.cs:
	* MonoDevelop.Projects.Parser/AbstractField.cs:
	* MonoDevelop.Projects.Parser/AbstractProperty.cs:
	* MonoDevelop.Projects.Parser/ClassProxy.cs:
	* MonoDevelop.Projects.Parser/ILanguageItem.cs:
	* MonoDevelop.Projects.Parser/LocalVariable.cs:
	* MonoDevelop.Projects.Parser/AbstractMethod.cs:
	* MonoDevelop.Projects.Parser/AbstractParameter.cs:
	* MonoDevelop.Projects.Parser/AbstractClass.cs:
	* MonoDevelop.Projects.Parser/AbstractReturnType.cs:
	* MonoDevelop.Projects.Parser/AbstractDecoration.cs: Several fixes
	  in CompareTo, and implemented Equals and GetHashCode.

2006-03-08 Lluis Sanchez Gual  <lluis@novell.com>   

	* MonoDevelop.Projects.Parser/AssemblyCodeCompletionDatabase.cs:
	  Avoid creating a MonodocService instance. Instead, add a
	  MonoDevelop.Documentation dependency to the external process.

2006-03-07 Lluis Sanchez Gual  <lluis@novell.com>   

	* MonoDevelop.Projects/MdpFileFormat.cs: Catch exceptions
	  thrown while opening the file.
	* MonoDevelop.Projects/ProjectFileCollection.cs: Added
	  Remove overload.
	
	* MonoDevelop.Projects/Project.cs:
	* MonoDevelop.Projects/ProjectFile.cs:
	* MonoDevelop.Projects/Combine.cs: Added new event fired
	  when the properties of a project file change.

2006-03-06 Lluis Sanchez Gual  <lluis@novell.com>   

	* MonoDevelop.Projects/MonoDevelop.Projects/DotNetProject.cs:
	  Added a more user friendly error message to show when loading
	  a project of an unknown language. Fixes bug #77467.

2006-03-03  Jacob Ilsø Christensen <jacobilsoe@gmail.com> 

	* MonoDevelop.Projects/Combine.cs: Make sure that solutions
	added to an existing solution will inherit the configurations
	from the parent.		

2006-03-02 Lluis Sanchez Gual  <lluis@novell.com>   

	* MonoDevelop.Projects/DotNetProject.cs: Added GetDefaultNamespace
	  overridable.
	* MonoDevelop.Projects.Parser/ProjectCodeCompletionDatabase.cs:
	  Parse files added to projects.
	* MonoDevelop.Projects.Parser/CodeCompletionDatabase.cs:
	  AddFile now returns the added FileEntry.

2006-02-28  Jacob Ilsø Christensen <jacobilsoe@gmail.com> 

	* MonoDevelop.Projects/Project.cs: Fixed plural issue.
	
2006-02-24 Lluis Sanchez Gual  <lluis@novell.com>   

	* MonoDevelop.Projects.Parser/AssemblyCodeCompletionDatabase.cs:
	  Notify assembly changes.
	  
	* MonoDevelop.Projects.Parser/IParserService.cs:
	* MonoDevelop.Projects.Parser/DefaultParserService.cs: Added
	  support for loading assemblies. Implemented a new 
	  GetAssemblyContext method in IParserDatabase, which provides
	  access to assembly parser information.
	
	* MonoDevelop.Projects.Parser/AssemblyInformationEventHandler.cs:
	  New event handler.
	  
	* MonoDevelop.Projects.mdp:
	* Makefile.am: Updated.

2006-02-16 Lluis Sanchez Gual  <lluis@novell.com>   

	* MonoDevelop.Projects.Extensions/ItemPropertyCodon.cs:
	* MonoDevelop.Projects/ProjectService.cs: Added new extension point
	where custom properties can be registered.
	
	* MonoDevelop.Projects/Combine.cs: Added new GetAllProjects
	overload which returns the projects in the order they need to
	be built.
	
	* MonoDevelop.Projects/IBuildStep.cs:
	* MonoDevelop.Projects/Project.cs: Added yet another extension
	point for Project. There is now a build pipeline which can
	be extended by add-ins to perform custom actions before or
	after the main build.
	
	* MonoDevelop.Projects.CodeGeneration/XmlCodeDomReader.cs:
	properly deserialize CodeTypeReference.
	
	* MonoDevelop.Projects.Parser/PropertyCollection.cs:
	* MonoDevelop.Projects.Parser/EventCollection.cs: Added indexer
	which looks for a member by name.
	
	* MonoDevelop.Projects.addin.xml: Declared new extension points.
	
	* MonoDevelop.Projects.mdp:
	* Makefile.am: Updated.

2006-02-10 Lluis Sanchez Gual  <lluis@novell.com>   

	* MonoDevelop.Projects.Parser/DatabaseGeneratorTool.cs:
	added tool for generating parser databases (replaces dbgen).
	* MonoDevelop.Projects.Parser/DefaultParserService.cs: 
	GenerateAssemblyDatabase now returns the name of the generated DB.
	* MonoDevelop.Projects.addin.xml: Registered the new tool.

	* Makefile.am:
	* MonoDevelop.Projects.mdp: Updated.
	
2006-01-30 Lluis Sanchez Gual  <lluis@novell.com>   

	* MonoDevelop.Projects.Parser/LanguageItemCollection.cs:
	* MonoDevelop.Projects.mdp:
	* Makefile.am: Added LanguageItemCollection.cs.
	
	* MonoDevelop.Projects.Parser/IParser.cs:
	* MonoDevelop.Projects.Parser/IParserService.cs:
	* MonoDevelop.Projects.Parser/CodeCompletionDatabase.cs:
	* MonoDevelop.Projects.Parser/DefaultParserService.cs: Use
	LanguageItemCollection instead of ArrayList.
	
	* MonoDevelop.Projects.Parser/Namespace.cs: Added constructor.

2006-01-26 Lluis Sanchez Gual  <lluis@novell.com>   

	* MonoDevelop.Projects.Parser/Namespace.cs:
	* MonoDevelop.Projects.mdp:
	* Makefile.am: Added Namespace class.

2006-01-24 Lluis Sanchez Gual  <lluis@novell.com>   

	* MonoDevelop.Projects/ProjectCreateInformation.cs: Added CombineName
	property, since it may be different from the project name.

2006-01-18 Lluis Sanchez Gual  <lluis@novell.com>   

	* MonoDevelop.Projects/DotNetProjectBinding.cs:
	* MonoDevelop.Projects/ProjectService.cs:
	* MonoDevelop.Projects/IProjectService.cs:
	* MonoDevelop.Projects/IProjectBinding.cs: Added
	CanCreateSingleFileProject() method to all those
	classes. It checks if a single file project can be created
	from a given file.

2006-01-14 Andrés G. Aragoneses  <knocte@gmail.com>

	* MonoDevelop.Projects/MdsFileFormat.cs: Replaced 'Combine' by
	'Solution'.
	* MonoDevelop.Projects/CmbxFileFormat.cs: Replaced 'Combine' by
	'Solution'.

2006-01-13 Lluis Sanchez Gual  <lluis@novell.com>   

	* MonoDevelop.Projects.Parser/AssemblyCodeCompletionDatabase.cs:
	Properly handle errors found when parsing an assembly. When there
	is an error, make sure the assembly is reparsed the next time MD starts.
	* MonoDevelop.Projects.Parser/FileEntry.cs: Added DisableParse
	property.
	* MonoDevelop.Projects.Parser/CodeCompletionDatabase.cs: In Write(),
	close the file in case of error. Also flush the binary writer
	before writing the index offset.

2006-01-10 Mart Roosmaa  <roosmaa@gmail.com>

	* MonoDevelop.Projects/Combine.cs: Updated an using statement.

2006-01-10 Lluis Sanchez Gual  <lluis@novell.com>   

	* MonoDevelop.Projects.Text/TextFile.cs: Added Modified property.
	* MonoDevelop.Projects.CodeGeneration/RefactorerContext.cs: Don't
	save files that have not been modified.
	* MonoDevelop.Projects.CodeGeneration/IRefactorer.cs:
	In MemberReferenceCollection, properly sort the references
	before renaming, to make sure that position values are
	always correct. Added file and column to MemberReference.
	* MonoDevelop.Projects.CodeGeneration/CodeRefactorer.cs:
	Class scope is actualy File scope.
	* MonoDevelop.Projects.CodeGeneration/BaseRefactorer.cs:
	Find members in the correct class.
	* MonoDevelop.Projects.Parser/PersistentClass.cs: Added
	SerializeObject and DeserializeObject in PersistentHelper.
	
	* MonoDevelop.Projects.Parser/AbstractAttribute.cs:
	* MonoDevelop.Projects.Parser/PersistentAttribute.cs:
	* MonoDevelop.Projects.Parser/IAttribute.cs: Use CodeDom
	expressions to store attribute parameters.
	
	* MonoDevelop.Projects.Parser/IExpressionFinder.cs: Updated
	from SharpDevelop.
	
	* MonoDevelop.Projects.Parser/IParser.cs: Added ResolveIdentifier.
	Replaced ExpressionFinder property by a CreateExpressionFinder method.
	
	* MonoDevelop.Projects.Parser/IParserService.cs: UpdateFile now
	returns the parsed information. Added ResolveIdentifier and
	GetEnclosingLanguageItem methods to the interface.
	
	* MonoDevelop.Projects.Parser/CodeCompletionDatabase.cs: Bump file
	version.
	
	* MonoDevelop.Projects.Parser/DefaultParserService.cs:
	Implemented ResolveIdentifier and other helper methods.
	UpdateFile now reads the file from disc if the file content
	is not provided as parameter.
	
	* Makefile.am: Added ExpressionContext.cs.
	* MonoDevelop.Projects.mdp: Updated.

2005-12-19 Lluis Sanchez Gual  <lluis@novell.com>   

	* Makefile.am: Added RefactorerContext.cs.

2005-12-19 Lluis Sanchez Gual  <lluis@novell.com>  

	* MonoDevelop.Projects.CodeGeneration/IRefactorer.cs: 
	* MonoDevelop.Projects.CodeGeneration/CodeRefactorer.cs:
	* MonoDevelop.Projects.CodeGeneration/BaseRefactorer.cs:
	Created generic methods for generating member code, instead
	of having specific methods for field, method, event, etc.
	Implemented most of refactoring operations for all member
	types, but it's mostly untested.
	
	* MonoDevelop.Projects.CodeGeneration/IRefactorerContext.cs:
	Removed. Using RefactorerContext insted.
	* MonoDevelop.Projects.CodeGeneration/RefactorerContext.cs:
	New class.

2005-12-13 Lluis Sanchez Gual  <lluis@novell.com>  

	* MonoDevelop.Projects.CodeGeneration/CodeRefactorer.cs: Removed
	anonymous methods.

2005-12-13 Lluis Sanchez Gual  <lluis@novell.com> 

	* MonoDevelop.Projects/DotNetProject.cs:
	* MonoDevelop.Projects/PrjxFileFormat.cs:
	* MonoDevelop.Projects/DotNetProjectBinding.cs: Use the new
	IDotNetLanguageBinding subclass of ILanguageBinding.
	
	* MonoDevelop.Projects.Parser/IParser.cs:
	* MonoDevelop.Projects/IDotNetLanguageBinding.cs:
	* MonoDevelop.Projects/ILanguageBinding.cs: Created a subclass
	of ILanguageBinding for .net languages. Moved some methods from
	ILanguageBinding and IParser there.
	
	* MonoDevelop.Projects/LanguageBindingService.cs: Moved here some
	methods from ParserService. Added support for IRefactorer.
	
	* MonoDevelop.Projects.Parser/ILanguageItem.cs:
	* MonoDevelop.Projects.Parser/LocalVariable.cs:
	Some new support classes needed by refactoring.
	
	* MonoDevelop.Projects.Parser/PersistentAttribute.cs:
	New classes needed to support persistence of attributes.
	
	* MonoDevelop.Projects.CodeGeneration/BaseRefactorer.cs:
	* MonoDevelop.Projects.CodeGeneration/CodeRefactorer.cs:
	* MonoDevelop.Projects.CodeGeneration/IRefactorer.cs:
	* MonoDevelop.Projects.CodeGeneration/IRefactorerContext.cs:
	* MonoDevelop.Projects.CodeGeneration/RefactorOperations.cs:
	* MonoDevelop.Projects.CodeGeneration/XmlCodeDomReader.cs:
	Initial refactoring support.
	
	* MonoDevelop.Projects.Text/IEditableTextFile.cs:
	* MonoDevelop.Projects.Text/ITextFile.cs:
	* MonoDevelop.Projects.Text/ITextFileProvider.cs:
	* MonoDevelop.Projects.Text/TextFile.cs:
	New classes to support parsing and refactoring in different kinds of
	text buffers.
	
	* MonoDevelop.Projects.Parser/IMember.cs:
	* MonoDevelop.Projects.Parser/AbstractNamedEntity.cs:
	* MonoDevelop.Projects.Parser/IDecoration.cs:
	* MonoDevelop.Projects.Parser/AbstractDecoration.cs:
	* MonoDevelop.Projects.Parser/IClass.cs: Moved Name property to
	IDecoration. Moved Documentation to ILanguageItem.
	
	* MonoDevelop.Projects.Parser/PersistentIndexer.cs:
	* MonoDevelop.Projects.Parser/AbstractMember.cs:
	* MonoDevelop.Projects.Parser/PersistentEvent.cs:
	* MonoDevelop.Projects.Parser/PersistentField.cs:
	* MonoDevelop.Projects.Parser/PersistentProperty.cs:
	* MonoDevelop.Projects.Parser/PersistentMethod.cs:
	* MonoDevelop.Projects.Parser/PersistentClass.cs: Properly set the
	DeclaringType property. Read/Write attributes and body location.
	
	* MonoDevelop.Projects.Parser/FieldCollection.cs: Added indexer.
	
	* MonoDevelop.Projects.Parser/AbstractAttribute.cs:
	* MonoDevelop.Projects.Parser/IAttribute.cs: Added Region property.
	
	* MonoDevelop.Projects.Parser/DefaultParserService.cs: Moved parser
	management to the language service.
	
	* MonoDevelop.Projects.Parser/AbstractParameter.cs:
	* MonoDevelop.Projects.Parser/IParameter.cs: Now it's a ILanguageItem.
	Added DeclaringMethod property.
	
	* MonoDevelop.Projects.Parser/IParserService.cs: Added support for parsing
	from text buffers, not only from files or strings.
	
	* MonoDevelop.Projects.Parser/CodeCompletionDatabase.cs: Updated file
	version.
	
	* MonoDevelop.Projects/MonoDevelop.Projects.mdp: Updated.

2005-11-18 Lluis Sanchez Gual  <lluis@novell.com> 

	* MonoDevelop.Projects.Parser/PersistentClass.cs: Fix write order.
	* MonoDevelop.Projects.Parser/PersistentMethod.cs: Serialize the body
	region.
	* MonoDevelop.Projects.Parser/CodeCompletionDatabase.cs: Bump db version.

2005-11-04 Lluis Sanchez Gual  <lluis@novell.com> 

	* MonoDevelop.Projects/Combine.cs: Fix a warning and a NRE.
	* MonoDevelop.Projects/BuildTool.cs: Added some minimal help.

2005-10-25 Lluis Sanchez Gual  <lluis@novell.com> 

	* MonoDevelop.Projects.Parser/ProjectCodeCompletionDatabase.cs:
	* MonoDevelop.Projects.Parser/CodeCompletionDatabase.cs:
	Don't lock the database while parsing files.

2005-10-13 Lluis Sanchez Gual  <lluis@novell.com> 

	* MonoDevelop.Projects.Ambience/AmbienceService.cs:
	Cache AmbienceReflectionDecorator objects created in CurrentAmbience.

2005-10-11  John Luke  <john.luke@gmail.com> 

	* Makefile.am: remove SharpAssembly stuff from build
	* MonoDevelop.Projects.Ambience/NetAmbience.cs: comment out SharpAssembly
	stuff
	
2005-10-11  Mart Roosmaa  <roosmaa@gmail.com> 

	* MonoDevelop.Projects.Parser/DefaultParserService.cs: Fixed a typo.

2005-10-11  Lluis Sanchez Gual  <lluis@novell.com> 

	* MonoDevelop.Projects/BuildTool.cs: Basic implementation of build tool.
	* MonoDevelop.Projects.addin.xml: Fixed addin header information.
	Use "id" attribuet instead of "name" to identify addins.

2005-10-06  Lluis Sanchez Gual  <lluis@novell.com> 

	* MonoDevelop.Projects/ProjectService.cs: Get serializable types from
	the addin tree.
	* MonoDevelop.Projects.addin.xml: Register serializable classes.

2005-10-04  Lluis Sanchez Gual  <lluis@novell.com> 

	* MonoDevelop.Projects.Parser/DefaultParserService.cs:
	* MonoDevelop.Projects/LanguageBindingService.cs:
	* MonoDevelop.Projects.Ambience/AmbienceService.cs:
	* MonoDevelop.Projects/ProjectService.cs: Use new addin API.
	
	* MonoDevelop.Projects/BuildTool.cs: Added build tool class (still empty).
	
	* MonoDevelop.Projects.addin.xml: Added addin dependencies. Registered
	build tool.

2005-10-04  Lluis Sanchez Gual  <lluis@novell.com>

	* Makefile.am: Install the assembly in the AddIns directory.

2005-09-28  Lluis Sanchez Gual  <lluis@novell.com>

	Created new assembly. Old ChangeLog entries can be found in the
	MonoDevelop.Ide ChangeLog.<|MERGE_RESOLUTION|>--- conflicted
+++ resolved
@@ -1,4 +1,3 @@
-<<<<<<< HEAD
 2008-08-06  Mike Krüger <mkrueger@novell.com> 
 
 	* MonoDevelop.Projects.Dom.Parser/DatabaseProjectDom.cs,
@@ -6,6 +5,12 @@
 	  MonoDevelop.Projects.Dom.Database/DatabaseType.cs,
 	  MonoDevelop.Projects.Dom.Database/CodeCompletionDatabase.cs: Worked
 	  on code completion database.
+
+2008-08-05  Lluis Sanchez Gual <lluis@novell.com> 
+
+	* MonoDevelop.Projects/ProjectService.cs: Request file edit permissions
+	  when saving a project or solution.
+
 
 2008-08-05  Mike Krüger <mkrueger@novell.com> 
 
@@ -319,12 +324,6 @@
 	  MonoDevelop.Projects.Dom.Database/DateTimeUtil.cs,
 	  MonoDevelop.Projects.Parser/DefaultParserService.cs: Worked on new
 	  dom/completion/database.
-=======
-2008-08-05  Lluis Sanchez Gual <lluis@novell.com> 
-
-	* MonoDevelop.Projects/ProjectService.cs: Request file edit permissions
-	  when saving a project or solution.
->>>>>>> c8778616
 
 2008-07-21  Lluis Sanchez Gual <lluis@novell.com> 
 
