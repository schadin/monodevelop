--- conflicted
+++ resolved
@@ -47,7 +47,7 @@
 	[TestFixture]
 	public class NamedArgumentCompletionTests : TestBase
 	{
-		class TestCompletionWidget : ICompletionWidget 
+		class TestCompletionWidget : ICompletionWidget
 		{
 			DocumentContext documentContext;
 
@@ -81,7 +81,7 @@
 
 			public CodeCompletionContext CreateCodeCompletionContext (int triggerOffset)
 			{
-				var line = editor.GetLineByOffset (triggerOffset); 
+				var line = editor.GetLineByOffset (triggerOffset);
 				return new CodeCompletionContext {
 					TriggerOffset = triggerOffset,
 					TriggerLine = line.LineNumber,
@@ -176,10 +176,10 @@
 			var project = MonoDevelop.Projects.Services.ProjectService.CreateProject ("C#");
 			project.Name = "test";
 			project.FileName = "test.csproj";
-			project.Files.Add (new ProjectFile (content.ContentName, BuildAction.Compile)); 
+			project.Files.Add (new ProjectFile (content.ContentName, BuildAction.Compile));
 
 			var solution = new MonoDevelop.Projects.Solution ();
-			solution.AddConfiguration ("", true); 
+			solution.AddConfiguration ("", true);
 			solution.DefaultSolutionFolder.AddItem (project);
 			using (var monitor = new ProgressMonitor ())
 				await TypeSystemService.Load (solution, monitor);
@@ -207,20 +207,17 @@
 			listWindow.CodeCompletionContext = widget.CurrentCodeCompletionContext;
 			var sm = ext.DocumentContext.ParsedDocument.GetAst<SemanticModel> ();
 
-			var t = sm.Compilation.GetTypeByMetadataName (type); 
+			var t = sm.Compilation.GetTypeByMetadataName (type);
 			var foundMember = t.GetMembers().First (m => m.Name == member);
 			var data = new CompletionData (foundMember.Name);
 			data.DisplayFlags |= DisplayFlags.NamedArgument;
 			KeyActions ka = KeyActions.Process;
-			data.InsertCompletionText (listWindow, ref ka, KeyDescriptor.FromGtk (key, (char)key, Gdk.ModifierType.None)); 
+			data.InsertCompletionText (listWindow, ref ka, KeyDescriptor.FromGtk (key, (char)key, Gdk.ModifierType.None));
 
 			return widget.CompletedWord;
 		}
 
-<<<<<<< HEAD
 		[Ignore ("Changed in roslyn completion.")]
-=======
->>>>>>> d8957188
 		[Test]
 		public async Task TestSimpleCase ()
 		{
@@ -233,10 +230,10 @@
 		$
 	}
 }", "MyClass", "foo");
-			Assert.AreEqual ("foo = ", completion); 
-		}
-
-		
+			Assert.AreEqual ("foo = ", completion);
+		}
+
+
 		[Test]
 		public async Task TestNoAutoCase ()
 		{
@@ -249,9 +246,9 @@
 		$
 	}
 }", "MyClass", "foo", Gdk.Key.space);
-			Assert.AreEqual ("foo", completion); 
+			Assert.AreEqual ("foo", completion);
 		}
 
 
 	}
-}
+}