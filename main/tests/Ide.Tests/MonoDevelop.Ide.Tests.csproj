--- conflicted
+++ resolved
@@ -107,11 +107,8 @@
     <Compile Include="MonoDevelop.Components\PangoUtilTests.cs" />
     <Compile Include="MonoDevelop.Ide.Projects\DotNetCoreProjectTests.cs" />
     <Compile Include="MonoDevelop.Ide.Gui\ReslynCompletionDataTests.cs" />
-<<<<<<< HEAD
     <Compile Include="MonoDevelop.Ide.Gui\MockCompletionView.cs" />
-=======
     <Compile Include="MonoDevelop.Ide\MonoDocDocumentationProviderTests.cs" />
->>>>>>> 51e90d82
   </ItemGroup>
   <Import Project="$(MSBuildBinPath)\Microsoft.CSharp.targets" />
   <ItemGroup>
