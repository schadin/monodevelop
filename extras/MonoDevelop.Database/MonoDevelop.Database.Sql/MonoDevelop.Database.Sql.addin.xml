--- conflicted
+++ resolved
@@ -6,23 +6,14 @@
 	url		= "http://www.monodevelop.com"
 	description	= "Database Module"
 	category	= "Database"
-<<<<<<< HEAD
 	version		= "4.0">
     
-=======
-	version		= "3.0.5">
-
->>>>>>> 215df589
 	<Runtime>
 		<Import assembly="MonoDevelop.Database.Sql.dll"/>
 	</Runtime>
 
 	<Dependencies>
-<<<<<<< HEAD
 		<Addin id="Core" version="4.0"/>
-=======
-		<Addin id="Core" version="3.0.5"/>
->>>>>>> 215df589
 	</Dependencies>
 
   	<Localizer type="Gettext" catalog="monodevelop-database"/>
