<<<<<<< HEAD
=======
2010-03-30  Michael Hutchinson  <mhutchinson@novell.com>

	* MonoDevelop.IPhone.csproj:
	* MonoDevelop.IPhone.addin.xml:
	* Templates/IPadInfoPlist.xft.xml: Remove the ipad plist
	  template as MD can merge the right settings now.

	* Templates/IPadWindowBasedProject.xpt.xml: Set target device
	  as IPad.

2010-03-30  Michael Hutchinson  <mhutchinson@novell.com>

	* IPhoneProject.cs: Add SupportedDevices and MainNibFileIPad
	  options for templates to set.

2010-03-30  Michael Hutchinson  <mhutchinson@novell.com>

	* IPhoneBuildExtension.cs:
	* Gui/IPhoneOptionsPanel.cs: Better handling of the ipad nib.

2010-03-30  Michael Hutchinson  <mhutchinson@novell.com>

	* IPhoneCommands.cs: Allow the default to be checked and fix
	  NRE.

2010-03-30  Michael Hutchinson  <mhutchinson@novell.com>

	* IPhoneExecutionHandler.cs: Fix log error.

2010-03-30  Michael Hutchinson  <mhutchinson@novell.com>

	* IPhoneProject.cs:
	* IPhoneCommands.cs:
	* IPhoneFramework.cs:
	* IPhoneSdkVersion.cs:
	* IPhoneSimulatorTarget.cs:
	* IPhoneExecutionCommand.cs:
	* IPhoneFrameworkBackend.cs:
	* MonoDevelop.IPhone.csproj:
	* IPhoneExecutionHandler.cs:
	* MonoDevelop.IPhone.addin.xml: Only show sim targets that are
	  valid for the current project. Move some types to own files.

2010-03-30  Michael Hutchinson  <mhutchinson@novell.com>

	* MonoDevelop.IPhone.addin.xml: Fix ordering.

2010-03-29  Michael Hutchinson  <mhutchinson@novell.com>

	* MonoDevelop.IPhone.addin.xml: Move sim target menu to run
	  menu.

2010-03-29  Michael Hutchinson  <mhutchinson@novell.com>

	* MonoDevelop.IPhone.addin.xml: Tweak command ordering.

2010-03-29  Michael Hutchinson  <mhutchinson@novell.com>

	* IPhoneCommands.cs:
	* MonoDevelop.IPhone.addin.xml: Add a command for picking
	  simulator version and device.

	* IPhoneProject.cs:
	* IPhoneFrameworkBackend.cs:
	* IPhoneExecutionCommand.cs:
	* IPhoneExecutionModeSet.cs:
	* IPhoneExecutionHandler.cs: Rework how the simulator target
	  is stored and passed around.

2010-03-29  Michael Hutchinson  <mhutchinson@novell.com>

	* MonoDevelop.IPhone.csproj:
	* IPhoneExecutionModeSet.cs:
	* MonoDevelop.IPhone.addin.xml: Add execution modes for every
	  installed SDK.

2010-03-29  Michael Hutchinson  <mhutchinson@novell.com>

	* IPhoneFrameworkBackend.cs:
	* Gui/IPhoneBuildOptionsPanel.cs: Reworked SDK version
	  detection code.

	* IPhoneExecutionHandler.cs: Allow handlers be created with a
	  forced SDK version and device.

	* IPhoneExecutionCommand.cs: Allow execution commands to
	  contain default target device.

	* IPhoneProject.cs: Creates execution commands with a target
	  device and sdk from user project settings.

2010-03-29  Michael Hutchinson  <mhutchinson@novell.com>

	* IPhoneBuildExtension.cs: Added iPad keys.

2010-03-27  Michael Hutchinson  <mhutchinson@novell.com>

	* IPhoneProject.cs:
	* gtk-gui/gui.stetic:
	* Gui/IPhoneOptionsPanel.cs:
	* gtk-gui/MonoDevelop.IPhone.Gui.IPhoneOptionsPanelWidget.cs:
	  Add options for supported devices and iPad main nib.

2010-03-25  Michael Hutchinson  <mhutchinson@novell.com>

	* MonoDevelop.IPhone.csproj: Remove unwanted/unknown
	  AddinReference items.

2010-03-22  Lluis Sanchez Gual  <lluis@novell.com>

	* AssemblyInfo.cs:
	* MonoDevelop.IPhone.addin.xml: Bumped MD version.

2010-03-17  Lluis Sanchez Gual  <lluis@novell.com>

	* IPhoneProject.cs:
	* IPhoneCommands.cs:
	* gtk-gui/gui.stetic:
	* IPhoneBuildExtension.cs:
	* IPhoneFrameworkBackend.cs:
	* MonoDevelop.IPhone.csproj:
	* Gui/IPhoneOptionsPanel.cs:
	* IPhoneExecutionHandler.cs:
	* Gui/IPhoneSigningKeyPanel.cs:
	* MonoDevelop.IPhone.addin.xml:
	* Gui/IPhoneBuildOptionsPanel.cs:
	* gtk-gui/MonoDevelop.IPhone.Gui.IPhoneOptionsPanelWidget.cs:
	* gtk-gui/MonoDevelop.IPhone.Gui.IPhoneSigningKeyPanelWidget.cs:
	* gtk-gui/MonoDevelop.IPhone.Gui.IPhoneBuildOptionsPanelWidget.cs:
	  Merged MD.Projects into MD.Core, and MD.Projects.Gui,
	  MD.Core.Gui and MD.Components into MD.Ide.

>>>>>>> f271b22b
2010-03-08  Michael Hutchinson  <mhutchinson@novell.com>

	* InterfaceBuilder/IBObject.cs: Handle new property.

2010-03-08  Michael Hutchinson  <mhutchinson@novell.com>

	* Gui/IPhoneBuildOptionsPanel.cs: Fix typo that broke storing
	  i18n options.

<<<<<<< HEAD
=======
2010-03-03  Michael Hutchinson  <mhutchinson@novell.com>

	* IPhoneCommands.cs:
	* IPhoneBuildExtension.cs: Track ProjectFile Link API.

>>>>>>> f271b22b
2010-03-01  Michael Hutchinson  <mhutchinson@novell.com>

	* IPhoneExecutionHandler.cs: Better message.

	* IPhoneProject.cs: Don't try to run the app if the app bundle
	  does not exist.

2010-03-01  Michael Hutchinson  <mhutchinson@novell.com>

	* IPhoneExecutionHandler.cs: Enable "run" command in device
	  mode. It uploads then shows a dialog.

2010-03-01  Michael Hutchinson  <mhutchinson@novell.com>

	* IPhoneBuildExtension.cs: Don't copy icon unless changed.

2010-03-01  Michael Hutchinson  <mhutchinson@novell.com>

	* PropertyList/PlistDocument.cs: Forgot to commit second part
	  of DTD fix.

2010-02-26  Michael Hutchinson  <mhutchinson@novell.com>

	* PropertyList/PlistDocument.cs: Null the XmlResolver from the
	  XmlReaderSettings so it doesn't try to read the Apple DTD
	  from the web.

2010-02-24  Michael Hutchinson  <mhutchinson@novell.com>

	* IPhoneCommands.cs:
	* IPhoneBuildExtension.cs: Eliminate duplicate refs, just in
	  case.

2010-02-22  Michael Hutchinson  <mhutchinson@novell.com>

	* IPhoneProject.cs: Fix the NeedsUploading check.

2010-02-17 Geoff Norton  <gnorton@novell.com>

	* CodeBehindGenerator.cs:
	* Templates/IPadApplicationXib.xft.xml:
	* Templates/IPhoneOpenGLProject.xpt.xml:
	* Templates/IPhoneApplicationXib.xft.xml:
	* Templates/IPhoneViewController.xft.xml:
	* Templates/IPhoneUtilityProject.xpt.xml:
	* Templates/IPhoneNavBasedProject.xpt.xml: Revert part
	  of the previous commit.

2010-02-16  Michael Hutchinson  <mhutchinson@novell.com>

	* CodeBehindGenerator.cs:
	* Templates/IPadApplicationXib.xft.xml:
	* Templates/IPhoneOpenGLProject.xpt.xml:
	* Templates/IPhoneApplicationXib.xft.xml:
	* Templates/IPhoneViewController.xft.xml:
	* Templates/IPhoneUtilityProject.xpt.xml:
	* Templates/IPhoneNavBasedProject.xpt.xml: Track new MD
	  codebehind APIs.

2010-02-16  Michael Hutchinson  <mhutchinson@novell.com>

	* CodeBehind.cs:
	* IPhoneBuildExtension.cs: Force-regen designer files after
	  cleaning.

2010-02-16  Michael Hutchinson  <mhutchinson@novell.com>

	* IPhoneBuildExtension.cs: Fix NeedsBuilding check.

2010-02-16  Michael Hutchinson  <mhutchinson@novell.com>

	* CodeBehindGenerator.cs: Remove the
	  CompilerGeneratedAttribute, it's probably wrong. However,
	  there are lots of other debugger-type attributes we should
	  probably be adding.

2010-02-16  Michael Hutchinson  <mhutchinson@novell.com>

	* CodeBehind.cs: Update designer files when project changes.

2010-02-16  Michael Hutchinson  <mhutchinson@novell.com>

	* CodeBehindGenerator.cs: In generated code, keep track of
	  native wrappers in fields.

<<<<<<< HEAD
=======
2010-02-16  Lluis Sanchez Gual  <lluis@novell.com>

	* gtk-gui/generated.cs:
	* gtk-gui/MonoDevelop.IPhone.Gui.IPhoneOptionsPanelWidget.cs:
	* gtk-gui/MonoDevelop.IPhone.Gui.IPhoneSigningKeyPanelWidget.cs:
	* gtk-gui/MonoDevelop.IPhone.Gui.IPhoneBuildOptionsPanelWidget.cs:
	  Flush.

>>>>>>> f271b22b
2010-02-10  Michael Hutchinson  <mhutchinson@novell.com>

	* CodeBehindGenerator.cs: Hack to avoid generating duplicate
	  codebehind classes.

2010-02-03  Michael Hutchinson  <mhutchinson@novell.com>

	* IPhoneFrameworkBackend.cs: Tidied up version checking.

2010-02-02  Michael Hutchinson  <mhutchinson@novell.com>

	* IPhoneFrameworkBackend.cs: Sort and cache SDK versions.

2010-02-02  Michael Hutchinson  <mhutchinson@novell.com>

	* IPhoneBuildExtension.cs: Fix string format args.

2010-02-02  Michael Hutchinson  <mhutchinson@novell.com>

	* IPhoneFrameworkBackend.cs: Limit listed SDKs to 3.*.

	* IPhoneBuildExtension.cs: When using a default bundle ID,
	  construct one that's compatible with a provisioning profile.

2010-02-02  Michael Hutchinson  <mhutchinson@novell.com>

	* IPhoneBuildExtension.cs: Check target SDK is installed and
	  resolve signing identity before building. Improve errors a
	  bit. If no app ID set and doing device build, warn user but
	  use a default, and pass the default around so it's used
	  consistently.

	* IPhoneFrameworkBackend.cs: Add methods for listing SDKs and
	  checking if SDK version is installed.

	* Gui/IPhoneBuildOptionsPanel.cs: List installed SDKs.

2010-01-27  Michael Hutchinson  <mhutchinson@novell.com>

	* IPhoneProject.cs:
	* Templates/IPadWindowBasedProject.xpt.xml: Fix project option
	  attributes.

2010-01-27  Geoff Norton  <gnorton@novell.com>

	* Templates/IPadApplicationXib.xft.xml: Fix template
	to properly hook up the app delegate

2010-01-27  Geoff Norton  <gnorton@novell.com>

	* MonoDevelop.IPhone.addin.xml: 
	* MonoDevelop.IPhone.csproj:
	* Templates/IPadApplicationXib.xft.xml: 
	* Templates/IPadInfoPlist.xft.xml:
	* Templates/IPadWindowBasedProject.xpt.xml: Added
	  iPad templates to the build.  Subject to change
	* Gui/IPhoneBuildOptionsPanel.cs: Added 3.2 to the
	  available SDK versions.

2010-01-27  Michael Hutchinson  <mhutchinson@novell.com>

	* IPhoneExecutionHandler.cs: Move some code into
	  CreateStartInfo method so it can be re-used by the debug
	  handler.

2010-01-27  Michael Hutchinson  <mhutchinson@novell.com>

	* IPhoneProject.cs: Allow setting SdkVersion from project
	  template. Pass SdkVersion to IPhoneExecutionCommand.

	* IPhoneExecutionCommand.cs: Add SdkVersion property on
	  IPhoneExecutionCommand, and some utility properties for the
	  log paths.

2010-01-27  Michael Hutchinson  <mhutchinson@novell.com>

	* IPhoneProjectConfiguration.cs: Copy MtouchI18n and
	  MtouchSdkVersion when cloning configs. Fixes persisting
	  these values after editing them.

2010-01-25  Michael Hutchinson  <mhutchinson@novell.com>

	* Templates/IPhoneOpenGLProject.xpt.xml:
	* Templates/IPhoneUtilityProject.xpt.xml:
	* Templates/IPhoneNavBasedProject.xpt.xml:
	* Templates/IPhoneWindowBasedProject.xpt.xml: Fix xib file
	  format, standard headers, and auto-opening.

2010-01-25  Michael Hutchinson  <mhutchinson@novell.com>

	* MonoDevelop.IPhone.csproj:
	* MonoDevelop.IPhone.addin.xml:
	* Templates/IPhoneProject.xpt.xml:
	* Templates/IPhoneOpenGLProject.xpt.xml:
	* Templates/IPhoneUtilityProject.xpt.xml:
	* Templates/IPhoneNavBasedProject.xpt.xml: Added 3 new project
	  templates.

	* Templates/IPhoneViewXib.xft.xml:
	* Templates/IPhoneApplicationXib.xft.xml:
	* Templates/IPhoneViewController.xft.xml: Small tweaks.

	* Templates/IPhoneWindowBasedProject.xpt.xml: Renamed the
	  default project template to match Xcode.

2010-01-22  Michael Hutchinson  <mhutchinson@novell.com>

	* MonoDevelop.IPhone.addin.xml: Add a MonoDoc source for the
	  MonoTouch docs, so that MD can load them even after the Mono
	  framework directory is upgraded.

2010-01-16  Michael Hutchinson  <mhutchinson@novell.com>

	* Gui/IPhoneOptionsPanel.cs: Make the main nib picker entry
	  editable so that it can be cleared.

2010-01-14  Michael Hutchinson  <mhutchinson@novell.com>

	* Gui/IPhoneBuildOptionsPanel.cs: Fix displaying i18n options.

2010-01-13  Michael Hutchinson  <mhutchinson@novell.com>

	* IPhoneBuildExtension.cs: Treat empty identity as "developer
	  automatic".

2009-12-31  Michael Hutchinson  <mhutchinson@novell.com>

	* Keychain.cs: Fix extracting the CN from X509 certs.

2009-12-29  Michael Hutchinson  <mhutchinson@novell.com>

	* MobileProvision.cs: Only return the first profile with each
	  UUID. iTunes and Xcode install the same cert with different
	  names, but the file is exactly the same. Prevents displaying
	  same cert twice if it was installed both ways.

	* IPhoneBuildExtension.cs: Work around bug in Apple's XML
	  entitlements parser that broke entitlements when booleans
	  were present in the plist. Also fix embedding provisioning
	  profiles that were installed using iTunes rather than Xcode.
	  Fix casing of some entries in info.plist.

2009-12-18  Michael Hutchinson  <mhutchinson@novell.com>

	* Gui/IPhoneSigningKeyPanel.cs: Enable provisioning profiles
	  for dev keys too. Add an "automatic" entry.

	* DataConverter.cs:
	* MobileProvision.cs:
	* MonoDevelop.IPhone.csproj: Added DataConverter.

	* IPhoneBuildExtension.cs: Embed entitlements and provisioning
	  profile into developer-signed builds. Autodetect valid
	  profiles and keys for the app bundle. Merge provisioning
	  profile entitlements into the app entitlements. Generate the
	  xcent directly instead of calling mtouchpack. Add much more
	  detailed error outputs. Refactor the packaging code into a
	  number of separate methods so it's easier to follow.

2009-12-09  Michael Hutchinson  <mhutchinson@novell.com>

	* Keychain.cs: More error logging for certificate/identity/key
	  enumeration.

	* gtk-gui/gui.stetic: Flush.

2009-12-07  Michael Hutchinson  <mhutchinson@novell.com>

	* MonoDevelop.IPhone.csproj: Updated.

	* IPhoneCommands.cs: Add method for bringing iPhone simulator
	  to front.

	* IPhoneExecutionHandler.cs: Watch the mtouch output to detect
	  when the app is successfully launched, and bring the
	  simulator to the front. Write mtouch error output to the
	  console log.

2009-12-03  Michael Hutchinson  <mhutchinson@novell.com>

	* IPhoneCommands.cs: Don't dispose the uploader app too soon.

2009-12-02  Michael Hutchinson  <mhutchinson@novell.com>

	* IPhoneExecutionHandler.cs: Name threads to aid debugging.

2009-12-02  Michael Hutchinson  <mhutchinson@novell.com>

	* IPhoneProject.cs: Fix the NeedsUploading check.

2009-12-02  Michael Hutchinson  <mhutchinson@novell.com>

	* IPhoneProject.cs: When executing a device configuration,
	  upload the app.

	* IPhoneCommands.cs: Dispose the uploader process.

2009-12-01  Lluis Sanchez Gual  <lluis@novell.com>

	* IPhoneProject.cs:
	* IPhoneCommands.cs:
	* IPhoneBuildExtension.cs: Track api changes.

2009-11-30  Michael Hutchinson  <mhutchinson@novell.com>

	* Gui/IPhoneOptionsPanel.cs: Make project file entries
	  editable. Fixes "Bug 559191 - Cannot have blank startup
	  xib".

	* gtk-gui/gui.stetic: Flush.

2009-11-20  Michael Hutchinson  <mhutchinson@novell.com>

	* IPhoneProject.cs: Track API. Set UserAssemblyPaths.

	* IPhoneExecutionCommand.cs: New property for
	  UserAssemblyPaths.

2009-11-05  Carlo Kok  <ck@remobjects.com>

	* CodeBehindGenerator.cs: fixed support for Partial Methods in 
	  Delphi Prism codegen.

2009-11-04  Michael Hutchinson  <mhutchinson@novell.com>

	* IPhoneCommands.cs: Expose the upload command on a utility
	  class for the debugger addin to use.

2009-11-04  Michael Hutchinson  <mhutchinson@novell.com>

	* Device.cs:
	* MonoDevelop.IPhone.csproj: Added Geoff's code for accessing
	  the connected device ID.

2009-11-03  Michael Hutchinson  <mhutchinson@novell.com>

	* MonoDevelop.IPhone.addin.xml: Fix bad category ref.

2009-11-03  Michael Hutchinson  <mhutchinson@novell.com>

	* IPhoneCommands.cs:
	* MonoDevelop.IPhone.addin.xml: Rename commands and move them
	  around so they make more sense.

2009-11-03  Michael Hutchinson  <mhutchinson@novell.com>

	* MonoDevelop.IPhone.addin.xml: Move and rename the xcode
	  export command.

2009-11-01  Michael Hutchinson  <mhutchinson@novell.com>

	* CodeBehindGenerator.cs: Hide the pragmas when there are no
	  members. Works around C# CodeDOM generator bug.

2009-10-30  Lluis Sanchez Gual  <lluis@novell.com>

	* AssemblyInfo.cs:
	* MonoDevelop.IPhone.addin.xml: Bump MD version.

2009-10-26  Michael Hutchinson  <mhutchinson@novell.com>

	* IPhoneProject.cs: Use the mtouch debug flag to determine
	  whether we're in debug mode when creating the execution
	  command.

2009-10-26  Michael Hutchinson  <mhutchinson@novell.com>

	* IPhoneBuildExtension.cs: Enable overwrite in File.Copy
	  calls.

2009-10-26  Michael Hutchinson  <mhutchinson@novell.com>

	* IPhoneBuildExtension.cs:
	* IPhoneProjectConfiguration.cs:
	* Gui/IPhoneBuildOptionsPanel.cs: Implement support for mtouch
	  i18n arg.

	* gtk-gui/generated.cs:
	* gtk-gui/MonoDevelop.IPhone.Gui.IPhoneOptionsPanelWidget.cs:
	* gtk-gui/MonoDevelop.IPhone.Gui.IPhoneSigningKeyPanelWidget.cs:
	* gtk-gui/MonoDevelop.IPhone.Gui.IPhoneBuildOptionsPanelWidget.cs:
	  Flush.

2009-10-23  Michael Hutchinson  <mhutchinson@novell.com>

	* gtk-gui/gui.stetic:
	* Gui/IPhoneBuildOptionsPanel.cs:
	* gtk-gui/MonoDevelop.IPhone.Gui.IPhoneOptionsPanelWidget.cs:
	* gtk-gui/MonoDevelop.IPhone.Gui.IPhoneBuildOptionsPanelWidget.cs:
	  Stub i18n UI.

2009-10-23  Michael Hutchinson  <mhutchinson@novell.com>

	* IPhoneBuildExtension.cs: Track debug settings key name
	  changes. Make port and IP configurable with property
	  service.

2009-10-23  Michael Hutchinson  <mhutchinson@novell.com>

	* IPhoneBuildExtension.cs: Fix build.

2009-10-23  Michael Hutchinson  <mhutchinson@novell.com>

	* IPhoneBuildExtension.cs: Set debugger IP properly.

2009-10-23  Michael Hutchinson  <mhutchinson@novell.com>

	* IPhoneBuildExtension.cs: Generate debug settings plist.

2009-10-22  Michael Hutchinson  <mhutchinson@novell.com>

	* framework_IPhone.xml: Track Mono.Data.Sqlite assembly
	  version.

2009-10-21  Michael Hutchinson  <mhutchinson@novell.com>

	* MonoDevelop.IPhone.addin.xml: Wrap long lines.

	* gtk-gui/gui.stetic: Flush.

	* IPhoneCommands.cs: Don't preserve relative path for Pages
	  (i.e. xibs/nibs) when outputting to Xcode projects.

2009-10-20  Michael Hutchinson  <mhutchinson@novell.com>

	* framework_IPhone.xml: Add assemblies.

2009-10-06  marc hoffman  <mh@remobjects.com>

	* Added support for Partial Methods in Delphi Prism codegen.

2009-10-18  Michael Hutchinson  <mhutchinson@novell.com>

	* IPhoneCommands.cs: Fall back to trying startup project when
	  selected project is iphone project but not executable.

2009-10-15  Michael Hutchinson  <mhutchinson@novell.com>

	* IPhoneProjectConfiguration.cs: Fix serialization of the
	  MtouchDebug migration trigger.

2009-10-15  Michael Hutchinson  <mhutchinson@novell.com>

	* gtk-gui/gui.stetic:
	* Gui/IPhoneBuildOptionsPanel.cs:
	* gtk-gui/MonoDevelop.IPhone.Gui.IPhoneBuildOptionsPanelWidget.cs:
	  Make linker GUI text more explicit.

2009-10-15  Michael Hutchinson  <mhutchinson@novell.com>

	* IPhoneProjectConfiguration.cs: Better migration strategy.
	  Fix enum order to match GUI's combo indices.

	* IPhoneProject.cs: Set nolink for all new sim configs.

2009-10-15  Michael Hutchinson  <mhutchinson@novell.com>

	* IPhoneBuildExtension.cs: Use SDK version for mtouchpack
	  default entitlements.

2009-10-15  Michael Hutchinson  <mhutchinson@novell.com>

	* IPhoneBuildExtension.cs: Use the SDK version string in the
	  plist and use default ResourceRules.plist from the correct
	  SDK.

2009-10-15  Michael Hutchinson  <mhutchinson@novell.com>

	* gtk-gui/gui.stetic:
	* Gui/IPhoneBuildOptionsPanel.cs:
	* gtk-gui/MonoDevelop.IPhone.Gui.IPhoneBuildOptionsPanelWidget.cs:
	  Add GUI for the new options.

	* IPhoneProject.cs:
	* IPhoneBuildExtension.cs:
	* IPhoneProjectConfiguration.cs: Add support for mtouch
	  options for debug mode, linker mode, and SDK version, with
	  sensible defaults and an automagic migration.

2009-10-14  Michael Hutchinson  <mhutchinson@novell.com>

	* CodeBehindGenerator.cs: Disable the CS0169 unused member
	  warning in generated C# code.

2009-10-07  Lluis Sanchez Gual  <lluis@novell.com>

	* AssemblyInfo.cs:
	* MonoDevelop.IPhone.addin.xml: Bump MD version.

2009-10-03  Michael Hutchinson  <mhutchinson@novell.com>

	* IPhoneBuildExtension.cs: Use the correct path for the icon
	  in Info.plist.

2009-10-02  Michael Hutchinson  <mhutchinson@novell.com>

	* framework_IPhone.xml: Add System.Web.Services.

2009-09-29  Michael Hutchinson  <mhutchinson@novell.com>

	* PropertyList/PlistDictionary.cs: Add a TryGetValue method.

	* MobileProvision.cs: Don't crash on loading if there are no
	  provisioned devices. Don't add files to the list that didn't
	  load correctly.

2009-09-28  Michael Hutchinson  <mhutchinson@novell.com>

	* Gui/IPhoneOptionsPanel.cs:
	* Gui/IPhoneSigningKeyPanel.cs:
	* Gui/IPhoneBuildOptionsPanel.cs: Hide the panels for library
	  projects.

2009-09-28  Michael Hutchinson  <mhutchinson@novell.com>

	* MonoDevelop.IPhone.csproj:
	* MonoDevelop.IPhone.addin.xml:
	* Templates/IPhoneLibraryProject.xpt.xml: Add MonoTouch
	  library project template.

2009-09-28  Michael Hutchinson  <mhutchinson@novell.com>

	* Templates/IPhoneViewController.xft.xml: Call the xib-loading
	  base ctor.

2009-09-28  Michael Hutchinson  <mhutchinson@novell.com>

	* framework_IPhone.xml: Add System.Json.

2009-09-28  Michael Hutchinson  <mhutchinson@novell.com>

	* Gui/IPhoneSigningKeyPanel.cs: Fix combo used when listing
	  provisioning profiles.

2009-09-28  Michael Hutchinson  <mhutchinson@novell.com>

	* Gui/IPhoneSigningKeyPanel.cs: More careful handling of
	  active provisioning profiles. Add a warning for null uuid.

2009-09-24  Michael Hutchinson  <mhutchinson@novell.com>

	* CodeBehindGenerator.cs: Properly type outlets connected to
	  IBUICustomObjects.

2009-09-23  Michael Hutchinson  <mhutchinson@novell.com>

	* IPhoneCommands.cs: Hide the commands for library compile
	  targets.

2009-09-17  Michael Hutchinson  <mhutchinson@novell.com>

	* CodeBehindGenerator.cs: Use Xcode's partial class list to
	  filter the classes we generate. Remove unused code.

2009-09-15  Michael Hutchinson  <mhutchinson@novell.com>

	* IPhoneFrameworkBackend.cs: Fix spelling and grammar in
	  messages.

2009-09-15  Michael Hutchinson  <mhutchinson@novell.com>

	* IPhoneFrameworkBackend.cs: Tweak dialog a little more.

2009-09-15  Michael Hutchinson  <mhutchinson@novell.com>

	* IPhoneFrameworkBackend.cs: Improve sim-only dialog.

2009-09-15  Michael Hutchinson  <mhutchinson@novell.com>

	* IPhoneFrameworkBackend.cs: Improve sim-only dialog.

2009-09-15  Michael Hutchinson  <mhutchinson@novell.com>

	* IPhoneCommands.cs:
	* IPhoneBuildExtension.cs:
	* IPhoneFrameworkBackend.cs: Improve the sim-only warning
	  dialog.

2009-09-15  Michael Hutchinson  <mhutchinson@novell.com>

	* IPhoneFrameworkBackend.cs: Add methods for warning about
	  sim-only build.

	* Keychain.cs:
	* Gui/IPhoneSigningKeyPanel.cs: Simplify code for finding
	  named certs.

	* IPhoneBuildExtension.cs: Warn when using features that don't
	  exist in eval version. Fix some possible NREs in enumerating
	  certs.

	* IPhoneCommands.cs: Warn when using features that don't exist
	  in eval version.

2009-09-15  Michael Hutchinson  <mhutchinson@novell.com>

	* Gui/IPhoneSigningKeyPanel.cs: Fix NRE with certs that don't
	  have a CN.

2009-09-14  Michael Hutchinson  <mhutchinson@novell.com>

	* IPhoneFrameworkBackend.cs:
	* MonoDevelop.IPhone.csproj:
	* MonoDevelop.IPhone.addin.xml: Disable all the iPhone addin's
	  extensions when the SDK is not installed.

	* Templates/IPhoneEntitlements.xft.xml: Add a template for
	  entitlements.plist.

2009-09-13  Michael Hutchinson  <mhutchinson@novell.com>

	* IPhoneCommands.cs: Pre-create resource directories for xcode
	  projects to work around mtouch 1.0 bug.

2009-09-12  Michael Hutchinson  <mhutchinson@novell.com>

	* IPhoneBuildExtension.cs: Fall back to default key when no
	  key specified.

2009-09-12  Michael Hutchinson  <mhutchinson@novell.com>

	* IPhoneBuildExtension.cs: Copy resource rules from SDK
	instead of hardcoding them. Copy resource rules when building
	with dev cert.

2009-09-11  Michael Hutchinson  <mhutchinson@novell.com>

	* IPhoneBuildExtension.cs: Use full path to xcent. Fix typo in
	  codesign args. Refuse to build if bundle ID isn't set.

2009-09-11  Michael Hutchinson  <mhutchinson@novell.com>

	* IPhoneBuildExtension.cs: Mkae build as failed if there's an
	  exception in package build. Fix a string format index.

2009-09-11  Michael Hutchinson  <mhutchinson@novell.com>

	* IPhoneExecutionHandler.cs: Show errors from the mtouch
	  process after launching apps.

2009-09-11  Michael Hutchinson  <mhutchinson@novell.com>

	* IPhoneBuildExtension.cs: Fix a couple of minor bugs in dist
	  build.

2009-09-11  Michael Hutchinson  <mhutchinson@novell.com>

	* IPhoneBuildExtension.cs: Fix app ID validity checking. Make
	  sure remains marked as needs building if signing fails.

2009-09-11  Michael Hutchinson  <mhutchinson@novell.com>

	* IPhoneBuildExtension.cs: Warn when codesigning is disabled.

	* gtk-gui/gui.stetic:
	* gtk-gui/MonoDevelop.IPhone.Gui.IPhoneSigningKeyPanelWidget.cs:
	  Disable signing GUI for sim.

	* Gui/IPhoneSigningKeyPanel.cs: Disable signing GUI for sim.
	  Only show device configs.

2009-09-10  Michael Hutchinson  <mhutchinson@novell.com>

	* IPhoneProject.cs: Enable signing on new iphone configs.

2009-09-10  Michael Hutchinson  <mhutchinson@novell.com>

	* IPhoneBuildExtension.cs: Write codesign args to log.

2009-09-10  Michael Hutchinson  <mhutchinson@novell.com>

	* Gui/IPhoneSigningKeyPanel.cs: Escape markup for text
	  renderer.

	* IPhoneBuildExtension.cs: If using the automatic dist cert,
	  try to resolve the correct key for the selected provisioning
	  profile.

2009-09-10  Michael Hutchinson  <mhutchinson@novell.com>

	* Gui/IPhoneSigningKeyPanel.cs: Trim names. Auto-select
	  profile when identity changed. Only show dist provisioning
	  profiles for the auto identity.

2009-09-10  Michael Hutchinson  <mhutchinson@novell.com>

	* Gui/IPhoneSigningKeyPanel.cs: Handle the Distribution
	  (Automatic) identity when listing provisioning profiles. Fix
	  NRE properly.

2009-09-10  Michael Hutchinson  <mhutchinson@novell.com>

	* Gui/IPhoneSigningKeyPanel.cs: Fix possible NRE. Update
	  profiles when loading.

2009-09-10  Michael Hutchinson  <mhutchinson@novell.com>

	* Gui/IPhoneSigningKeyPanel.cs: Sort the certs.

2009-09-10  Michael Hutchinson  <mhutchinson@novell.com>

	* gtk-gui/gui.stetic:
	* MonoDevelop.IPhone.addin.xml:
	* Gui/IPhoneSigningKeyPanel.cs:
	* gtk-gui/MonoDevelop.IPhone.Gui.IPhoneOptionsPanelWidget.cs:
	* gtk-gui/MonoDevelop.IPhone.Gui.IPhoneSigningKeyPanelWidget.cs:
	  Improved signing GUI.

2009-09-10  Michael Hutchinson  <mhutchinson@novell.com>

	* MonoDevelop.IPhone.addin.xml: Remove duplicate attribute.

2009-09-10  Michael Hutchinson  <mhutchinson@novell.com>

	* MonoDevelop.IPhone.addin.xml: Rearrange panels.

2009-09-10  Michael Hutchinson  <mhutchinson@novell.com>

	* Gui/IPhoneSigningKeyPanel.cs: Add missing ShowAll call.

2009-09-10  Michael Hutchinson  <mhutchinson@novell.com>

	* Gui/IPhoneBuildOptionsPanel.cs: Expose the options set so
	  the signing panel can use it.

	* gtk-gui/gui.stetic:
	* Gui/IPhoneSigningKeyPanel.cs:
	* gtk-gui/MonoDevelop.IPhone.Gui.IPhoneSigningKeyPanelWidget.cs:
	  Partially reworked the signing options panel.

	* gtk-gui/MonoDevelop.IPhone.Gui.IPhoneOptionsPanelWidget.cs:
	  Flush.

2009-09-08  Michael Hutchinson  <mhutchinson@novell.com>

	* MonoDevelop.IPhone.addin.xml: Fix ordering of commands
	  inserted in menu.

2009-09-08  Michael Hutchinson  <mhutchinson@novell.com>

	* IPhoneBuildExtension.cs: Don't try to pass default
	  entitlements to mtouchpack. It can do that itself.

2009-09-08  Michael Hutchinson  <mhutchinson@novell.com>

	* IPhoneBuildExtension.cs: Check that the provisioning profile
	  permitted app ID matches the app ID.

2009-09-08  Michael Hutchinson  <mhutchinson@novell.com>

	* IPhoneBuildExtension.cs: Handle xcent generation and
	  embedding the .mobileprovision.

2009-09-08  Michael Hutchinson  <mhutchinson@novell.com>

	* PropertyList/PlistDocument.cs: Fix reading of self-closing
	  elements in dictionary values.

2009-09-08  Michael Hutchinson  <mhutchinson@novell.com>

	* PropertyList/PlistReal.cs:
	* PropertyList/PlistData.cs:
	* PropertyList/PlistDate.cs:
	* PropertyList/PlistArray.cs:
	* PropertyList/PlistString.cs:
	* PropertyList/PlistInteger.cs:
	* PropertyList/PlistBoolean.cs:
	* PropertyList/PlistDocument.cs:
	* PropertyList/PlistDictionary.cs:
	* PropertyList/PlistObjectBase.cs: Write to an XmlWriter not
	  an XmlTextWriter.

2009-09-08  Michael Hutchinson  <mhutchinson@novell.com>

	* MobileProvision.cs: Expose the profile directory as a
	  property.

	* Keychain.cs: Remove now-unused method.

	* IPhoneBuildExtension.cs: Implement all the remaining
	  packaging steps - compressing resources, embedding the
	  mobile provision, and code signing with entitlements,
	  resources rules and additional args.

	* IPhoneProjectConfiguration.cs: Add serializable properties
	  for all the code signing options.

2009-09-07  Michael Hutchinson  <mhutchinson@novell.com>

	* IPhoneBuildExtension.cs: In the clean step, remove the
	  XcodeProject directory if it exists.

2009-09-07  Michael Hutchinson  <mhutchinson@novell.com>

	* Templates/IPhoneApplicationXib.xft.xml: Update accessibility
	  of properties in generated code.

2009-09-07  Michael Hutchinson  <mhutchinson@novell.com>

	* Templates/IPhoneViewController.xft.xml: Update accessibility
	  of generated member.

2009-09-04  Michael Hutchinson  <mhutchinson@novell.com>

	* IPhoneCommands.cs: Run mtouch in verbose mode when exporting
	  Xcode project.

2009-09-04  Michael Hutchinson  <mhutchinson@novell.com>

	* IPhoneCommands.cs: Actually fix build.

2009-09-04  Michael Hutchinson  <mhutchinson@novell.com>

	* IPhoneCommands.cs: Fix build.

2009-09-04  Michael Hutchinson  <mhutchinson@novell.com>

	* IPhoneCommands.cs: Use an output pad for generating Xcode
	  project.

2009-09-04  Michael Hutchinson  <mhutchinson@novell.com>

	* IPhoneCommands.cs: Make launch in Xcode async.

2009-09-03  Michael Hutchinson  <mhutchinson@novell.com>

	* IPhoneBuildExtension.cs: Extract a method for the mtouch
	  extra args substitution.

	* IPhoneCommands.cs: Subst vars in the mtouch extra args
	  value.

2009-09-03  Michael Hutchinson  <mhutchinson@novell.com>

	* IPhoneCommands.cs: Only enable deploy/debug commands while
	  not building.

2009-09-02  Michael Hutchinson  <mhutchinson@novell.com>

	* Gui/IPhoneBuildOptionsPanel.cs: Display a better selection
	  of options.

2009-09-02  Michael Hutchinson  <mhutchinson@novell.com>

	* gtk-gui/gui.stetic:
	* gtk-gui/generated.cs:
	* Gui/IPhoneBuildOptionsPanel.cs:
	* gtk-gui/MonoDevelop.IPhone.Gui.IPhoneBuildOptionsPanelWidget.cs:
	  Add a helper menu for subst variables.

2009-09-02  Michael Hutchinson  <mhutchinson@novell.com>

	* CodeBehindGenerator.cs: Extensive refactoring to work around
	  CodeDom limitations and fix "Bug 534228 - Minor formatting
	  issue in autogenerated code from Interface Builder".

2009-09-02  Michael Hutchinson  <mhutchinson@novell.com>

	* IPhoneCommands.cs: Build before uploading, if build before
	  run pref is enabled.

2009-09-02  Michael Hutchinson  <mhutchinson@novell.com>

	* IPhoneCommands.cs: Enable the "debug in xcode" command for
	  the sim. Disable commands if there isn't a mappable
	  configuration for the active sln configuration.

2009-09-02  Michael Hutchinson  <mhutchinson@novell.com>

	* IPhoneBuildExtension.cs: Substitute variables into the extra
	  mtouch args. Fixes "Bug 535455 - Add ability to specify
	  $ProjectLocation in additional mtouch arguments".

2009-09-02  Michael Hutchinson  <mhutchinson@novell.com>

	* IPhoneBuildExtension.cs: Tidy up file enumeration code. Copy
	  nibs into root even if they're in subdirs, but special-case
	  for lproj directories. Should fix Bug 536151 -
	  XIB/Controllers in Subdirs.

2009-09-02  Michael Hutchinson  <mhutchinson@novell.com>

	* Keychain.cs: Refactor buffer copying into a method on the
	  CssmData struct.

2009-09-02  Michael Hutchinson  <mhutchinson@novell.com>

	* Keychain.cs: Use Marshal.Copy instead of a for loop.

2009-08-31  Michael Hutchinson  <mhutchinson@novell.com>

	* Keychain.cs:
	* MobileProvision.cs: Use X509Certificate2.

2009-08-31  Michael Hutchinson  <mhutchinson@novell.com>

	* Keychain.cs: API cleanup. Add a method for getting x509
	  signing certs from the Apple keychain.

	* Gui/IPhoneSigningKeyPanel.cs: API cleanup.

2009-08-28  Michael Hutchinson  <mhutchinson@novell.com>

	* MobileProvision.cs: Fix search path.

2009-08-28  Michael Hutchinson  <mhutchinson@novell.com>

	* MobileProvision.cs: Extract X509 certs from the binary blob.

2009-08-28  Michael Hutchinson  <mhutchinson@novell.com>

	* PropertyList/PlistDate.cs:
	* PropertyList/PlistDocument.cs: Add support for date
	  elements.

	* MonoDevelop.IPhone.csproj: Updated.

	* MobileProvision.cs: Class for reading .mobileprovision
	  files.

2009-08-26  Michael Hutchinson  <mhutchinson@novell.com>

	* CodeBehindGenerator.cs: Don't generate partial classes for
	  classes that are referenced from other nibs.

2009-08-25  Michael Hutchinson  <mhutchinson@novell.com>

	* Templates/IPhoneViewController.xft.xml: Add an
	  initWithCoder/NSCoder ctor. Put ctors in a region.

2009-08-25  Michael Hutchinson  <mhutchinson@novell.com>

	* IPhoneCommands.cs: Output xcodeproj generation args in a log
	  message. Make all res IDs explicit.

	* gtk-gui/generated.cs: Flush generated code.

2009-08-25  Michael Hutchinson  <mhutchinson@novell.com>

	* IPhoneCommands.cs: Fix build.

2009-08-25  Michael Hutchinson  <mhutchinson@novell.com>

	* IPhoneCommands.cs: Pass refs and extra mtouch args to
	  xcodeproj generator. Also include xibs as resources, and
	  include relative path info for all resources.

2009-08-24  Michael Hutchinson  <mhutchinson@novell.com>

	* MonoDevelop.IPhone.csproj:
	* Icons/32x32/xib-template-window.png:
	* Icons/32x32/xib-template-application.png: Window/application
	  were the wrong way round. Fix.

2009-08-24  Michael Hutchinson  <mhutchinson@novell.com>

	* MonoDevelop.IPhone.addin.xml: Use correct size for icon.

2009-08-24  Michael Hutchinson  <mhutchinson@novell.com>

	* CodeBehindGenerator.cs: Change access of generated members
	  to private.

2009-08-24  Michael Hutchinson  <mhutchinson@novell.com>

	* Icons/32x32:
	* Icons/22x22:
	* Icons/48x48:
	* Icons/16x16:
	* Icons/24x24:
	* Icons/256x256:
	* Icons/iPhone.svgz:
	* Icons/iphone-22.png:
	* Icons/iphone-16.png:
	* Icons/iphone-32.png:
	* Icons/iPhone-22.svgz:
	* Icons/mono-develop.svg:
	* MonoDevelop.IPhone.csproj:
	* Icons/phone-apple-iphone.svg:
	* MonoDevelop.IPhone.addin.xml:
	* Templates/IPhoneViewXib.xft.xml:
	* Templates/IPhoneEmptyXib.xft.xml:
	* Icons/iphone-project-overlay.png:
	* Icons/32x32/xib-template-view.png:
	* Icons/48x48/phone-apple-iphone.png:
	* Icons/16x16/phone-apple-iphone.png:
	* Icons/32x32/phone-apple-iphone.png:
	* Icons/32x32/xib-template-empty.png:
	* Icons/22x22/phone-apple-iphone.png:
	* Icons/24x24/phone-apple-iphone.png:
	* Icons/32x32/xib-template-window.png:
	* Icons/256x256/phone-apple-iphone.png:
	* Templates/IPhoneApplicationXib.xft.xml:
	* Templates/IPhoneViewController.xft.xml:
	* Icons/32x32/xib-template-application.png:
	* Icons/application-x-mono-develop-xib.svg:
	* Icons/24x24/iphone-project-options-panel.png:
	* Icons/16x16/iphone-project-options-panel.png:
	* Icons/24x24/application-x-mono-develop-xib.png:
	* Icons/32x32/application-x-mono-develop-xib.png:
	* Icons/16x16/application-x-mono-develop-xib.png:
	* Icons/22x22/application-x-mono-develop-xib.png:
	* Icons/48x48/application-x-mono-develop-xib.png:
	* Icons/256x256/application-x-mono-develop-xib.png:
	* Icons/32x32/phone-apple-iphone-project-overlay.png: Add
	  awesome new icons from Jakub Steiner <jimmac@gmail.com>.

2009-08-20  Michael Hutchinson  <mhutchinson@novell.com>

	* Keychain.cs:
	* IPhoneBuildExtension.cs: Fix broken error message.

2009-08-20  Michael Hutchinson  <mhutchinson@novell.com>

	* IPhoneProject.cs:
	* gtk-gui/gui.stetic:
	* IPhoneBuildExtension.cs:
	* Gui/IPhoneOptionsPanel.cs:
	* gtk-gui/MonoDevelop.IPhone.Gui.IPhoneOptionsPanelWidget.cs:
	  Add support for setting the bundle version.

	* Keychain.cs: Remove unused code.

2009-08-19  Michael Hutchinson  <mhutchinson@novell.com>

	* Keychain.cs:
	* IPhoneBuildExtension.cs: Check whether saved cert name is
	  installed before trying to use it. If it's not present, fall
	  back to automatic.

2009-08-19  Michael Hutchinson  <mhutchinson@novell.com>

	* IPhoneExecutionHandler.cs: Fix a race that caused tailing
	  threads not to read final output when finishing.

2009-08-19  Michael Hutchinson  <mhutchinson@novell.com>

	* IPhoneExecutionHandler.cs: Get outLog/errLog the right way
	  round.

	* IPhoneProject.cs: Add a fixme regarding file grouping.

2009-08-19  Michael Hutchinson  <mhutchinson@novell.com>

	* Templates/IPhoneViewController.xft.xml: Remove the explicit
	  controller and instead make the File's Owner the controller.
	  Add another ctor.

2009-08-18  Michael Hutchinson  <mhutchinson@novell.com>

	* IPhoneExecutionHandler.cs: When completing, fix the waiting
	  for tails to complete.

2009-08-18  Michael Hutchinson  <mhutchinson@novell.com>

	* IPhoneExecutionHandler.cs: Use thread abort to interrupt
	  tailing threads blocked on I/O.

2009-08-18  Michael Hutchinson  <mhutchinson@novell.com>

	* IPhoneExecutionHandler.cs: Fix typo.

2009-08-18  Michael Hutchinson  <mhutchinson@novell.com>

	* IPhoneExecutionHandler.cs: Rework the file tailing and the
	  cleanup and disposal of the threads and file handles.
	  Hopefully fixes fix "Bug 531110 - MonoTouch: Application
	  Output window stops working".

2009-08-18  Michael Hutchinson  <mhutchinson@novell.com>

	* IPhoneBuildExtension.cs:
	* InterfaceBuilder/IBObject.cs: Fix warnings.

2009-08-14  Michael Hutchinson  <mhutchinson@novell.com>

	* IPhoneCommands.cs: Create the directory for the Xcode
	  project.

2009-08-14  Michael Hutchinson  <mhutchinson@novell.com>

	* IPhoneCommands.cs: Include the output file.

2009-08-14  Michael Hutchinson  <mhutchinson@novell.com>

	* IPhoneCommands.cs:
	* MonoDevelop.IPhone.addin.xml: Add a Debug in Xcode command.

2009-08-13  Michael Hutchinson  <mhutchinson@novell.com>

	* Templates/IPhoneViewController.xft.xml: Add a view and
	  connect it to the view controller.

2009-08-13  Michael Hutchinson  <mhutchinson@novell.com>

	* Templates/IPhoneViewController.xft.xml: Add an intptr ctor.

2009-08-12  Michael Hutchinson  <mhutchinson@novell.com>

	* InterfaceBuilder/IBObject.cs: Change deserialization order
	  so the stack doesn't get so deep.

2009-08-12  Michael Hutchinson  <mhutchinson@novell.com>

	* CodeBehindGenerator.cs:
	* InterfaceBuilder/IBDocument.cs:
	* InterfaceBuilder/IBConnectionRecord.cs: Generalised
	  connection record handling so we don't choke on desktop
	  xibs.

2009-08-12  Michael Hutchinson  <mhutchinson@novell.com>

	* CodeBehindGenerator.cs:
	* InterfaceBuilder/IBReference.cs:
	* InterfaceBuilder/IBConnectionRecord.cs: Lazily resolve the
	  ClassDescriptionSource on a class description instead of
	  assuming it's resolved.

2009-08-12  Michael Hutchinson  <mhutchinson@novell.com>

	* InterfaceBuilder/IBObject.cs: Better parsing of
	  "base64-UTF8" strings. Add support for any primitive to have
	  an id.

2009-08-07  Michael Hutchinson  <mhutchinson@novell.com>

	* IPhoneFrameworkBackend.cs: Fix fx package name.

2009-08-06  Michael Hutchinson  <mhutchinson@novell.com>

	* CodeBehindGenerator.cs: Use TrimEnd instead of Substring for
	  action names, in the C# code generation path. Also switch
	  from Trim to TrimEnd in the CodeDOM path.

2009-08-06  Michael Hutchinson  <mhutchinson@novell.com>

	* CodeBehindGenerator.cs: Map MK interface type prefix to
	  MapKit namespace.

2009-08-06  Michael Hutchinson  <mhutchinson@novell.com>

	* IPhoneProject.cs: Better handling of output paths when
	  creating configurations.

2009-08-06  Michael Hutchinson  <mhutchinson@novell.com>

	* IPhoneProjectConfiguration.cs: Override and implement
	  CopyFrom. Should allow the config editing panel to store
	  values.

2009-08-06  Michael Hutchinson  <mhutchinson@novell.com>

	* IPhoneBuildExtension.cs: Quote filenames passed to ibtool.

2009-08-05  Michael Hutchinson  <mhutchinson@novell.com>

	* Gui/IPhoneOptionsPanel.cs: Fix the assignment of values
	  between GUI and project properties.

	* IPhoneProject.cs: Fix typo in serialized property name.

	* gtk-gui/gui.stetic:
	* gtk-gui/MonoDevelop.IPhone.Gui.IPhoneOptionsPanelWidget.cs:
	  Updated.

2009-08-05  Michael Hutchinson  <mhutchinson@novell.com>

	* IPhoneCommands.cs: If no project is selected, deploy to the
	  startup project.

2009-08-05  Michael Hutchinson  <mhutchinson@novell.com>

	* Keychain.cs: Fix NRE when not using custom keys.

2009-08-04  Michael Hutchinson  <mhutchinson@novell.com>

	* Gui/IPhoneSigningKeyPanel.cs: Only remove value if it exists
	  in userprefs.

2009-08-04  Michael Hutchinson  <mhutchinson@novell.com>

	* Icons:
	* Icons/iPhone.svgz:
	* Icons/iphone-22.png:
	* Icons/iphone-16.png:
	* Icons/iphone-32.png:
	* Icons/iPhone-22.svgz:
	* MonoDevelop.IPhone.csproj:
	* MonoDevelop.IPhone.addin.xml:
	* Templates/IPhoneProject.xpt.xml:
	* Icons/iphone-project-overlay.png:
	* Templates/IPhoneProjectEmpty.xpt.xml: Add icons.

2009-08-04  Michael Hutchinson  <mhutchinson@novell.com>

	* IPhoneBuildExtension.cs: Don't overwrite keys that are
	  already in the plist template.

2009-08-04  Michael Hutchinson  <mhutchinson@novell.com>

	* IPhoneProject.cs:
	* gtk-gui/gui.stetic:
	* IPhoneBuildExtension.cs:
	* Gui/IPhoneOptionsPanel.cs:
	* gtk-gui/MonoDevelop.IPhone.Gui.IPhoneOptionsPanelWidget.cs:
	  Add options for display name and bundle identifier.

2009-08-03  Michael Hutchinson  <mhutchinson@novell.com>

	* Gui/IPhoneOptionsPanel.cs: Make icon picker choose pngs.

2009-08-03  Michael Hutchinson  <mhutchinson@novell.com>

	* CodeBehind.cs:
	* CodeBehindGenerator.cs:
	* MonoDevelop.IPhone.csproj: Move the codebehind generator
	  into a class without dependencies on other parts of MD, so
	  it can be re-used by a standalone tool.

2009-08-03  Michael Hutchinson  <mhutchinson@novell.com>

	* IPhoneFrameworkBackend.cs: Track core API.

2009-08-02  Michael Hutchinson  <mhutchinson@novell.com>

	* IPhoneBuildExtension.cs: Don't change content files' 
	  extension to .nib.

2009-08-01  Michael Hutchinson  <mhutchinson@novell.com>

	* Templates/IPhoneApplicationXib.xft.xml: Fix casing in C# code.

2009-08-01  Michael Hutchinson  <mhutchinson@novell.com>

	* gtk-gui/gui.stetic:
	* IPhoneBuildExtension.cs:
	* MonoDevelop.IPhone.csproj:
	* MonoDevelop.IPhone.addin.xml:
	* IPhoneProjectConfiguration.cs:
	* Gui/IPhoneBuildOptionsPanel.cs:
	* gtk-gui/MonoDevelop.IPhone.Gui.IPhoneBuildOptionsPanelWidget.cs:
	  Add support for specifying arbitrary extra mtouch arguments.

2009-07-31  Michael Hutchinson  <mhutchinson@novell.com>

	* IPhoneBuildExtension.cs: Stop mtouch from signing the app,
	  since MD does it now. Quote paths in mtouch args. Pass
	  referenced assemblies for mtouch's reference resolver using
	  -r instead of adding them to the assemblies list.

2009-07-31  Michael Hutchinson  <mhutchinson@novell.com>

	* IPhoneBuildExtension.cs: Fix code signing, bundle icon,
	  better output.

	* IPhoneProjectConfiguration.cs: Add convenience NativeExe
	  property.

	* IPhoneCommands.cs: Disable deploy command if the app has not
	  been built yet.

2009-07-30  Michael Hutchinson  <mhutchinson@novell.com>

	* IPhoneCommands.cs:
	* IPhoneExecutionHandler.cs:
	* MonoDevelop.IPhone.csproj:
	* MonoDevelop.IPhone.addin.xml: Add a command to upload to the
	  device.

2009-07-30  Michael Hutchinson  <mhutchinson@novell.com>

	* IPhoneExecutionHandler.cs: If in device mode, make the run
	  command install the app.

2009-07-30  Michael Hutchinson  <mhutchinson@novell.com>

	* Keychain.cs:
	* gtk-gui/gui.stetic:
	* MonoDevelop.IPhone.csproj:
	* Gui/IPhoneOptionsPanel.cs:
	* Gui/IPhoneSigningKeyPanel.cs:
	* MonoDevelop.IPhone.addin.xml:
	* gtk-gui/MonoDevelop.IPhone.Gui.IPhoneOptionsPanelWidget.cs:
	* gtk-gui/MonoDevelop.IPhone.Gui.IPhoneSigningKeyPanelWidget.cs:
	  Add a real per-user signing options panel.

2009-07-29  Michael Hutchinson  <mhutchinson@novell.com>

	* gtk-gui/gui.stetic:
	* Gui/IPhoneOptionsPanel.cs:
	* gtk-gui/MonoDevelop.IPhone.Gui.IPhoneOptionsPanelWidget.cs:
	  Improved GUI.

2009-07-29  Michael Hutchinson  <mhutchinson@novell.com>

	* Keychain.cs:
	* IPhoneBuildExtension.cs: Implement app signing using default
	  certificate.

2009-07-29  Michael Hutchinson  <mhutchinson@novell.com>

	* gtk-gui/gui.stetic:
	* Gui/IPhoneOptionsPanel.cs:
	* gtk-gui/MonoDevelop.IPhone.Gui.IPhoneOptionsPanelWidget.cs:
	  Use new project file picker widget.

2009-07-29  Michael Hutchinson  <mhutchinson@novell.com>

	* MonoDevelop.IPhone.csproj: Don't require specific GTK#
	  version.

2009-07-28  Michael Hutchinson  <mhutchinson@novell.com>

	* Keychain.cs: Fix length allocation error in FetchString.

2009-07-28  Michael Hutchinson  <mhutchinson@novell.com>

	* Keychain.cs: Tidy up.

2009-07-28  Michael Hutchinson  <mhutchinson@novell.com>

	* Keychain.cs:
	* MonoDevelop.IPhone.csproj: Enumerate certs that can be used
	  for signing.

2009-07-27  Michael Hutchinson  <mhutchinson@novell.com>

	* Keychain.cs:
	* MonoDevelop.IPhone.csproj: Commit in-progress
	  keychain-reading implemenattion.

2009-07-27  Michael Hutchinson  <mhutchinson@novell.com>

	* IPhoneBuildExtension.cs: Improve error handling.

2009-07-26  Michael Hutchinson  <mhutchinson@novell.com>

	* CodeBehind.cs: Don't dotnetify names.

2009-07-26  Michael Hutchinson  <mhutchinson@novell.com>

	* Templates/IPhoneProject.xpt.xml:
	* Templates/IPhoneViewXib.xft.xml:
	* Templates/IPhoneEmptyXib.xft.xml:
	* Templates/IPhoneApplicationXib.xft.xml:
	* Templates/IPhoneViewController.xft.xml: Tweak/fix templates.

2009-07-26  Michael Hutchinson  <mhutchinson@novell.com>

	* MonoDevelop.IPhone.addin.xml: Fix template name.

2009-07-26  Michael Hutchinson  <mhutchinson@novell.com>

	* IPhoneProject.cs:
	* IPhoneBuildExtension.cs: Fix xib/nib typo for the main nib.

2009-07-26  Michael Hutchinson  <mhutchinson@novell.com>

	* MonoDevelop.IPhone.csproj:
	* MonoDevelop.IPhone.addin.xml:
	* Templates/IPhoneViewController.xft.xml: Add another
	  template.

	* Templates/IPhoneViewXib.xft.xml:
	* Templates/IPhoneEmptyXib.xft.xml:
	* Templates/IPhoneApplicationXib.xft.xml: Tweak names and
	  descriptions.

2009-07-26  Michael Hutchinson  <mhutchinson@novell.com>

	* Templates/IPhoneProject.xpt.xml:
	* Templates/IPhoneViewXib.xft.xml:
	* Templates/IPhoneEmptyXib.xft.xml:
	* Templates/IPhoneApplicationXib.xft.xml: Improve the
	  templates.

	* MonoDevelop.IPhone.csproj:
	* MonoDevelop.IPhone.addin.xml: Added new template.

2009-07-26  Michael Hutchinson  <mhutchinson@novell.com>

	* CodeBehind.cs: Suppress code generation for UIApplication
	  and UIResponder. Add a comment to each class with a guess at
	  the required superclass.

2009-07-26  Michael Hutchinson  <mhutchinson@novell.com>

	* CodeBehind.cs: Finish implementing elimination of duplicated
	  action names, and simplistic resolution of common sender
	  type. Re-enable the new generator.

2009-07-25  Michael Hutchinson  <mhutchinson@novell.com>

	* CodeBehind.cs: Commit in-progress work on elimating
	  duplicate actions, strongly typing action sender arg,
	  resolving types, and dotnetifying names. Revert to old
	  generator until new one is done.

2009-07-24  Michael Hutchinson  <mhutchinson@novell.com>

	* CodeBehind.cs: New implementation of
	  IBDocument->CodeTypeDeclaration generation stage.

	* InterfaceBuilder/IBObject.cs:
	* InterfaceBuilder/IBDocument.cs:
	* InterfaceBuilder/IBReference.cs:
	* InterfaceBuilder/Collections.cs: Add support for
	  IMutableOrderedSet, boolean primitive with referenceable id,
	  real.

2009-07-24  Michael Hutchinson  <mhutchinson@novell.com>

	* CodeBehind.cs: Track namespace changes in MonoTouch.

2009-07-23  Michael Hutchinson  <mhutchinson@novell.com>

	* framework_IPhone.xml: Add OpenTK to framework assemblies.

2009-07-23  Michael Hutchinson  <mhutchinson@novell.com>

	* IPhoneProject.cs: Remove dead xib watcher code. Try to set
	  target framework better. Override supported CLR version.

2009-07-23  Michael Hutchinson  <mhutchinson@novell.com>

	* CodeBehind.cs: Don't forget to write the open files when
	  updating codebehind.

	* IPhoneProject.cs: Do codebehind update in a threadpool work
	  item.

2009-07-22  Michael Hutchinson  <mhutchinson@novell.com>

	* CodeBehind.cs:
	* IPhoneProject.cs: First pass at on-the-fly updating of
	  codebehind designer classes.

2009-07-22  Michael Hutchinson  <mhutchinson@novell.com>

	* IPhoneBuildExtension.cs: More verbose logging for compile
	  steps.

2009-07-22  Michael Hutchinson  <mhutchinson@novell.com>

	* IPhoneBuildExtension.cs: After codebehind generation, write
	  to open files if necessary.

2009-07-22  Michael Hutchinson  <mhutchinson@novell.com>

	* IPhoneBuildExtension.cs: Fix appinfo needs building
	  detection.

2009-07-22  Michael Hutchinson  <mhutchinson@novell.com>

	* CodeBehind.cs: Yield multiple types from xibs.

	* IPhoneBuildExtension.cs: Tighten compile deps. Fix config
	  mapping.

2009-07-22  Michael Hutchinson  <mhutchinson@novell.com>

	* IPhoneProject.cs: If a file called MainWindow.nib is added
	  and there is no main nib file, make it the main nib file.

2009-07-22  Michael Hutchinson  <mhutchinson@novell.com>

	* IPhoneBuildExtension.cs: Use full output filename when
	  checking build deps. Don't write CFBundleIcon when there's
	  no value.

2009-07-22  Michael Hutchinson  <mhutchinson@novell.com>

	* Templates/IPhoneProject.xpt.xml:
	* Templates/IPhoneProjectEmpty.xpt.xml: Track assembly
	  versions.

2009-07-22  Michael Hutchinson  <mhutchinson@novell.com>

	* gtk-gui/gui.stetic:
	* Gui/IPhoneOptionsPanel.cs:
	* gtk-gui/MonoDevelop.IPhone.Gui.IPhoneOptionsPanelWidget.cs:
	  Add simple GUI for setting bundle icon & main nib.

2009-07-22  Michael Hutchinson  <mhutchinson@novell.com>

	* IPhoneBuildExtension.cs: Prevent mtouch from overwriting our
	  manifests. Write PkgInfo file. Fix main build dep by
	  tracking lowercasing of main mtouch output file. Fix
	  trailing '.' on NSMainNibFile value.

2009-07-21  Michael Hutchinson  <mhutchinson@novell.com>

	* CodeBehind.cs: Fix build.

2009-07-21  Michael Hutchinson  <mhutchinson@novell.com>

	* CodeBehind.cs: Don't swallow parsing exceptions before they
	  can get reported to user. This was causing a less obvious
	  explosion in the writing code when it recieved a null type.

2009-07-21  Michael Hutchinson  <mhutchinson@novell.com>

	* InterfaceBuilder/IBDocument.cs: In unresolved references
	  exception, list the ref ids.

2009-07-21  Michael Hutchinson  <mhutchinson@novell.com>

	* framework_IPhone.xml:
	* IPhoneFrameworkBackend.cs: Track the change to CLR 2.1
	  assemblies.

2009-07-21  Michael Hutchinson  <mhutchinson@novell.com>

	* MonoDevelop.IPhone.csproj: Revert bad ToolsVersion change.

2009-07-06  Michael Hutchinson  <mhutchinson@novell.com>

	* Templates/IPhoneViewXib.xft.xml: Don't auto-open xib. Fix
	  xib template.

	* Templates/IPhoneApplicationXib.xft.xml: Don't auto-open xib
	  or designer class.

2009-07-06  Michael Hutchinson  <mhutchinson@novell.com>

	* Templates/IPhoneApplicationXib.xft.xml: Improved
	  templatisation.

2009-07-06  Michael Hutchinson  <mhutchinson@novell.com>

	* CodeBehind.cs: Don't explode when there's no classes
	  collection in the xib.

2009-07-06  Michael Hutchinson  <mhutchinson@novell.com>

	* gtk-gui/gui.stetic:
	* gtk-gui/MonoDevelop.IPhone.Gui.IPhoneOptionsPanelWidget.cs:
	  Updated GUI.

2009-07-04  Michael Hutchinson  <mhutchinson@novell.com>

	* InterfaceBuilder/IBObject.cs: Add support for floats.

2009-07-04  Michael Hutchinson  <mhutchinson@novell.com>

	* IPhoneFrameworkBackend.cs: Track MonoTouch location.

2009-07-03  Michael Hutchinson  <mhutchinson@novell.com>

	* gtk-gui:
	* gtk-gui/gui.stetic:
	* gtk-gui/generated.cs:
	* MonoDevelop.IPhone.csproj:
	* gtk-gui/MonoDevelop.IPhone.Gui.IPhoneOptionsPanelWidget.cs:
	  Recreated lost options panel.

2009-07-02  Michael Hutchinson  <mhutchinson@novell.com>

	* IPhoneProject.cs: Install XIB watcher.

2009-07-02  Michael Hutchinson  <mhutchinson@novell.com>

	* CodeBehind.cs:
	* IPhoneBuildExtension.cs: Update designer classes when
	  building projects.

2009-07-01  Michael Hutchinson  <mhutchinson@novell.com>

	* CodeBehind.cs: Implement code generation.

	* InterfaceBuilder/Collections.cs: Add accessor for
	  dictionary.

2009-07-01  Michael Hutchinson  <mhutchinson@novell.com>

	* CodeBehind.cs: Attempt at reading outlets and events.

	* InterfaceBuilder/Collections.cs: Handle NSMutableDictionary,
	  NSArray.

	* InterfaceBuilder/IBObjectRecord.cs: Loosen typing. Turns out
	  we can have a mixture of references and records.

	* InterfaceBuilder/IBObject.cs: Handle bytes, integer, double,
	  nil, null references.

	* InterfaceBuilder/IBConnectionRecord.cs: Handle
	  IBPartialClassDescription.

	* InterfaceBuilder/IBDocument.cs: Type the return value. Add
	  more deserializable type handlers.

2009-06-29  Michael Hutchinson  <mhutchinson@novell.com>

	* CodeBehind.cs:
	* InterfaceBuilder:
	* MonoDevelop.IPhone.csproj:
	* InterfaceBuilder/IBObject.cs:
	* InterfaceBuilder/IBDocument.cs:
	* InterfaceBuilder/IBReference.cs:
	* InterfaceBuilder/Collections.cs:
	* InterfaceBuilder/IBObjectRecord.cs:
	* InterfaceBuilder/UnknownIBObject.cs:
	* InterfaceBuilder/IBConnectionRecord.cs: Refactored and
	  extended the XIB DOM classes and moved them into their own
	  namespace.

2009-06-29  Michael Hutchinson  <mhutchinson@novell.com>

	* CodeBehind.cs:
	* MonoDevelop.IPhone.csproj: Add simple XIB parser.

	* IPhoneExecutionHandler.cs: Remove excess whitespace.

2009-06-26  Michael Hutchinson  <mhutchinson@novell.com>

	* PropertyList/PlistDocument.cs: Handle reading empty
	  collections.

2009-06-26  Michael Hutchinson  <mhutchinson@novell.com>

	* IPhoneProject.cs:
	* IPhoneExecutionCommand.cs:
	* IPhoneExecutionHandler.cs: Add support for reading
	  stdout/stderr of process in the sim, and stopping the
	  process.

	* IPhoneFrameworkBackend.cs: Track new tools location.

2009-06-25  Michael Hutchinson  <mhutchinson@novell.com>

	* Templates/IPhoneApplicationXib.xft.xml: More templatisation
	  of xib.

2009-06-25  Michael Hutchinson  <mhutchinson@novell.com>

	* IPhoneProject.cs:
	* IPhoneExecutionHandler.cs:
	* IPhoneExecutionCommand.cs:
	* MonoDevelop.IPhone.csproj:
	* MonoDevelop.IPhone.addin.xml: Added execution command and
	  handler instead of overriding execution methods. Use mtouch
	  instead of simcontroller.

	* IPhoneBuildExtension.cs: Factor out mtouch detection. Fix an
	  NRE.

2009-06-24  Michael Hutchinson  <mhutchinson@novell.com>

	* IPhoneBuildExtension.cs: Generate ResourceRules.

	* IPhoneProject.cs: Add execution support via simcontroller.

2009-06-23  Michael Hutchinson  <mhutchinson@novell.com>

	* IPhoneBuildExtension.cs: Use project properties for dev
	  region, main nib file, and icon.

	* Gui:
	* Gui/IPhoneOptionsPanel.cs:
	* MonoDevelop.IPhone.addin.xml: Add an options panel.

	* IPhoneProjectConfiguration.cs: Track API.

	* MonoDevelop.IPhone.csproj: Updated.

	* IPhoneProject.cs: Add properties for dev region, main nib
	  file, and icon. Auto-group added xib files with codebehind.

2009-06-23  Michael Hutchinson  <mhutchinson@novell.com>

	* IPhoneBuildExtension.cs: Fix type of a plist property.

2009-06-23  Michael Hutchinson  <mhutchinson@novell.com>

	* MonoDevelop.IPhone.csproj:
	* PropertyList/PlistDocument.cs: Use XmlTextReader instead of
	  XLinq.

2009-06-23  Michael Hutchinson  <mhutchinson@novell.com>

	* MonoDevelop.IPhone.addin.xml: Don't mark plists as xml/text.
	  This makes MD use the Mac property list editor to edit them.

	* IPhoneBuildExtension.cs: Add some todo comments.

2009-06-23  Michael Hutchinson  <mhutchinson@novell.com>

	* IPhoneBuildExtension.cs: Write iphoneos properties to plist.

2009-06-22  Michael Hutchinson  <mhutchinson@novell.com>

	* IPhoneBuildExtension.cs: Write additional sim keys into the
	  plist.

2009-06-22  Michael Hutchinson  <mhutchinson@novell.com>

	* IPhoneProject.cs: Create per-platform output directories for
	  new projects.

2009-06-22  Michael Hutchinson  <mhutchinson@novell.com>

	* MonoDevelop.IPhone.csproj:
	* PropertyList/PlistDocument.cs: Use XLinq.

2009-06-22  Michael Hutchinson  <mhutchinson@novell.com>

	* IPhoneBuildExtension.cs: Generate plist, merging info into
	  template if it exists.

	* MonoDevelop.IPhone.csproj: Add files.

	* Templates/IPhoneApplicationPList.xft.xml: Turn the plist
	  into a template.

	* Templates/IPhoneProject.xpt.xml: Don't add a plist, since MD
	  will generate the default one.

	* PropertyList:
	* PropertyList/PlistData.cs:
	* PropertyList/PlistReal.cs:
	* PropertyList/PlistArray.cs:
	* PropertyList/PlistObject.cs:
	* PropertyList/PlistString.cs:
	* PropertyList/PlistInteger.cs:
	* PropertyList/PlistBoolean.cs:
	* PropertyList/PlistDocument.cs:
	* PropertyList/PlistDictionary.cs:
	* PropertyList/PlistObjectBase.cs: Import PodSleuth
	  plist-loading code. Add support for saving.

2009-06-19  Michael Hutchinson  <mhutchinson@novell.com>

	* Templates/IPhoneApplicationPList.xft.xml: Set project name
	  in appropiate places.

2009-06-19  Michael Hutchinson  <mhutchinson@novell.com>

	* IPhoneBuildExtension.cs: Use Page build action instead of
	  file extension for finding xibs to be compiled. Also treat
	  files with Content build action as files to be copied to the
	  .app. Ensure that directories exist when copying files.

	* IPhoneProject.cs: Set build action of xibs to Page by
	  default.

2009-06-19  Michael Hutchinson  <mhutchinson@novell.com>

	* IPhoneBuildExtension.cs: Fix mtouch invocation. Copy the
	  Info.plist. Implement cleaning and checking whether needs
	  building.

	* IPhoneProjectConfiguration.cs: Add a property for getting
	  the app directory.

	* MonoDevelop.IPhone.csproj: Don't require specific version of
	  referenced MD assemblies.

	* Templates/IPhoneApplicationPList.xft.xml: Rename
	  Application-Info.plist to Info.plist.

2009-06-18  Michael Hutchinson  <mhutchinson@novell.com>

	* IPhoneBuildExtension.cs: Compile xibs to nibs.

	* Templates/IPhoneApplicationXib.xft.xml: Fix xml in xib.

2009-06-18  Michael Hutchinson  <mhutchinson@novell.com>

	* IPhoneBuildExtension.cs: Invoke mtouch.

2009-06-16  Michael Hutchinson  <mhutchinson@novell.com>

	* IPhoneBuildExtension.cs: Stub out and add TODOs.

	* IPhoneProject.cs: Make consts internal.

2009-06-16  Michael Hutchinson  <mhutchinson@novell.com>

	* IPhoneProject.cs: Create configurations for iPhone and
	  iPhoneSimulator platforms.

2009-06-16  Michael Hutchinson  <mhutchinson@novell.com>

	* IPhoneProject.cs: Set target framework more reliably.

	* Templates/IPhoneViewXib.xft.xml: Fix identifier.

	* Templates/IPhoneProjectEmpty.xpt.xml: Fix monotouch ref.

	* Templates/IPhoneProject.xpt.xml: Add a Main method. Fix
	  monotouch ref.

	* Templates/IPhoneApplicationXib.xft.xml: Fix partial methods.

2009-06-15  Michael Hutchinson  <mhutchinson@novell.com>

	* IPhoneFrameworkBackend.cs: Fix tools path.

	* framework_IPhone.xml: Add mscorlib.

2009-06-11  Michael Hutchinson  <mhutchinson@novell.com>

	* IPhoneProject.cs:
	* framework_IPhone.xml:
	* IPhoneBuildExtension.cs:
	* IPhoneFrameworkBackend.cs:
	* MonoDevelop.IPhone.csproj:
	* MonoDevelop.IPhone.addin.xml: Add a framework profile and a
	  build extension.

2009-06-09  Michael Hutchinson  <mhutchinson@novell.com>

	* MonoDevelop.IPhone.addin.xml: Add mimetype definitions for
	  plist and xib files.

	* IPhoneProjectBinding.cs:
	* MonoDevelop.IPhone.csproj: Add the ProjectBinding.

	* Templates/IPhoneViewXib.xft.xml:
	* Templates/IPhoneApplicationXib.xft.xml: Some minor fixes.

2009-06-09  Michael Hutchinson  <mhutchinson@novell.com>

	* Templates/IPhoneViewXib.xft.xml:
	* Templates/IPhoneProjectEmpty.xpt.xml:
	* Templates/IPhoneApplicationXib.xft.xml:
	* Templates/IPhoneApplicationPList.xft.xml: Improved the
	  templates.
<|MERGE_RESOLUTION|>--- conflicted
+++ resolved
@@ -1,5 +1,3 @@
-<<<<<<< HEAD
-=======
 2010-03-30  Michael Hutchinson  <mhutchinson@novell.com>
 
 	* MonoDevelop.IPhone.csproj:
@@ -103,36 +101,6 @@
 	* gtk-gui/MonoDevelop.IPhone.Gui.IPhoneOptionsPanelWidget.cs:
 	  Add options for supported devices and iPad main nib.
 
-2010-03-25  Michael Hutchinson  <mhutchinson@novell.com>
-
-	* MonoDevelop.IPhone.csproj: Remove unwanted/unknown
-	  AddinReference items.
-
-2010-03-22  Lluis Sanchez Gual  <lluis@novell.com>
-
-	* AssemblyInfo.cs:
-	* MonoDevelop.IPhone.addin.xml: Bumped MD version.
-
-2010-03-17  Lluis Sanchez Gual  <lluis@novell.com>
-
-	* IPhoneProject.cs:
-	* IPhoneCommands.cs:
-	* gtk-gui/gui.stetic:
-	* IPhoneBuildExtension.cs:
-	* IPhoneFrameworkBackend.cs:
-	* MonoDevelop.IPhone.csproj:
-	* Gui/IPhoneOptionsPanel.cs:
-	* IPhoneExecutionHandler.cs:
-	* Gui/IPhoneSigningKeyPanel.cs:
-	* MonoDevelop.IPhone.addin.xml:
-	* Gui/IPhoneBuildOptionsPanel.cs:
-	* gtk-gui/MonoDevelop.IPhone.Gui.IPhoneOptionsPanelWidget.cs:
-	* gtk-gui/MonoDevelop.IPhone.Gui.IPhoneSigningKeyPanelWidget.cs:
-	* gtk-gui/MonoDevelop.IPhone.Gui.IPhoneBuildOptionsPanelWidget.cs:
-	  Merged MD.Projects into MD.Core, and MD.Projects.Gui,
-	  MD.Core.Gui and MD.Components into MD.Ide.
-
->>>>>>> f271b22b
 2010-03-08  Michael Hutchinson  <mhutchinson@novell.com>
 
 	* InterfaceBuilder/IBObject.cs: Handle new property.
@@ -142,14 +110,6 @@
 	* Gui/IPhoneBuildOptionsPanel.cs: Fix typo that broke storing
 	  i18n options.
 
-<<<<<<< HEAD
-=======
-2010-03-03  Michael Hutchinson  <mhutchinson@novell.com>
-
-	* IPhoneCommands.cs:
-	* IPhoneBuildExtension.cs: Track ProjectFile Link API.
-
->>>>>>> f271b22b
 2010-03-01  Michael Hutchinson  <mhutchinson@novell.com>
 
 	* IPhoneExecutionHandler.cs: Better message.
@@ -235,17 +195,6 @@
 	* CodeBehindGenerator.cs: In generated code, keep track of
 	  native wrappers in fields.
 
-<<<<<<< HEAD
-=======
-2010-02-16  Lluis Sanchez Gual  <lluis@novell.com>
-
-	* gtk-gui/generated.cs:
-	* gtk-gui/MonoDevelop.IPhone.Gui.IPhoneOptionsPanelWidget.cs:
-	* gtk-gui/MonoDevelop.IPhone.Gui.IPhoneSigningKeyPanelWidget.cs:
-	* gtk-gui/MonoDevelop.IPhone.Gui.IPhoneBuildOptionsPanelWidget.cs:
-	  Flush.
-
->>>>>>> f271b22b
 2010-02-10  Michael Hutchinson  <mhutchinson@novell.com>
 
 	* CodeBehindGenerator.cs: Hack to avoid generating duplicate
