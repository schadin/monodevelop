--- conflicted
+++ resolved
@@ -273,23 +273,15 @@
           (point)))))
 
 (defun fsharp-ac-can-make-request ()
-<<<<<<< HEAD
-  (and (fsharp-ac--process-live-p)
-       (not ac-completing)
-       (or
-        (member (expand-file-name (buffer-file-name)) fsharp-ac-project-files)
-        (string-match-p (rx (or "fsx" "fsscript"))
-                        (file-name-extension (buffer-file-name))))))
-=======
   "Test whether it is possible to make a request with the compiler binding.
 The current buffer must be an F# file that exists on disk."
   (let ((file (buffer-file-name)))
     (and file
          (fsharp-ac--process-live-p)
+         (not ac-completing)
          (or (member (expand-file-name file) fsharp-ac-project-files)
              (string-match-p (rx (or "fsx" "fsscript"))
                              (file-name-extension file))))))
->>>>>>> bf7f308c
 
 (defvar fsharp-ac-awaiting-tooltip nil)
 
